--- conflicted
+++ resolved
@@ -282,13 +282,8 @@
 				return;
 			}
 
-<<<<<<< HEAD
-			Logs.Editor.Write("Installing package '{0}'...", package.PackageName);
+			Logs.Editor.Write("Installing package '{0}'...", packageName);
 			Logs.Editor.PushIndent();
-=======
-			Log.Editor.Write("Installing package '{0}'...", packageName);
-			Log.Editor.PushIndent();
->>>>>>> b0bb7b6e
 			try
 			{
 				// Request NuGet to install the package
@@ -309,17 +304,8 @@
 		}
 		private void UninstallPackage(PackageName packageName, bool force)
 		{
-<<<<<<< HEAD
-			this.UninstallPackage(package.Id, package.Version, false);
-		}
-		private void UninstallPackage(string id, Version version, bool force)
-		{
-			Logs.Editor.Write("Uninstalling package '{0} {1}'...", id, version);
+			Logs.Editor.Write("Uninstalling package '{0}'...", packageName);
 			Logs.Editor.PushIndent();
-=======
-			Log.Editor.Write("Uninstalling package '{0}'...", packageName);
-			Log.Editor.PushIndent();
->>>>>>> b0bb7b6e
 			try
 			{
 				// Find the local package that we'll uninstall
@@ -428,11 +414,11 @@
 				throw new InvalidOperationException(string.Format(
 					"Can't update package '{0}', because it is not installed.",
 					packageName));
-			}
+		}
 
 			NuGet.IPackage latestPackage = this.cache.GetNuGetPackage(packageName.VersionInvariant);
 			if (latestPackage == null)
-			{
+		{
 				throw new InvalidOperationException(string.Format(
 					"Unable to update package '{0}', because no matching package could be found.",
 					packageName));
@@ -444,13 +430,8 @@
 				return;
 			}
 			
-<<<<<<< HEAD
-			Logs.Editor.Write("Updating package '{0}'...", package.PackageName);
+			Logs.Editor.Write("Updating package '{0}'...", packageName);
 			Logs.Editor.PushIndent();
-=======
-			Log.Editor.Write("Updating package '{0}'...", packageName);
-			Log.Editor.PushIndent();
->>>>>>> b0bb7b6e
 			try
 			{
 				this.manager.UpdatePackage(latestPackage, true, false);
@@ -944,8 +925,8 @@
 				else if (package.Version > e.Package.Version)
 				{
 					e.Cancel = true;
-				}
-			}
+			}
+		}
 		}
 		private void manager_PackageInstalled(object sender, PackageOperationEventArgs e)
 		{
