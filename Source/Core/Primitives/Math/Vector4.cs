#region --- License ---
/*
Copyright (c) 2006 - 2008 The Open Toolkit library.

Permission is hereby granted, free of charge, to any person obtaining a copy of
this software and associated documentation files (the "Software"), to deal in
the Software without restriction, including without limitation the rights to
use, copy, modify, merge, publish, distribute, sublicense, and/or sell copies
of the Software, and to permit persons to whom the Software is furnished to do
so, subject to the following conditions:

The above copyright notice and this permission notice shall be included in all
copies or substantial portions of the Software.

THE SOFTWARE IS PROVIDED "AS IS", WITHOUT WARRANTY OF ANY KIND, EXPRESS OR
IMPLIED, INCLUDING BUT NOT LIMITED TO THE WARRANTIES OF MERCHANTABILITY,
FITNESS FOR A PARTICULAR PURPOSE AND NONINFRINGEMENT. IN NO EVENT SHALL THE
AUTHORS OR COPYRIGHT HOLDERS BE LIABLE FOR ANY CLAIM, DAMAGES OR OTHER
LIABILITY, WHETHER IN AN ACTION OF CONTRACT, TORT OR OTHERWISE, ARISING FROM,
OUT OF OR IN CONNECTION WITH THE SOFTWARE OR THE USE OR OTHER DEALINGS IN THE
SOFTWARE.

Note: This code has been heavily modified for the Duality framework.

	*/
#endregion

using System;
using System.Runtime.InteropServices;

namespace Duality
{
	/// <summary>
	/// Represents a 4D vector using four single-precision floating-point numbers.
	/// </summary>
	[StructLayout(LayoutKind.Sequential)]
	public struct Vector4 : IEquatable<Vector4>
	{
		/// <summary>
		/// Defines a unit-length Vector4 that points towards the X-axis.
		/// </summary>
		public static Vector4 UnitX = new Vector4(1, 0, 0, 0);
		/// <summary>
		/// Defines a unit-length Vector4 that points towards the Y-axis.
		/// </summary>
		public static Vector4 UnitY = new Vector4(0, 1, 0, 0);
		/// <summary>
		/// Defines a unit-length Vector4 that points towards the Z-axis.
		/// </summary>
		public static Vector4 UnitZ = new Vector4(0, 0, 1, 0);
		/// <summary>
		/// Defines a unit-length Vector4 that points towards the W-axis.
		/// </summary>
		public static Vector4 UnitW = new Vector4(0, 0, 0, 1);
		/// <summary>
		/// Defines a zero-length Vector4.
		/// </summary>
		public static Vector4 Zero = new Vector4(0, 0, 0, 0);
		/// <summary>
		/// Defines an instance with all components set to 1.
		/// </summary>
		public static readonly Vector4 One = new Vector4(1, 1, 1, 1);

		/// <summary>
		/// The X component of the Vector4.
		/// </summary>
		public float X;
		/// <summary>
		/// The Y component of the Vector4.
		/// </summary>
		public float Y;
		/// <summary>
		/// The Z component of the Vector4.
		/// </summary>
		public float Z;
		/// <summary>
		/// The W component of the Vector4.
		/// </summary>
		public float W;

		/// <summary>
		/// Gets or sets an OpenTK.Vector2 with the X and Y components of this instance.
		/// </summary>
		public Vector2 Xy { get { return new Vector2(X, Y); } set { X = value.X; Y = value.Y; } }
		/// <summary>
		/// Gets or sets an OpenTK.Vector3 with the X, Y and Z components of this instance.
		/// </summary>
		public Vector3 Xyz { get { return new Vector3(X, Y, Z); } set { X = value.X; Y = value.Y; Z = value.Z; } }

		
		/// <summary>
		/// Gets the length (magnitude) of the vector.
		/// </summary>
		/// <seealso cref="LengthSquared"/>
		public float Length
		{
			get
			{
				return (float)System.Math.Sqrt(
					this.X * this.X + 
					this.Y * this.Y + 
					this.Z * this.Z + 
					this.W * this.W);
			}
		}
		/// <summary>
		/// Gets the square of the vector length (magnitude).
		/// </summary>
		/// <remarks>
		/// This property avoids the costly square root operation required by the Length property. This makes it more suitable
		/// for comparisons.
		/// </remarks>
		/// <see cref="Length"/>
		public float LengthSquared
		{
			get
			{
				return 
					this.X * this.X + 
					this.Y * this.Y + 
					this.Z * this.Z + 
					this.W * this.W;
			}
		}
		/// <summary>
		/// Returns a normalized version of this vector.
		/// </summary>
		public Vector4 Normalized
		{
			get
			{
<<<<<<< HEAD
				float scale = 1.0f / this.Length;
=======
				float length = this.Length;
				if (length < 1e-15f) return Vector4.Zero;

				float scale = 1.0f / length;
>>>>>>> b043d9f8
				return new Vector4(
					this.X * scale, 
					this.Y * scale, 
					this.Z * scale, 
					this.W * scale);
			}
		}

		/// <summary>
		/// Gets or sets the value at the index of the Vector.
		/// </summary>
		public float this[int index]
		{
			get
			{
				switch (index)
				{
					case 0: return this.X;
					case 1: return this.Y;
					case 2: return this.Z;
					case 3: return this.W;
					default: throw new IndexOutOfRangeException("Vector4 access at index: " + index);
				}
			}
			set
			{
				switch (index)
				{
					case 0: this.X = value; return;
					case 1: this.Y = value; return;
					case 2: this.Z = value; return;
					case 3: this.W = value; return;
					default: throw new IndexOutOfRangeException("Vector4 access at index: " + index);
				}
			}
		}

		/// <summary>
		/// Scales the Vector4 to unit length.
		/// </summary>
		public void Normalize()
		{
<<<<<<< HEAD
			float scale = 1.0f / this.Length;
			this.X *= scale;
			this.Y *= scale;
			this.Z *= scale;
			this.W *= scale;
=======
			float length = this.Length;
			if (length < 1e-15f)
			{
				this = Vector4.Zero;
			}
			else
			{
				float scale = 1.0f / length;
				this.X *= scale;
				this.Y *= scale;
				this.Z *= scale;
				this.W *= scale;
			}
>>>>>>> b043d9f8
		}

		/// <summary>
		/// Constructs a new instance.
		/// </summary>
		/// <param name="value">The value that will initialize this instance.</param>
		public Vector4(float value)
		{
			X = value;
			Y = value;
			Z = value;
			W = value;
		}
		/// <summary>
		/// Constructs a new Vector4.
		/// </summary>
		/// <param name="x">The x component of the Vector4.</param>
		/// <param name="y">The y component of the Vector4.</param>
		/// <param name="z">The z component of the Vector4.</param>
		/// <param name="w">The w component of the Vector4.</param>
		public Vector4(float x, float y, float z, float w)
		{
			X = x;
			Y = y;
			Z = z;
			W = w;
		}
		/// <summary>
		/// Constructs a new Vector4 from the given Vector2.
		/// </summary>
		/// <param name="v">The Vector2 to copy components from.</param>
		public Vector4(Vector2 v)
		{
			X = v.X;
			Y = v.Y;
			Z = 0.0f;
			W = 0.0f;
		}
		/// <summary>
		/// Constructs a new Vector4 from the given Vector2.
		/// </summary>
		/// <param name="v">The Vector2 to copy components from.</param>
		/// <param name="z"></param>
		public Vector4(Vector2 v, float z)
		{
			X = v.X;
			Y = v.Y;
			Z = z;
			W = 0.0f;
		}
		/// <summary>
		/// Constructs a new Vector4 from the given Vector2.
		/// </summary>
		/// <param name="v">The Vector2 to copy components from.</param>
		/// <param name="z"></param>
		/// <param name="w"></param>
		public Vector4(Vector2 v, float z, float w)
		{
			X = v.X;
			Y = v.Y;
			Z = z;
			W = w;
		}
		/// <summary>
		/// Constructs a new Vector4 from the given Vector3.
		/// The w component is initialized to 0.
		/// </summary>
		/// <param name="v">The Vector3 to copy components from.</param>
		/// <remarks><seealso cref="Vector4(Vector3, float)"/></remarks>
		public Vector4(Vector3 v)
		{
			X = v.X;
			Y = v.Y;
			Z = v.Z;
			W = 0.0f;
		}
		/// <summary>
		/// Constructs a new Vector4 from the specified Vector3 and w component.
		/// </summary>
		/// <param name="v">The Vector3 to copy components from.</param>
		/// <param name="w">The w component of the new Vector4.</param>
		public Vector4(Vector3 v, float w)
		{
			X = v.X;
			Y = v.Y;
			Z = v.Z;
			W = w;
		}

		/// <summary>
		/// Adds two vectors.
		/// </summary>
		/// <param name="a">Left operand.</param>
		/// <param name="b">Right operand.</param>
		/// <param name="result">Result of operation.</param>
		public static void Add(ref Vector4 a, ref Vector4 b, out Vector4 result)
		{
			result = new Vector4(a.X + b.X, a.Y + b.Y, a.Z + b.Z, a.W + b.W);
		}
		/// <summary>
		/// Subtract one Vector from another
		/// </summary>
		/// <param name="a">First operand</param>
		/// <param name="b">Second operand</param>
		/// <param name="result">Result of subtraction</param>
		public static void Subtract(ref Vector4 a, ref Vector4 b, out Vector4 result)
		{
			result = new Vector4(a.X - b.X, a.Y - b.Y, a.Z - b.Z, a.W - b.W);
		}
		/// <summary>
		/// Multiplies a vector by a scalar.
		/// </summary>
		/// <param name="vector">Left operand.</param>
		/// <param name="scale">Right operand.</param>
		/// <param name="result">Result of the operation.</param>
		public static void Multiply(ref Vector4 vector, float scale, out Vector4 result)
		{
			result = new Vector4(vector.X * scale, vector.Y * scale, vector.Z * scale, vector.W * scale);
		}
		/// <summary>
		/// Multiplies a vector by the components of a vector (scale).
		/// </summary>
		/// <param name="vector">Left operand.</param>
		/// <param name="scale">Right operand.</param>
		/// <param name="result">Result of the operation.</param>
		public static void Multiply(ref Vector4 vector, ref Vector4 scale, out Vector4 result)
		{
			result = new Vector4(vector.X * scale.X, vector.Y * scale.Y, vector.Z * scale.Z, vector.W * scale.W);
		}
		/// <summary>
		/// Divides a vector by a scalar.
		/// </summary>
		/// <param name="vector">Left operand.</param>
		/// <param name="scale">Right operand.</param>
		/// <param name="result">Result of the operation.</param>
		public static void Divide(ref Vector4 vector, float scale, out Vector4 result)
		{
			Multiply(ref vector, 1 / scale, out result);
		}
		/// <summary>
		/// Divide a vector by the components of a vector (scale).
		/// </summary>
		/// <param name="vector">Left operand.</param>
		/// <param name="scale">Right operand.</param>
		/// <param name="result">Result of the operation.</param>
		public static void Divide(ref Vector4 vector, ref Vector4 scale, out Vector4 result)
		{
			result = new Vector4(vector.X / scale.X, vector.Y / scale.Y, vector.Z / scale.Z, vector.W / scale.W);
		}
		
		/// <summary>
		/// Calculate the component-wise minimum of two vectors
		/// </summary>
		/// <param name="a">First operand</param>
		/// <param name="b">Second operand</param>
		/// <returns>The component-wise minimum</returns>
		public static Vector4 Min(Vector4 a, Vector4 b)
		{
			a.X = a.X < b.X ? a.X : b.X;
			a.Y = a.Y < b.Y ? a.Y : b.Y;
			a.Z = a.Z < b.Z ? a.Z : b.Z;
			a.W = a.W < b.W ? a.W : b.W;
			return a;
		}
		/// <summary>
		/// Calculate the component-wise minimum of two vectors
		/// </summary>
		/// <param name="a">First operand</param>
		/// <param name="b">Second operand</param>
		/// <param name="result">The component-wise minimum</param>
		public static void Min(ref Vector4 a, ref Vector4 b, out Vector4 result)
		{
			result.X = a.X < b.X ? a.X : b.X;
			result.Y = a.Y < b.Y ? a.Y : b.Y;
			result.Z = a.Z < b.Z ? a.Z : b.Z;
			result.W = a.W < b.W ? a.W : b.W;
		}

		/// <summary>
		/// Calculate the component-wise maximum of two vectors
		/// </summary>
		/// <param name="a">First operand</param>
		/// <param name="b">Second operand</param>
		/// <returns>The component-wise maximum</returns>
		public static Vector4 Max(Vector4 a, Vector4 b)
		{
			a.X = a.X > b.X ? a.X : b.X;
			a.Y = a.Y > b.Y ? a.Y : b.Y;
			a.Z = a.Z > b.Z ? a.Z : b.Z;
			a.W = a.W > b.W ? a.W : b.W;
			return a;
		}
		/// <summary>
		/// Calculate the component-wise maximum of two vectors
		/// </summary>
		/// <param name="a">First operand</param>
		/// <param name="b">Second operand</param>
		/// <param name="result">The component-wise maximum</param>
		public static void Max(ref Vector4 a, ref Vector4 b, out Vector4 result)
		{
			result.X = a.X > b.X ? a.X : b.X;
			result.Y = a.Y > b.Y ? a.Y : b.Y;
			result.Z = a.Z > b.Z ? a.Z : b.Z;
			result.W = a.W > b.W ? a.W : b.W;
		}

		/// <summary>
		/// Calculate the dot product of two vectors
		/// </summary>
		/// <param name="left">First operand</param>
		/// <param name="right">Second operand</param>
		/// <returns>The dot product of the two inputs</returns>
		public static float Dot(Vector4 left, Vector4 right)
		{
			return left.X * right.X + left.Y * right.Y + left.Z * right.Z + left.W * right.W;
		}
		/// <summary>
		/// Calculate the dot product of two vectors
		/// </summary>
		/// <param name="left">First operand</param>
		/// <param name="right">Second operand</param>
		/// <param name="result">The dot product of the two inputs</param>
		public static void Dot(ref Vector4 left, ref Vector4 right, out float result)
		{
			result = left.X * right.X + left.Y * right.Y + left.Z * right.Z + left.W * right.W;
		}

		/// <summary>
		/// Returns a new Vector that is the linear blend of the 2 given Vectors
		/// </summary>
		/// <param name="a">First input vector</param>
		/// <param name="b">Second input vector</param>
		/// <param name="blend">The blend factor. a when blend=0, b when blend=1.</param>
		/// <returns>a when blend=0, b when blend=1, and a linear combination otherwise</returns>
		public static Vector4 Lerp(Vector4 a, Vector4 b, float blend)
		{
			a.X = blend * (b.X - a.X) + a.X;
			a.Y = blend * (b.Y - a.Y) + a.Y;
			a.Z = blend * (b.Z - a.Z) + a.Z;
			a.W = blend * (b.W - a.W) + a.W;
			return a;
		}
		/// <summary>
		/// Returns a new Vector that is the linear blend of the 2 given Vectors
		/// </summary>
		/// <param name="a">First input vector</param>
		/// <param name="b">Second input vector</param>
		/// <param name="blend">The blend factor. a when blend=0, b when blend=1.</param>
		/// <param name="result">a when blend=0, b when blend=1, and a linear combination otherwise</param>
		public static void Lerp(ref Vector4 a, ref Vector4 b, float blend, out Vector4 result)
		{
			result.X = blend * (b.X - a.X) + a.X;
			result.Y = blend * (b.Y - a.Y) + a.Y;
			result.Z = blend * (b.Z - a.Z) + a.Z;
			result.W = blend * (b.W - a.W) + a.W;
		}
		
		/// <summary>
		/// Transform a Vector by the given Matrix</summary>
		/// <param name="vec">The vector to transform</param>
		/// <param name="mat">The desired transformation</param>
		/// <returns>The transformed vector</returns>
		public static Vector4 Transform(Vector4 vec, Matrix4 mat)
		{
			Vector4 result;
			Transform(ref vec, ref mat, out result);
			return result;
		}
		/// <summary>
		/// Transform a Vector by the given Matrix</summary>
		/// <param name="vec">The vector to transform</param>
		/// <param name="mat">The desired transformation</param>
		/// <param name="result">The transformed vector</param>
		public static void Transform(ref Vector4 vec, ref Matrix4 mat, out Vector4 result)
		{
			Vector4 row0 = mat.Row0;
			Vector4 row1 = mat.Row1;
			Vector4 row2 = mat.Row2;
			Vector4 row3 = mat.Row3;
			result.X = vec.X * row0.X + vec.Y * row1.X + vec.Z * row2.X + vec.W * row3.X;
			result.Y = vec.X * row0.Y + vec.Y * row1.Y + vec.Z * row2.Y + vec.W * row3.Y;
			result.Z = vec.X * row0.Z + vec.Y * row1.Z + vec.Z * row2.Z + vec.W * row3.Z;
			result.W = vec.X * row0.W + vec.Y * row1.W + vec.Z * row2.W + vec.W * row3.W;
		}
		/// <summary>
		/// Transforms a vector by a quaternion rotation.
		/// </summary>
		/// <param name="vec">The vector to transform.</param>
		/// <param name="quat">The quaternion to rotate the vector by.</param>
		/// <returns>The result of the operation.</returns>
		public static Vector4 Transform(Vector4 vec, Quaternion quat)
		{
			Vector4 result;
			Transform(ref vec, ref quat, out result);
			return result;
		}
		/// <summary>
		/// Transforms a vector by a quaternion rotation.
		/// </summary>
		/// <param name="vec">The vector to transform.</param>
		/// <param name="quat">The quaternion to rotate the vector by.</param>
		/// <param name="result">The result of the operation.</param>
		public static void Transform(ref Vector4 vec, ref Quaternion quat, out Vector4 result)
		{
			Quaternion v = new Quaternion(vec.X, vec.Y, vec.Z, vec.W), i, t;
			Quaternion.Invert(ref quat, out i);
			Quaternion.Multiply(ref quat, ref v, out t);
			Quaternion.Multiply(ref t, ref i, out v);

			result = new Vector4(v.X, v.Y, v.Z, v.W);
		}

		/// <summary>
		/// Adds two instances.
		/// </summary>
		/// <param name="left">The first instance.</param>
		/// <param name="right">The second instance.</param>
		/// <returns>The result of the calculation.</returns>
		public static Vector4 operator +(Vector4 left, Vector4 right)
		{
			left.X += right.X;
			left.Y += right.Y;
			left.Z += right.Z;
			left.W += right.W;
			return left;
		}
		/// <summary>
		/// Subtracts two instances.
		/// </summary>
		/// <param name="left">The first instance.</param>
		/// <param name="right">The second instance.</param>
		/// <returns>The result of the calculation.</returns>
		public static Vector4 operator -(Vector4 left, Vector4 right)
		{
			left.X -= right.X;
			left.Y -= right.Y;
			left.Z -= right.Z;
			left.W -= right.W;
			return left;
		}
		/// <summary>
		/// Negates an instance.
		/// </summary>
		/// <param name="vec">The instance.</param>
		/// <returns>The result of the calculation.</returns>
		public static Vector4 operator -(Vector4 vec)
		{
			vec.X = -vec.X;
			vec.Y = -vec.Y;
			vec.Z = -vec.Z;
			vec.W = -vec.W;
			return vec;
		}
		/// <summary>
		/// Multiplies an instance by a scalar.
		/// </summary>
		/// <param name="vec">The instance.</param>
		/// <param name="scale">The scalar.</param>
		/// <returns>The result of the calculation.</returns>
		public static Vector4 operator *(Vector4 vec, float scale)
		{
			vec.X *= scale;
			vec.Y *= scale;
			vec.Z *= scale;
			vec.W *= scale;
			return vec;
		}
		/// <summary>
		/// Scales an instance by a vector.
		/// </summary>
		/// <param name="vec">The instance.</param>
		/// <param name="scale">The scalar.</param>
		/// <returns>The result of the calculation.</returns>
		public static Vector4 operator *(Vector4 vec, Vector4 scale)
		{
			vec.X *= scale.X;
			vec.Y *= scale.Y;
			vec.Z *= scale.Z;
			vec.W *= scale.W;
			return vec;
		}
		/// <summary>
		/// Multiplies an instance by a scalar.
		/// </summary>
		/// <param name="scale">The scalar.</param>
		/// <param name="vec">The instance.</param>
		/// <returns>The result of the calculation.</returns>
		public static Vector4 operator *(float scale, Vector4 vec)
		{
			vec.X *= scale;
			vec.Y *= scale;
			vec.Z *= scale;
			vec.W *= scale;
			return vec;
		}
		/// <summary>
		/// Divides an instance by a scalar.
		/// </summary>
		/// <param name="vec">The instance.</param>
		/// <param name="scale">The scalar.</param>
		/// <returns>The result of the calculation.</returns>
		public static Vector4 operator /(Vector4 vec, float scale)
		{
			float mult = 1.0f / scale;
			vec.X *= mult;
			vec.Y *= mult;
			vec.Z *= mult;
			vec.W *= mult;
			return vec;
		}
		/// <summary>
		/// Divides an instance by a vector.
		/// </summary>
		/// <param name="vec">The instance.</param>
		/// <param name="scale">The scalar.</param>
		/// <returns>The result of the calculation.</returns>
		public static Vector4 operator /(Vector4 vec, Vector4 scale)
		{
			vec.X /= scale.X;
			vec.Y /= scale.Y;
			vec.Z /= scale.Z;
			vec.W /= scale.W;
			return vec;
		}
		/// <summary>
		/// Compares two instances for equality.
		/// </summary>
		/// <param name="left">The first instance.</param>
		/// <param name="right">The second instance.</param>
		/// <returns>True, if left equals right; false otherwise.</returns>
		public static bool operator ==(Vector4 left, Vector4 right)
		{
			return left.Equals(right);
		}
		/// <summary>
		/// Compares two instances for inequality.
		/// </summary>
		/// <param name="left">The first instance.</param>
		/// <param name="right">The second instance.</param>
		/// <returns>True, if left does not equa lright; false otherwise.</returns>
		public static bool operator !=(Vector4 left, Vector4 right)
		{
			return !left.Equals(right);
		}


		/// <summary>
		/// Returns a System.String that represents the current Vector4.
		/// </summary>
		/// <returns></returns>
		public override string ToString()
		{
			return String.Format("({0}, {1}, {2}, {3})", X, Y, Z, W);
		}
		/// <summary>
		/// Returns the hashcode for this instance.
		/// </summary>
		/// <returns>A System.Int32 containing the unique hashcode for this instance.</returns>
		public override int GetHashCode()
		{
			return X.GetHashCode() ^ Y.GetHashCode() ^ Z.GetHashCode() ^ W.GetHashCode();
		}
		/// <summary>
		/// Indicates whether this instance and a specified object are equal.
		/// </summary>
		/// <param name="obj">The object to compare to.</param>
		/// <returns>True if the instances are equal; false otherwise.</returns>
		public override bool Equals(object obj)
		{
			if (!(obj is Vector4))
				return false;

			return this.Equals((Vector4)obj);
		}

		/// <summary>
		/// Indicates whether the current vector is equal to another vector.</summary>
		/// <param name="other">A vector to compare with this vector.</param>
		/// <returns>true if the current vector is equal to the vector parameter; otherwise, false.</returns>
		public bool Equals(Vector4 other)
		{
			return
				X == other.X &&
				Y == other.Y &&
				Z == other.Z &&
				W == other.W;
		}
	}
}<|MERGE_RESOLUTION|>--- conflicted
+++ resolved
@@ -129,14 +129,10 @@
 		{
 			get
 			{
-<<<<<<< HEAD
-				float scale = 1.0f / this.Length;
-=======
 				float length = this.Length;
 				if (length < 1e-15f) return Vector4.Zero;
 
 				float scale = 1.0f / length;
->>>>>>> b043d9f8
 				return new Vector4(
 					this.X * scale, 
 					this.Y * scale, 
@@ -179,18 +175,11 @@
 		/// </summary>
 		public void Normalize()
 		{
-<<<<<<< HEAD
-			float scale = 1.0f / this.Length;
-			this.X *= scale;
-			this.Y *= scale;
-			this.Z *= scale;
-			this.W *= scale;
-=======
 			float length = this.Length;
 			if (length < 1e-15f)
 			{
 				this = Vector4.Zero;
-			}
+		}
 			else
 			{
 				float scale = 1.0f / length;
@@ -199,7 +188,6 @@
 				this.Z *= scale;
 				this.W *= scale;
 			}
->>>>>>> b043d9f8
 		}
 
 		/// <summary>
