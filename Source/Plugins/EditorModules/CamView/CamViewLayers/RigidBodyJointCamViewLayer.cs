--- conflicted
+++ resolved
@@ -66,12 +66,8 @@
 		{
 			base.OnCollectWorldOverlayDrawcalls(canvas);
 			canvas.State.TextInvariantScale = true;
-<<<<<<< HEAD
-			canvas.State.DepthOffset = -1;
-=======
-			canvas.State.ZOffset = this.depthOffset;
+			canvas.State.DepthOffset = this.depthOffset;
 			canvas.State.SetMaterial(new BatchInfo(DrawTechnique.Alpha, ColorRgba.White));
->>>>>>> 98100e3a
 
 			RigidBody selectedBody = this.QuerySelectedCollider();
 			bool isAnyBodySelected = (selectedBody != null);
@@ -101,17 +97,17 @@
 			if (joint.ParentBody == null) return;
 			if (joint.OtherBody == null) return;
 
-			if (joint is AngleJointInfo)          this.DrawJoint(canvas, joint as AngleJointInfo);
-			else if (joint is DistanceJointInfo)  this.DrawJoint(canvas, joint as DistanceJointInfo);
-			else if (joint is FrictionJointInfo)  this.DrawJoint(canvas, joint as FrictionJointInfo);
-			else if (joint is RevoluteJointInfo)  this.DrawJoint(canvas, joint as RevoluteJointInfo);
-			else if (joint is PrismaticJointInfo) this.DrawJoint(canvas, joint as PrismaticJointInfo);
-			else if (joint is WeldJointInfo)      this.DrawJoint(canvas, joint as WeldJointInfo);
-			else if (joint is RopeJointInfo)      this.DrawJoint(canvas, joint as RopeJointInfo);
-			else if (joint is SliderJointInfo)    this.DrawJoint(canvas, joint as SliderJointInfo);
-			else if (joint is LineJointInfo)      this.DrawJoint(canvas, joint as LineJointInfo);
-			else if (joint is PulleyJointInfo)    this.DrawJoint(canvas, joint as PulleyJointInfo);
-			else if (joint is GearJointInfo)      this.DrawJoint(canvas, joint as GearJointInfo);
+			if (joint is AngleJointInfo)				this.DrawJoint(canvas, joint as AngleJointInfo);
+			else if (joint is DistanceJointInfo)		this.DrawJoint(canvas, joint as DistanceJointInfo);
+			else if (joint is FrictionJointInfo)		this.DrawJoint(canvas, joint as FrictionJointInfo);
+			else if (joint is RevoluteJointInfo)		this.DrawJoint(canvas, joint as RevoluteJointInfo);
+			else if (joint is PrismaticJointInfo)		this.DrawJoint(canvas, joint as PrismaticJointInfo);
+			else if (joint is WeldJointInfo)			this.DrawJoint(canvas, joint as WeldJointInfo);
+			else if (joint is RopeJointInfo)			this.DrawJoint(canvas, joint as RopeJointInfo);
+			else if (joint is SliderJointInfo)			this.DrawJoint(canvas, joint as SliderJointInfo);
+			else if (joint is LineJointInfo)			this.DrawJoint(canvas, joint as LineJointInfo);
+			else if (joint is PulleyJointInfo)			this.DrawJoint(canvas, joint as PulleyJointInfo);
+			else if (joint is GearJointInfo)			this.DrawJoint(canvas, joint as GearJointInfo);
 		}
 		private void DrawJoint(Canvas canvas, AngleJointInfo joint)
 		{
