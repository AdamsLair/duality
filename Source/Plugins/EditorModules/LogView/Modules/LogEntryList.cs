--- conflicted
+++ resolved
@@ -194,7 +194,7 @@
 		}
 		protected override void Dispose(bool disposing)
 		{
-			this.UnbindFromDualityLogs();
+			this.BindTo(null);
 			if (disposing && this.components != null)
 			{
 				this.components.Dispose();
@@ -300,16 +300,7 @@
 			return null;
 		}
 		
-<<<<<<< HEAD
 		private void ProcessIncomingEntries(EditorLogEntry[] entries)
-=======
-		private void ScheduleMessageUpdate()
-		{
-			if (this.Disposing || this.IsDisposed) return;
-			this.timerLogSchedule.Enabled = true;
-		}
-		private void ProcessIncomingEntries(LogEntry[] entries, int count)
->>>>>>> 889144eb
 		{
 			bool wasAtEnd = this.IsScrolledToEnd;
 			this.AddLogEntries(entries);
@@ -707,23 +698,5 @@
 		{
 			Clipboard.SetText(this.SelectedEntry.GetFullText());
 		}
-<<<<<<< HEAD
-=======
-
-		void ILogOutput.Write(LogEntry entry)
-		{
-			lock (this.logScheduleLock)
-			{
-				this.logSchedule.Add(entry);
-				if (!this.logScheduleActive)
-				{
-					// Don't use a synchronous Invoke. It will block while the BuildManager is active (why?)
-					// and thus lead to a deadlock when something is logged while it is.
-					this.InvokeEx(this.ScheduleMessageUpdate, false);
-					this.logScheduleActive = true;
-				}
-			}
-		}
->>>>>>> 889144eb
 	}
 }