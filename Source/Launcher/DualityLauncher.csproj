﻿<?xml version="1.0" encoding="utf-8"?>
<Project ToolsVersion="4.0" DefaultTargets="Build" xmlns="http://schemas.microsoft.com/developer/msbuild/2003">
  <PropertyGroup>
    <RestoreProjectStyle>PackageReference</RestoreProjectStyle>
    <AutoGenerateBindingRedirects>true</AutoGenerateBindingRedirects>
    <StartAction>Project</StartAction>
    <StartProgram>$(SolutionDir)Build\Output\DualityLauncher.exe</StartProgram>
    <StartWorkingDirectory>$(SolutionDir)Build\Output\</StartWorkingDirectory>
  </PropertyGroup>
  <PropertyGroup>
    <Configuration Condition=" '$(Configuration)' == '' ">Debug</Configuration>
    <Platform Condition=" '$(Platform)' == '' ">x86</Platform>
    <ProductVersion>8.0.30703</ProductVersion>
    <SchemaVersion>2.0</SchemaVersion>
    <ProjectGuid>{60AFE733-4F2A-4045-B829-ED3E9612D5BC}</ProjectGuid>
    <OutputType>WinExe</OutputType>
    <AppDesignerFolder>Properties</AppDesignerFolder>
    <RootNamespace>Duality.Launcher</RootNamespace>
    <AssemblyName>DualityLauncher</AssemblyName>
    <TargetFrameworkVersion>v4.5</TargetFrameworkVersion>
    <TargetFrameworkProfile>
    </TargetFrameworkProfile>
    <FileAlignment>512</FileAlignment>
    <RestorePackages>true</RestorePackages>
    <ApplicationIcon>DualityLogoIcon.ico</ApplicationIcon>
    <OutputPath>bin\$(Configuration)\</OutputPath>
  </PropertyGroup>
  <PropertyGroup Condition="'$(Configuration)|$(Platform)' == 'Debug|AnyCPU'">
    <DebugSymbols>true</DebugSymbols>
    <DefineConstants>DEBUG;TRACE</DefineConstants>
    <DebugType>full</DebugType>
    <PlatformTarget>AnyCPU</PlatformTarget>
    <ErrorReport>prompt</ErrorReport>
    <Prefer32Bit>false</Prefer32Bit>
    <LangVersion>4</LangVersion>
  </PropertyGroup>
  <PropertyGroup Condition="'$(Configuration)|$(Platform)' == 'Release|AnyCPU'">
    <DefineConstants>TRACE</DefineConstants>
    <Optimize>true</Optimize>
    <DebugType>pdbonly</DebugType>
    <PlatformTarget>AnyCPU</PlatformTarget>
    <ErrorReport>prompt</ErrorReport>
    <Prefer32Bit>false</Prefer32Bit>
    <LangVersion>4</LangVersion>
  </PropertyGroup>
  <ItemGroup>
    <Reference Include="System" />
    <Reference Include="System.Drawing" />
    <Reference Include="System.Xml.Linq" />
  </ItemGroup>
  <ItemGroup>
<<<<<<< HEAD
    <Compile Include="..\Core\Duality\Backend\DefaultAssemblyLoader.cs">
      <Link>DefaultAssemblyLoader.cs</Link>
=======
    <Compile Include="..\Editor\DualityEditor\Backend\DefaultPluginLoader.cs">
      <Link>DefaultPluginLoader.cs</Link>
>>>>>>> 6ce088b2
    </Compile>
    <Compile Include="ConsoleLogOutput.cs" />
    <Compile Include="SafeNativeMethods.cs" />
    <Compile Include="NativeMethods.cs" />
    <Compile Include="Program.cs" />
    <Compile Include="Properties\AssemblyInfo.cs" />
  </ItemGroup>
  <ItemGroup>
    <ProjectReference Include="..\Core\Primitives\DualityPrimitives.csproj">
      <Project>{c87a6a2f-e537-48fa-a789-3c54cf29cc09}</Project>
      <Name>DualityPrimitives</Name>
    </ProjectReference>
    <ProjectReference Include="..\Core\Duality\Duality.csproj">
      <Project>{D821AFB9-BCC9-4025-9A9C-798E2BC546AB}</Project>
      <Name>Duality</Name>
    </ProjectReference>
  </ItemGroup>
  <ItemGroup>
    <Content Include="DualityIcon.ico" />
    <Content Include="DualityLogoIcon.ico" />
  </ItemGroup>
  <ItemGroup>
    <None Include="App.config" />
  </ItemGroup>
  <Import Project="$(MSBuildToolsPath)\Microsoft.CSharp.targets" />
  <Target Name="AggregateOutput" BeforeTargets="AfterBuild">
    <Copy SourceFiles="$(OutputPath)$(AssemblyName).exe" DestinationFolder="$(SolutionDir)Build\Output\" />
    <Copy SourceFiles="$(OutputPath)$(AssemblyName).exe.config" DestinationFolder="$(SolutionDir)Build\Output\" />
    <Copy SourceFiles="$(OutputPath)$(AssemblyName).pdb" DestinationFolder="$(SolutionDir)Build\Output\" />
  </Target>
</Project><|MERGE_RESOLUTION|>--- conflicted
+++ resolved
@@ -49,13 +49,8 @@
     <Reference Include="System.Xml.Linq" />
   </ItemGroup>
   <ItemGroup>
-<<<<<<< HEAD
-    <Compile Include="..\Core\Duality\Backend\DefaultAssemblyLoader.cs">
+    <Compile Include="..\Editor\DualityEditor\Backend\DefaultAssemblyLoader.cs">
       <Link>DefaultAssemblyLoader.cs</Link>
-=======
-    <Compile Include="..\Editor\DualityEditor\Backend\DefaultPluginLoader.cs">
-      <Link>DefaultPluginLoader.cs</Link>
->>>>>>> 6ce088b2
     </Compile>
     <Compile Include="ConsoleLogOutput.cs" />
     <Compile Include="SafeNativeMethods.cs" />
