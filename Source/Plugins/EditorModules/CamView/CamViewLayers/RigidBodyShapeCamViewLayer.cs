﻿using System;
using System.Collections.Generic;
using System.Linq;
using System.Globalization;

using Duality;
using Duality.Drawing;
using Duality.Resources;
using Duality.Components;
using Duality.Components.Physics;

using Duality.Editor;
using Duality.Editor.Forms;
using Duality.Editor.Plugins.CamView.CamViewStates;

namespace Duality.Editor.Plugins.CamView.CamViewLayers
{
	public class RigidBodyShapeCamViewLayer : CamViewLayer
	{
		private float shapeOutlineWidth = 2.0f;
		private float depthOffset = -0.5f;

		public override string LayerName
		{
			get { return Properties.CamViewRes.CamViewLayer_RigidBodyShape_Name; }
		}
		public override string LayerDesc
		{
			get { return Properties.CamViewRes.CamViewLayer_RigidBodyShape_Desc; }
		}
		public ColorRgba MassCenterColor
		{
			get
			{
				float fgLum = this.FgColor.GetLuminance();
				if (fgLum > 0.5f)
					return new ColorRgba(255, 128, 255);
				else
					return new ColorRgba(192, 0, 192);
			}
		}
		public ColorRgba ObjectCenterColor
		{
			get
			{
				float fgLum = this.FgColor.GetLuminance();
				if (fgLum > 0.5f)
					return new ColorRgba(255, 255, 128);
				else
					return new ColorRgba(192, 192, 0);
			}
		}
		public ColorRgba ShapeColor
		{
			get
			{
				float fgLum = this.FgColor.GetLuminance();
				if (fgLum > 0.5f)
					return ColorRgba.Lerp(ColorRgba.Blue, ColorRgba.VeryLightGrey, 0.5f);
				else
					return ColorRgba.Lerp(ColorRgba.Blue, ColorRgba.VeryDarkGrey, 0.5f);
			}
		}
		public ColorRgba ShapeSensorColor
		{
			get
			{
				float fgLum = this.FgColor.GetLuminance();
				if (fgLum > 0.5f)
					return ColorRgba.Lerp(new ColorRgba(255, 128, 0), ColorRgba.VeryLightGrey, 0.5f);
				else
					return ColorRgba.Lerp(new ColorRgba(255, 128, 0), ColorRgba.VeryDarkGrey, 0.5f);
			}
		}
		public ColorRgba ShapeErrorColor
		{
			get
			{
				float fgLum = this.FgColor.GetLuminance();
				if (fgLum > 0.5f)
					return ColorRgba.Lerp(ColorRgba.Red, ColorRgba.VeryLightGrey, 0.5f);
				else
					return ColorRgba.Lerp(ColorRgba.Red, ColorRgba.VeryDarkGrey, 0.5f);
			}
		}

		protected internal override void OnCollectWorldOverlayDrawcalls(Canvas canvas)
		{
			base.OnCollectWorldOverlayDrawcalls(canvas);
			List<RigidBody> visibleColliders = this.QueryVisibleColliders().ToList();

			RigidBody selectedBody = this.QuerySelectedCollider();

			canvas.State.SetMaterial(new BatchInfo(DrawTechnique.Alpha, ColorRgba.White));
			canvas.State.TextFont = Font.GenericMonospace10;
			canvas.State.TextInvariantScale = true;
			canvas.State.DepthOffset = this.depthOffset;
			Font textFont = canvas.State.TextFont.Res;

			// Retrieve selected shapes
			ObjectEditorCamViewState editorState = this.View.ActiveState as ObjectEditorCamViewState;
			object[] editorSelectedObjects = editorState != null ? editorState.SelectedObjects.Select(item => item.ActualObject).ToArray() : new object[0];
			
			bool isAnyBodySelected = (selectedBody != null);
			bool isAnyShapeSelected = isAnyBodySelected && editorSelectedObjects.OfType<ShapeInfo>().Any();

			// Draw Shape layer
			foreach (RigidBody body in visibleColliders)
			{
				if (!body.Shapes.Any()) continue;

				Vector3 objPos = body.GameObj.Transform.Pos;
				float objAngle = body.GameObj.Transform.Angle;
				float objScale = body.GameObj.Transform.Scale;

				bool isBodySelected = (body == selectedBody);

				float bodyAlpha = isBodySelected ? 1.0f : (isAnyBodySelected ? 0.5f : 1.0f);
				float maxDensity = body.Shapes.Max(s => s.Density);
				float minDensity = body.Shapes.Min(s => s.Density);
				float avgDensity = (maxDensity + minDensity) * 0.5f;

				int shapeIndex = 0;
				foreach (ShapeInfo shape in body.Shapes)
				{
					CircleShapeInfo circle = shape as CircleShapeInfo;
					PolyShapeInfo poly = shape as PolyShapeInfo;
					ChainShapeInfo chain = shape as ChainShapeInfo;
					LoopShapeInfo loop = shape as LoopShapeInfo;

					bool isShapeSelected = isBodySelected && editorSelectedObjects.Contains(shape);

					float shapeAlpha = bodyAlpha * (isShapeSelected ? 1.0f : (isAnyShapeSelected && isBodySelected ? 0.75f : 1.0f));
					float densityRelative = MathF.Abs(maxDensity - minDensity) < 0.01f ? 1.0f : shape.Density / avgDensity;
					ColorRgba shapeColor = shape.IsSensor ? this.ShapeSensorColor : this.ShapeColor;
					ColorRgba fontColor = this.FgColor;

					if (!body.IsAwake) shapeColor = shapeColor.ToHsva().WithSaturation(0.0f).ToRgba();
					if (!shape.IsValid) shapeColor = this.ShapeErrorColor;

					// Draw the shape itself
					ColorRgba fillColor = shapeColor.WithAlpha((0.25f + densityRelative * 0.25f) * shapeAlpha);
					ColorRgba outlineColor = ColorRgba.Lerp(shapeColor, fontColor, isShapeSelected ? 0.75f : 0.25f).WithAlpha(shapeAlpha);
					this.DrawShape(canvas, body.GameObj.Transform, shape, fillColor, outlineColor);

					// Calculate the center coordinate 
					Vector2 shapeCenter = Vector2.Zero;
					if (circle != null)
					{
						shapeCenter = circle.Position * objScale;
					}
					else
					{
					Vector2[] shapeVertices = null;
					if      (poly  != null) shapeVertices = poly .Vertices;
					else if (loop  != null) shapeVertices = loop .Vertices;
					else if (chain != null) shapeVertices = chain.Vertices;

						for (int i = 0; i < shapeVertices.Length; i++)
							shapeCenter += shapeVertices[i];

						shapeCenter /= shapeVertices.Length;
						MathF.TransformCoord(ref shapeCenter.X, ref shapeCenter.Y, objAngle, objScale);
					}
					
					// Draw shape index
					if (body == selectedBody)
					{
						string indexText = shapeIndex.ToString();
						Vector2 textSize = textFont.MeasureText(indexText);
						canvas.State.ColorTint = fontColor.WithAlpha((shapeAlpha + 1.0f) * 0.5f);
						canvas.DrawText(indexText, 
							objPos.X + shapeCenter.X, 
							objPos.Y + shapeCenter.Y,
							0.0f);
					}

					shapeIndex++;
				}
				
				// Draw center of mass
				if (body.BodyType == BodyType.Dynamic)
				{
					Vector2 localMassCenter = body.LocalMassCenter;
					MathF.TransformCoord(ref localMassCenter.X, ref localMassCenter.Y, objAngle, objScale);

					float size = this.GetScreenConstantScale(canvas, 6.0f);

					canvas.State.ColorTint = this.MassCenterColor.WithAlpha(bodyAlpha);
					canvas.DrawLine(
						objPos.X + localMassCenter.X - size, 
						objPos.Y + localMassCenter.Y, 
						0.0f,
						objPos.X + localMassCenter.X + size, 
						objPos.Y + localMassCenter.Y, 
						0.0f);
					canvas.DrawLine(
						objPos.X + localMassCenter.X, 
						objPos.Y + localMassCenter.Y - size, 
						0.0f,
						objPos.X + localMassCenter.X, 
						objPos.Y + localMassCenter.Y + size, 
						0.0f);
				}
				
				// Draw transform center
				if (body.BodyType == BodyType.Dynamic)
				{
					float size = this.GetScreenConstantScale(canvas, 3.0f);
					canvas.State.ColorTint = this.ObjectCenterColor.WithAlpha(bodyAlpha);
					canvas.FillCircle(objPos.X, objPos.Y, 0.0f, size);
				}
			}
		}
		
		private void DrawShape(Canvas canvas, Transform transform, ShapeInfo shape, ColorRgba fillColor, ColorRgba outlineColor)
		{
			if      (shape is CircleShapeInfo) this.DrawShape(canvas, transform, shape as CircleShapeInfo, fillColor, outlineColor);
			else if (shape is LoopShapeInfo)   this.DrawShape(canvas, transform, shape as LoopShapeInfo  , fillColor, outlineColor);
			else if (shape is ChainShapeInfo)  this.DrawShape(canvas, transform, shape as ChainShapeInfo , fillColor, outlineColor);
			else if (shape is PolyShapeInfo)   this.DrawShape(canvas, transform, shape as PolyShapeInfo  , fillColor, outlineColor);
		}
		private void DrawShape(Canvas canvas, Transform transform, LoopShapeInfo shape, ColorRgba fillColor, ColorRgba outlineColor)
		{
			this.DrawPolygonOutline(canvas, transform, shape.Vertices, outlineColor, true);
		}
		private void DrawShape(Canvas canvas, Transform transform, ChainShapeInfo shape, ColorRgba fillColor, ColorRgba outlineColor)
		{
			this.DrawPolygonOutline(canvas, transform, shape.Vertices, outlineColor, false);
		}
		private void DrawShape(Canvas canvas, Transform transform, PolyShapeInfo shape, ColorRgba fillColor, ColorRgba outlineColor)
		{
			if (shape.ConvexPolygons != null)
			{
				// Fill each convex polygon individually
				foreach (Vector2[] polygon in shape.ConvexPolygons)
				{
					this.FillPolygon(canvas, transform, polygon, fillColor);
				}

				// Draw all convex polygon edges that are not outlines
				canvas.State.DepthOffset = this.depthOffset - 0.05f;
				this.DrawPolygonInternals(canvas, transform, shape.Vertices, shape.ConvexPolygons, outlineColor);
				canvas.State.DepthOffset = this.depthOffset;
			}


			// Draw the polygon outline
			canvas.State.DepthOffset = this.depthOffset - 0.1f;
			this.DrawPolygonOutline(canvas, transform, shape.Vertices, outlineColor, true);
			canvas.State.DepthOffset = this.depthOffset;
		}
		private void DrawShape(Canvas canvas, Transform transform, CircleShapeInfo shape, ColorRgba fillColor, ColorRgba outlineColor)
		{
			Vector3 objPos = transform.Pos;
			float objAngle = transform.Angle;
			float objScale = transform.Scale;

			Vector2 circlePos = shape.Position * objScale;
						MathF.TransformCoord(ref circlePos.X, ref circlePos.Y, objAngle);

			if (fillColor.A > 0)
						{
				canvas.State.ColorTint = fillColor;
							canvas.FillCircle(
								objPos.X + circlePos.X,
								objPos.Y + circlePos.Y,
					0.0f, 
					shape.Radius * objScale);
						}

			float outlineWidth = this.GetScreenConstantScale(canvas, this.shapeOutlineWidth);
			canvas.State.ColorTint = outlineColor;
			canvas.State.DepthOffset = this.depthOffset - 0.1f;
			canvas.FillCircleSegment(
							objPos.X + circlePos.X,
							objPos.Y + circlePos.Y,
				0.0f, 
				shape.Radius * objScale,
				0.0f,
				MathF.RadAngle360,
				outlineWidth);
			canvas.State.DepthOffset = this.depthOffset;
		}

		private void FillPolygon(Canvas canvas, Transform transform, Vector2[] polygon, ColorRgba fillColor)
		{
			Vector3 objPos = transform.Pos;
			float objAngle = transform.Angle;
			float objScale = transform.Scale;

			canvas.State.ColorTint = fillColor;
			canvas.State.TransformAngle = objAngle;
			canvas.State.TransformScale = new Vector2(objScale, objScale);

			canvas.FillPolygon(polygon, objPos.X, objPos.Y, 0.0f);

			canvas.State.TransformAngle = 0.0f;
			canvas.State.TransformScale = Vector2.One;
					}
		private void DrawPolygonOutline(Canvas canvas, Transform transform, Vector2[] polygon, ColorRgba outlineColor, bool closedLoop)
					{
			Vector3 objPos = transform.Pos;
			float objAngle = transform.Angle;
			float objScale = transform.Scale;

			canvas.State.TransformAngle = objAngle;
			canvas.State.TransformScale = new Vector2(objScale, objScale);
			canvas.State.ColorTint = outlineColor;

			float outlineWidth = this.GetScreenConstantScale(canvas, this.shapeOutlineWidth);
			outlineWidth /= objScale;
			if (closedLoop)
				canvas.FillPolygonOutline(polygon, outlineWidth, objPos.X, objPos.Y, 0.0f);
			else
				canvas.FillThickLineStrip(polygon, outlineWidth, objPos.X, objPos.Y, 0.0f);

			canvas.State.TransformAngle = 0.0f;
			canvas.State.TransformScale = Vector2.One;
		}
		private void DrawPolygonInternals(Canvas canvas, Transform transform, Vector2[] hullVertices, IReadOnlyList<Vector2[]> convexPolygons, ColorRgba outlineColor)
						{
			if (convexPolygons.Count <= 1) return;

			Vector3 objPos = transform.Pos;
			float objAngle = transform.Angle;
			float objScale = transform.Scale;

			Vector2 xDot;
			Vector2 yDot;
			MathF.GetTransformDotVec(objAngle, objScale, out xDot, out yDot);

			float dashPatternLength = this.GetScreenConstantScale(canvas, this.shapeOutlineWidth * 0.5f);

			// Generate a lookup of drawn vertex indices, so we can
			// avoid drawing the same edge twice. Every item is a combination
			// of two indices.
			HashSet<uint> drawnEdges = new HashSet<uint>();
			for (int i = 0; i < hullVertices.Length; i++)
			{
				int currentHullIndex = i;
				int nextHullIndex = (i + 1) % hullVertices.Length;
				uint edgeId = (currentHullIndex > nextHullIndex) ?
					((uint)currentHullIndex << 16) | (uint)nextHullIndex :
					((uint)nextHullIndex << 16) | (uint)currentHullIndex;
				drawnEdges.Add(edgeId);
						}

			canvas.State.ColorTint = outlineColor;

			foreach (Vector2[] polygon in convexPolygons)
			{
				if (polygon.Length < 2) continue;

				int currentHullIndex;
				int nextHullIndex = VertexListIndex(hullVertices, polygon[0]);
				for (int i = 0; i < polygon.Length; i++)
				{
					int nextIndex = (i + 1) % polygon.Length;
					currentHullIndex = nextHullIndex;
					nextHullIndex = VertexListIndex(hullVertices, polygon[nextIndex]);

					// Filter out edges that have already been drawn
					if (currentHullIndex >= 0 && nextHullIndex >= 0)
						{
						uint edgeId = (currentHullIndex > nextHullIndex) ?
							((uint)currentHullIndex << 16) | (uint)nextHullIndex :
							((uint)nextHullIndex << 16) | (uint)currentHullIndex;
						if (!drawnEdges.Add(edgeId))
							continue;
						}

					Vector2 lineStart = new Vector2(
						polygon[i].X, 
						polygon[i].Y);
					Vector2 lineEnd = new Vector2(
						polygon[nextIndex].X, 
						polygon[nextIndex].Y);
					MathF.TransformDotVec(ref lineStart, ref xDot, ref yDot);
					MathF.TransformDotVec(ref lineEnd, ref xDot, ref yDot);

					canvas.DrawDashLine(
						objPos.X + lineStart.X, 
						objPos.Y + lineStart.Y, 
						0.0f, 
						objPos.X + lineEnd.X, 
						objPos.Y + lineEnd.Y,
						0.0f, 
						DashPattern.Dash, 
						1.0f / dashPatternLength);
<<<<<<< HEAD
					}
					}

			canvas.State.TransformAngle = 0.0f;
			canvas.State.TransformScale = Vector2.One;
				}
=======
				}
			}
		}
>>>>>>> 3662bc3b

		private float GetScreenConstantScale(Canvas canvas, float baseScale)
				{
			return baseScale / MathF.Max(0.0001f, canvas.DrawDevice.GetScaleAtZ(0.0f));
				}

		private IEnumerable<RigidBody> QueryVisibleColliders()
		{
			var allColliders = Scene.Current.FindComponents<RigidBody>();
			return allColliders.Where(r => 
				r.Active && 
				!DesignTimeObjectData.Get(r.GameObj).IsHidden && 
				this.IsCoordInView(r.GameObj.Transform.Pos, r.BoundRadius));
		}
		private RigidBody QuerySelectedCollider()
		{
			return 
				DualityEditorApp.Selection.Components.OfType<RigidBody>().FirstOrDefault() ?? 
				DualityEditorApp.Selection.GameObjects.GetComponents<RigidBody>().FirstOrDefault();
		}

		private static int VertexListIndex(Vector2[] vertices, Vector2 checkVertex)
		{
			for (int i = 0; i < vertices.Length; i++)
			{
				if (Math.Abs(vertices[i].X - checkVertex.X) < 0.001f &&
					Math.Abs(vertices[i].Y - checkVertex.Y) < 0.001f)
					return i;
	}

			return -1;
		}
	}
}<|MERGE_RESOLUTION|>--- conflicted
+++ resolved
@@ -388,18 +388,9 @@
 						0.0f, 
 						DashPattern.Dash, 
 						1.0f / dashPatternLength);
-<<<<<<< HEAD
-					}
-					}
-
-			canvas.State.TransformAngle = 0.0f;
-			canvas.State.TransformScale = Vector2.One;
-				}
-=======
-				}
-			}
-		}
->>>>>>> 3662bc3b
+					}
+					}
+				}
 
 		private float GetScreenConstantScale(Canvas canvas, float baseScale)
 				{
