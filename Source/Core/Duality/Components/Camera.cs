--- conflicted
+++ resolved
@@ -19,7 +19,6 @@
 	[EditorHintImage(CoreResNames.ImageCamera)]
 	public sealed class Camera : Component, ICmpInitializable
 	{
-<<<<<<< HEAD
 		private float                    nearZ                 = 0.0f;
 		private float                    farZ                  = 10000.0f;
 		private float                    focusDist             = DrawDevice.DefaultFocusDist;
@@ -29,163 +28,10 @@
 		private ColorRgba                clearColor            = ColorRgba.TransparentBlack;
 		private ContentRef<RenderTarget> renderTarget          = null;
 		private ContentRef<RenderSetup>  renderSetup           = null;
+		private int             priority       = 0;
 
 		[DontSerialize] private DrawDevice         drawDevice   = null;
 		[DontSerialize] private PickingRenderSetup pickingSetup = null;
-=======
-		/// <summary>
-		/// Describes a single pass in the overall rendering process.
-		/// </summary>
-		public class Pass
-		{
-			private ColorRgba                clearColor     = ColorRgba.TransparentBlack;
-			private float                    clearDepth     = 1.0f;
-			private ClearFlag                clearFlags     = ClearFlag.All;
-			private RenderMatrix             matrixMode     = RenderMatrix.PerspectiveWorld;
-			private VisibilityFlag           visibilityMask = VisibilityFlag.AllGroups;
-			private BatchInfo                input          = null;
-			private ContentRef<RenderTarget> output         = null;
-
-			[DontSerialize]
-			private EventHandler<CollectDrawcallEventArgs> collectDrawcalls	= null;
-
-			/// <summary>
-			/// Fired when collecting drawcalls for this pass. Note that not all passes do collect drawcalls (see <see cref="Input"/>)
-			/// </summary>
-			public event EventHandler<CollectDrawcallEventArgs> CollectDrawcalls
-			{
-				add { this.collectDrawcalls += value; }
-				remove { this.collectDrawcalls -= value; }
-			}
-			
-
-			/// <summary>
-			/// The input to use for rendering. This can for example be a <see cref="Duality.Resources.Texture"/> that
-			/// has been rendered to before and is now bound to perform a postprocessing step. If this is null, the current
-			/// <see cref="Duality.Resources.Scene"/> is used as input - which is usually the case in the first rendering pass.
-			/// </summary>
-			public BatchInfo Input
-			{
-				get { return this.input; }
-				set { this.input = value; }
-			}
-			/// <summary>
-			/// The output to render to in this pass. If this is null, the screen is used as rendering target.
-			/// </summary>
-			public ContentRef<RenderTarget> Output
-			{
-				get { return this.output; }
-				set { this.output = value; }
-			}
-			/// <summary>
-			/// [GET / SET] The clear color to apply when clearing the color buffer
-			/// </summary>
-			public ColorRgba ClearColor
-			{
-				get { return this.clearColor; }
-				set { this.clearColor = value; }
-			}
-			/// <summary>
-			/// [GET / SET] The clear depth to apply when clearing the depth buffer
-			/// </summary>
-			public float ClearDepth
-			{
-				get { return this.clearDepth; }
-				set { this.clearDepth = value; }
-			}
-			/// <summary>
-			/// [GET / SET] Specifies which buffers to clean before rendering this pass
-			/// </summary>
-			public ClearFlag ClearFlags
-			{
-				get { return this.clearFlags; }
-				set { this.clearFlags = value; }
-			}
-			/// <summary>
-			/// [GET / SET] How to set up the coordinate space before rendering
-			/// </summary>
-			public RenderMatrix MatrixMode
-			{
-				get { return this.matrixMode; }
-				set { this.matrixMode = value; }
-			}
-			/// <summary>
-			/// [GET / SET] A Pass-local bitmask flagging all visibility groups that are considered visible to this drawing device.
-			/// </summary>
-			public VisibilityFlag VisibilityMask
-			{
-				get { return this.visibilityMask; }
-				set { this.visibilityMask = value; }
-			}
-			
-
-			public Pass() {}
-			public Pass(Pass copyFrom)
-			{
-				this.input = copyFrom.input;
-				this.output = copyFrom.output;
-				this.clearColor = copyFrom.clearColor;
-				this.clearDepth = copyFrom.clearDepth;
-				this.clearFlags = copyFrom.clearFlags;
-				this.matrixMode = copyFrom.matrixMode;
-				this.visibilityMask = copyFrom.visibilityMask;
-
-				this.MakeAvailable();
-			}
-			public Pass(Pass copyFrom, BatchInfo inputOverride)
-			{
-				this.input = inputOverride;
-				this.output = copyFrom.output;
-				this.clearColor = copyFrom.clearColor;
-				this.clearDepth = copyFrom.clearDepth;
-				this.clearFlags = copyFrom.clearFlags;
-				this.matrixMode = copyFrom.matrixMode;
-				this.visibilityMask = copyFrom.visibilityMask;
-
-				this.MakeAvailable();
-			}
-
-			public void MakeAvailable()
-			{
-				this.output.MakeAvailable();
-			}
-			internal void NotifyCollectDrawcalls(IDrawDevice device)
-			{
-				Profile.TimeCollectDrawcalls.BeginMeasure();
-
-				if (this.collectDrawcalls != null)
-					this.collectDrawcalls(this, new CollectDrawcallEventArgs(device));
-
-				Profile.TimeCollectDrawcalls.EndMeasure();
-			}
-
-			public override string ToString()
-			{
-				ContentRef<Texture> inputTex = input == null ? null : input.MainTexture;
-				return string.Format("{0} => {1}{2}",
-					inputTex.IsExplicitNull ? (input == null ? "Camera" : "Undefined") : inputTex.Name,
-					output.IsExplicitNull ? "Screen" : output.Name,
-					(this.visibilityMask & VisibilityFlag.ScreenOverlay) != VisibilityFlag.None ? " (Overlay)" : "");
-			}
-		}
-
-
-		private float           nearZ          = 0.0f;
-		private float           farZ           = 10000.0f;
-		private float           focusDist      = DrawDevice.DefaultFocusDist;
-		private PerspectiveMode perspective    = PerspectiveMode.Parallax;
-		private VisibilityFlag  visibilityMask = VisibilityFlag.All;
-		private List<Pass>      passes         = new List<Pass>();
-		private int             priority       = 0;
-
-		[DontSerialize] private DrawDevice                    drawDevice         = null;
-		[DontSerialize] private List<ICmpRenderer>            pickingMap         = null;
-		[DontSerialize] private RenderTarget                  pickingRT          = null;
-		[DontSerialize] private Texture                       pickingTex         = null;
-		[DontSerialize] private byte[]                        pickingBuffer      = null;
-		[DontSerialize] private List<Predicate<ICmpRenderer>> editorRenderFilter = new List<Predicate<ICmpRenderer>>();
-
->>>>>>> ada06f5e
 		
 
 		/// <summary>
@@ -271,23 +117,10 @@
 			set { this.renderTarget = value; }
 		}
 		/// <summary>
-<<<<<<< HEAD
 		/// [GET / SET] The <see cref="RenderSetup"/> that should be used by this camera. Will
 		/// fall back to the application-default <see cref="DualityAppData.RenderingSetup"/> when unavailable.
 		/// </summary>
 		public ContentRef<RenderSetup> RenderingSetup
-=======
-		/// [GET / SET] Cameras with higher priority values render first.
-		/// </summary>
-		public int Priority
-		{
-			get { return this.priority; }
-			set { this.priority = value; }
-		}
-
-
-		public Camera()
->>>>>>> ada06f5e
 		{
 			get { return this.renderSetup; }
 			set { this.renderSetup = value; }
@@ -305,6 +138,14 @@
 					DualityApp.AppData.RenderingSetup.Res ?? 
 					RenderSetup.Default.Res;
 			}
+		}
+		/// <summary>
+		/// [GET / SET] Cameras with higher priority values render first.
+		/// </summary>
+		public int Priority
+		{
+			get { return this.priority; }
+			set { this.priority = value; }
 		}
 
 
