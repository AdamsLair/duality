--- conflicted
+++ resolved
@@ -24,12 +24,9 @@
     <ErrorReport>prompt</ErrorReport>
     <WarningLevel>4</WarningLevel>
     <Prefer32Bit>false</Prefer32Bit>
-<<<<<<< HEAD
     <DocumentationFile>PackageManagerFrontend.editor.xml</DocumentationFile>
     <NoWarn>1591,1592,1573,1571,1570,1572,0419</NoWarn>
-=======
     <LangVersion>4</LangVersion>
->>>>>>> f72221bc
   </PropertyGroup>
   <PropertyGroup Condition=" '$(Configuration)|$(Platform)' == 'Release|AnyCPU' ">
     <DebugType>pdbonly</DebugType>
@@ -39,12 +36,9 @@
     <ErrorReport>prompt</ErrorReport>
     <WarningLevel>4</WarningLevel>
     <Prefer32Bit>false</Prefer32Bit>
-<<<<<<< HEAD
     <DocumentationFile>PackageManagerFrontend.editor.xml</DocumentationFile>
     <NoWarn>1591,1592,1573,1571,1570,1572,0419</NoWarn>
-=======
     <LangVersion>4</LangVersion>
->>>>>>> f72221bc
   </PropertyGroup>
   <ItemGroup>
     <Reference Include="AdamsLair.WinForms, Version=1.1.12.0, Culture=neutral, processorArchitecture=MSIL">
