#region --- License ---
/*
Copyright (c) 2006 - 2008 The Open Toolkit library.

Permission is hereby granted, free of charge, to any person obtaining a copy of
this software and associated documentation files (the "Software"), to deal in
the Software without restriction, including without limitation the rights to
use, copy, modify, merge, publish, distribute, sublicense, and/or sell copies
of the Software, and to permit persons to whom the Software is furnished to do
so, subject to the following conditions:

The above copyright notice and this permission notice shall be included in all
copies or substantial portions of the Software.

THE SOFTWARE IS PROVIDED "AS IS", WITHOUT WARRANTY OF ANY KIND, EXPRESS OR
IMPLIED, INCLUDING BUT NOT LIMITED TO THE WARRANTIES OF MERCHANTABILITY,
FITNESS FOR A PARTICULAR PURPOSE AND NONINFRINGEMENT. IN NO EVENT SHALL THE
AUTHORS OR COPYRIGHT HOLDERS BE LIABLE FOR ANY CLAIM, DAMAGES OR OTHER
LIABILITY, WHETHER IN AN ACTION OF CONTRACT, TORT OR OTHERWISE, ARISING FROM,
OUT OF OR IN CONNECTION WITH THE SOFTWARE OR THE USE OR OTHER DEALINGS IN THE
SOFTWARE.
	*/
#endregion

using System;
using System.Runtime.InteropServices;

namespace Duality
{
	/// <summary>
	/// Represents a 4x4 matrix containing 3D rotation, scale, transform, and projection.
	/// </summary>
	/// <seealso cref="Matrix4d"/>
	[StructLayout(LayoutKind.Sequential)]
	public struct Matrix4 : IEquatable<Matrix4>
	{
		/// <summary>
		/// The identity matrix.
		/// </summary>
		public static readonly Matrix4 Identity = new Matrix4(Vector4.UnitX, Vector4.UnitY, Vector4.UnitZ, Vector4.UnitW);
		/// <summary>
		/// The zero matrix.
		/// </summary>
		public static readonly Matrix4 Zero = new Matrix4(Vector4.Zero, Vector4.Zero, Vector4.Zero, Vector4.Zero);

		/// <summary>
		/// Top row of the matrix.
		/// </summary>
		public Vector4 Row0;
		/// <summary>
		/// 2nd row of the matrix.
		/// </summary>
		public Vector4 Row1;
		/// <summary>
		/// 3rd row of the matrix.
		/// </summary>
		public Vector4 Row2;
		/// <summary>
		/// Bottom row of the matrix.
		/// </summary>
		public Vector4 Row3;
		

		/// <summary>
		/// Gets the first column of this matrix.
		/// </summary>
		public Vector4 Column0
		{
			get { return new Vector4(Row0.X, Row1.X, Row2.X, Row3.X); }
			set { Row0.X = value.X; Row1.X = value.Y; Row2.X = value.Z; Row3.X = value.W; }
		}
		/// <summary>
		/// Gets the second column of this matrix.
		/// </summary>
		public Vector4 Column1
		{
			get { return new Vector4(Row0.Y, Row1.Y, Row2.Y, Row3.Y); }
			set { Row0.Y = value.X; Row1.Y = value.Y; Row2.Y = value.Z; Row3.Y = value.W; }
		}
		/// <summary>
		/// Gets the third column of this matrix.
		/// </summary>
		public Vector4 Column2
		{
			get { return new Vector4(Row0.Z, Row1.Z, Row2.Z, Row3.Z); }
			set { Row0.Z = value.X; Row1.Z = value.Y; Row2.Z = value.Z; Row3.Z = value.W; }
		}
		/// <summary>
		/// Gets the fourth column of this matrix.
		/// </summary>
		public Vector4 Column3
		{
			get { return new Vector4(Row0.W, Row1.W, Row2.W, Row3.W); }
			set { Row0.W = value.X; Row1.W = value.Y; Row2.W = value.Z; Row3.W = value.W; }
		}
		/// <summary>
		/// Gets or sets the value at row 1, column 1 of this instance.
		/// </summary>
		public float M11 { get { return Row0.X; } set { Row0.X = value; } }
		/// <summary>
		/// Gets or sets the value at row 1, column 2 of this instance.
		/// </summary>
		public float M12 { get { return Row0.Y; } set { Row0.Y = value; } }
		/// <summary>
		/// Gets or sets the value at row 1, column 3 of this instance.
		/// </summary>
		public float M13 { get { return Row0.Z; } set { Row0.Z = value; } }
		/// <summary>
		/// Gets or sets the value at row 1, column 4 of this instance.
		/// </summary>
		public float M14 { get { return Row0.W; } set { Row0.W = value; } }
		/// <summary>
		/// Gets or sets the value at row 2, column 1 of this instance.
		/// </summary>
		public float M21 { get { return Row1.X; } set { Row1.X = value; } }
		/// <summary>
		/// Gets or sets the value at row 2, column 2 of this instance.
		/// </summary>
		public float M22 { get { return Row1.Y; } set { Row1.Y = value; } }
		/// <summary>
		/// Gets or sets the value at row 2, column 3 of this instance.
		/// </summary>
		public float M23 { get { return Row1.Z; } set { Row1.Z = value; } }
		/// <summary>
		/// Gets or sets the value at row 2, column 4 of this instance.
		/// </summary>
		public float M24 { get { return Row1.W; } set { Row1.W = value; } }
		/// <summary>
		/// Gets or sets the value at row 3, column 1 of this instance.
		/// </summary>
		public float M31 { get { return Row2.X; } set { Row2.X = value; } }
		/// <summary>
		/// Gets or sets the value at row 3, column 2 of this instance.
		/// </summary>
		public float M32 { get { return Row2.Y; } set { Row2.Y = value; } }
		/// <summary>
		/// Gets or sets the value at row 3, column 3 of this instance.
		/// </summary>
		public float M33 { get { return Row2.Z; } set { Row2.Z = value; } }
		/// <summary>
		/// Gets or sets the value at row 3, column 4 of this instance.
		/// </summary>
		public float M34 { get { return Row2.W; } set { Row2.W = value; } }
		/// <summary>
		/// Gets or sets the value at row 4, column 1 of this instance.
		/// </summary>
		public float M41 { get { return Row3.X; } set { Row3.X = value; } }
		/// <summary>
		/// Gets or sets the value at row 4, column 2 of this instance.
		/// </summary>
		public float M42 { get { return Row3.Y; } set { Row3.Y = value; } }
		/// <summary>
		/// Gets or sets the value at row 4, column 3 of this instance.
		/// </summary>
		public float M43 { get { return Row3.Z; } set { Row3.Z = value; } }
		/// <summary>
		/// Gets or sets the value at row 4, column 4 of this instance.
		/// </summary>
		public float M44 { get { return Row3.W; } set { Row3.W = value; } }
		/// <summary>
		/// Gets or sets the value at a specified row and column.
		/// </summary>
		public float this[int rowIndex, int columnIndex]
		{
			get
			{
				if (rowIndex == 0) return Row0[columnIndex];
				else if (rowIndex == 1) return Row1[columnIndex];
				else if (rowIndex == 2) return Row2[columnIndex];
				else if (rowIndex == 3) return Row3[columnIndex];
				throw new IndexOutOfRangeException("You tried to access this matrix at: (" + rowIndex + ", " + columnIndex + ")");
			}
			set
			{
				if (rowIndex == 0) Row0[columnIndex] = value;
				else if (rowIndex == 1) Row1[columnIndex] = value;
				else if (rowIndex == 2) Row2[columnIndex] = value;
				else if (rowIndex == 3) Row3[columnIndex] = value;
				else throw new IndexOutOfRangeException("You tried to set this matrix at: (" + rowIndex + ", " + columnIndex + ")");
			}
		}
		/// <summary>
		/// Gets the determinant of this matrix.
		/// </summary>
		public float Determinant
		{
			get
			{
				float m11 = Row0.X, m12 = Row0.Y, m13 = Row0.Z, m14 = Row0.W,
						m21 = Row1.X, m22 = Row1.Y, m23 = Row1.Z, m24 = Row1.W,
						m31 = Row2.X, m32 = Row2.Y, m33 = Row2.Z, m34 = Row2.W,
						m41 = Row3.X, m42 = Row3.Y, m43 = Row3.Z, m44 = Row3.W;
				return
					m11 * m22 * m33 * m44 - m11 * m22 * m34 * m43 + m11 * m23 * m34 * m42 - m11 * m23 * m32 * m44
					+ m11 * m24 * m32 * m43 - m11 * m24 * m33 * m42 - m12 * m23 * m34 * m41 + m12 * m23 * m31 * m44
					- m12 * m24 * m31 * m43 + m12 * m24 * m33 * m41 - m12 * m21 * m33 * m44 + m12 * m21 * m34 * m43
					+ m13 * m24 * m31 * m42 - m13 * m24 * m32 * m41 + m13 * m21 * m32 * m44 - m13 * m21 * m34 * m42
					+ m13 * m22 * m34 * m41 - m13 * m22 * m31 * m44 - m14 * m21 * m32 * m43 + m14 * m21 * m33 * m42
					- m14 * m22 * m33 * m41 + m14 * m22 * m31 * m43 - m14 * m23 * m31 * m42 + m14 * m23 * m32 * m41;
			}
		}
		/// <summary>
		/// Gets or sets the values along the main diagonal of the matrix.
		/// </summary>
		public Vector4 Diagonal
		{
			get
			{
				return new Vector4(Row0.X, Row1.Y, Row2.Z, Row3.W);
			}
			set
			{
				Row0.X = value.X;
				Row1.Y = value.Y;
				Row2.Z = value.Z;
				Row3.W = value.W;
			}
		}
		/// <summary>
		/// Gets the trace of the matrix, the sum of the values along the diagonal.
		/// </summary>
		public float Trace { get { return Row0.X + Row1.Y + Row2.Z + Row3.W; } }

		/// <summary>
		/// Constructs a new instance.
		/// </summary>
		/// <param name="row0">Top row of the matrix.</param>
		/// <param name="row1">Second row of the matrix.</param>
		/// <param name="row2">Third row of the matrix.</param>
		/// <param name="row3">Bottom row of the matrix.</param>
		public Matrix4(Vector4 row0, Vector4 row1, Vector4 row2, Vector4 row3)
		{
			Row0 = row0;
			Row1 = row1;
			Row2 = row2;
			Row3 = row3;
		}
		/// <summary>
		/// Constructs a new instance.
		/// </summary>
		/// <param name="m00">First item of the first row of the matrix.</param>
		/// <param name="m01">Second item of the first row of the matrix.</param>
		/// <param name="m02">Third item of the first row of the matrix.</param>
		/// <param name="m03">Fourth item of the first row of the matrix.</param>
		/// <param name="m10">First item of the second row of the matrix.</param>
		/// <param name="m11">Second item of the second row of the matrix.</param>
		/// <param name="m12">Third item of the second row of the matrix.</param>
		/// <param name="m13">Fourth item of the second row of the matrix.</param>
		/// <param name="m20">First item of the third row of the matrix.</param>
		/// <param name="m21">Second item of the third row of the matrix.</param>
		/// <param name="m22">Third item of the third row of the matrix.</param>
		/// <param name="m23">First item of the third row of the matrix.</param>
		/// <param name="m30">Fourth item of the fourth row of the matrix.</param>
		/// <param name="m31">Second item of the fourth row of the matrix.</param>
		/// <param name="m32">Third item of the fourth row of the matrix.</param>
		/// <param name="m33">Fourth item of the fourth row of the matrix.</param>
		public Matrix4(
			float m00, float m01, float m02, float m03,
			float m10, float m11, float m12, float m13,
			float m20, float m21, float m22, float m23,
			float m30, float m31, float m32, float m33)
		{
			Row0 = new Vector4(m00, m01, m02, m03);
			Row1 = new Vector4(m10, m11, m12, m13);
			Row2 = new Vector4(m20, m21, m22, m23);
			Row3 = new Vector4(m30, m31, m32, m33);
		}


		/// <summary>
		/// Converts this instance into its inverse.
		/// </summary>
		public void Invert()
		{
			this = Matrix4.Invert(this);
		}
		/// <summary>
		/// Converts this instance into its transpose.
		/// </summary>
		public void Transpose()
		{
			this = Matrix4.Transpose(this);
		}
		/// <summary>
		/// Divides each element in the Matrix by the <see cref="Determinant"/>.
		/// </summary>
		public void Normalize()
		{
			var determinant = this.Determinant;
			Row0 /= determinant;
			Row1 /= determinant;
			Row2 /= determinant;
			Row3 /= determinant;
		}

		/// <summary>
		/// Returns a normalised copy of this instance.
		/// </summary>
		public Matrix4 Normalized()
		{
			Matrix4 m = this;
			m.Normalize();
			return m;
		}
		/// <summary>
		/// Returns an inverted copy of this instance.
		/// </summary>
		public Matrix4 Inverted()
		{
			Matrix4 m = this;
			if (m.Determinant != 0)
				m.Invert();
			return m;
		}

		/// <summary>
		/// Returns a copy of this Matrix4 without translation.
		/// </summary>
		public Matrix4 ClearTranslation()
		{
			Matrix4 m = this;
			m.Row3.Xyz = Vector3.Zero;
			return m;
		}
		/// <summary>
		/// Returns a copy of this Matrix4 without scale.
		/// </summary>
		public Matrix4 ClearScale()
		{
			Matrix4 m = this;
			m.Row0.Xyz = m.Row0.Xyz.Normalized;
			m.Row1.Xyz = m.Row1.Xyz.Normalized;
			m.Row2.Xyz = m.Row2.Xyz.Normalized;
			return m;
		}
		/// <summary>
		/// Returns a copy of this Matrix4 without rotation.
		/// </summary>
		public Matrix4 ClearRotation()
		{
			Matrix4 m = this;
			m.Row0.Xyz = new Vector3(m.Row0.Xyz.Length, 0, 0);
			m.Row1.Xyz = new Vector3(0, m.Row1.Xyz.Length, 0);
			m.Row2.Xyz = new Vector3(0, 0, m.Row2.Xyz.Length);
			return m;
		}
		/// <summary>
		/// Returns a copy of this Matrix4 without projection.
		/// </summary>
		public Matrix4 ClearProjection()
		{
			Matrix4 m = this;
			m.Column3 = Vector4.Zero;
			return m;
		}

		/// <summary>
		/// Returns the translation component of this instance.
		/// </summary>
		public Vector3 ExtractTranslation() { return Row3.Xyz; }
		/// <summary>
		/// Returns the scale component of this instance.
		/// </summary>
		public Vector3 ExtractScale() { return new Vector3(Row0.Xyz.Length, Row1.Xyz.Length, Row2.Xyz.Length); }
		/// <summary>
		/// Returns the rotation component of this instance. Quite slow.
		/// </summary>
		/// <param name="row_normalise">Whether the method should row-normalise (i.e. remove scale from) the Matrix. Pass false if you know it's already normalised.</param>
		public Quaternion ExtractRotation(bool row_normalise = true)
		{
			var row0 = Row0.Xyz;
			var row1 = Row1.Xyz;
			var row2 = Row2.Xyz;

			if (row_normalise)
			{
				row0 = row0.Normalized;
				row1 = row1.Normalized;
				row2 = row2.Normalized;
			}

			// code below adapted from Blender

			Quaternion q = new Quaternion();
			double trace = 0.25 * (row0[0] + row1[1] + row2[2] + 1.0);

			if (trace > 0)
			{
				double sq = Math.Sqrt(trace);

				q.W = (float)sq;
				sq = 1.0 / (4.0 * sq);
				q.X = (float)((row1[2] - row2[1]) * sq);
				q.Y = (float)((row2[0] - row0[2]) * sq);
				q.Z = (float)((row0[1] - row1[0]) * sq);
			}
			else if (row0[0] > row1[1] && row0[0] > row2[2])
			{
				double sq = 2.0 * Math.Sqrt(1.0 + row0[0] - row1[1] - row2[2]);

				q.X = (float)(0.25 * sq);
				sq = 1.0 / sq;
				q.W = (float)((row2[1] - row1[2]) * sq);
				q.Y = (float)((row1[0] + row0[1]) * sq);
				q.Z = (float)((row2[0] + row0[2]) * sq);
			}
			else if (row1[1] > row2[2])
			{
				double sq = 2.0 * Math.Sqrt(1.0 + row1[1] - row0[0] - row2[2]);

				q.Y = (float)(0.25 * sq);
				sq = 1.0 / sq;
				q.W = (float)((row2[0] - row0[2]) * sq);
				q.X = (float)((row1[0] + row0[1]) * sq);
				q.Z = (float)((row2[1] + row1[2]) * sq);
			}
			else
			{
				double sq = 2.0 * Math.Sqrt(1.0 + row2[2] - row0[0] - row1[1]);

				q.Z = (float)(0.25 * sq);
				sq = 1.0 / sq;
				q.W = (float)((row1[0] - row0[1]) * sq);
				q.X = (float)((row2[0] + row0[2]) * sq);
				q.Y = (float)((row2[1] + row1[2]) * sq);
			}

			q.Normalize();
			return q;
		}
		/// <summary>
		/// Returns the projection component of this instance.
		/// </summary>
		public Vector4 ExtractProjection()
		{
			return Column3;
		}
        
		/// <summary>
		/// Build a rotation matrix from the specified axis/angle rotation.
		/// </summary>
		/// <param name="axis">The axis to rotate about.</param>
		/// <param name="angle">Angle in radians to rotate counter-clockwise (looking in the direction of the given axis).</param>
		/// <param name="result">A matrix instance.</param>
		public static void CreateFromAxisAngle(Vector3 axis, float angle, out Matrix4 result)
		{
			// normalize and create a local copy of the vector.
			axis.Normalize();
			float axisX = axis.X, axisY = axis.Y, axisZ = axis.Z;

			// calculate angles
			float cos = (float)System.Math.Cos(-angle);
			float sin = (float)System.Math.Sin(-angle);
			float t = 1.0f - cos;

			// do the conversion math once
			float tXX = t * axisX * axisX,
				tXY = t * axisX * axisY,
				tXZ = t * axisX * axisZ,
				tYY = t * axisY * axisY,
				tYZ = t * axisY * axisZ,
				tZZ = t * axisZ * axisZ;

			float sinX = sin * axisX,
				sinY = sin * axisY,
				sinZ = sin * axisZ;

			result.Row0.X = tXX + cos;
			result.Row0.Y = tXY - sinZ;
			result.Row0.Z = tXZ + sinY;
			result.Row0.W = 0;
			result.Row1.X = tXY + sinZ;
			result.Row1.Y = tYY + cos;
			result.Row1.Z = tYZ - sinX;
			result.Row1.W = 0;
			result.Row2.X = tXZ - sinY;
			result.Row2.Y = tYZ + sinX;
			result.Row2.Z = tZZ + cos;
			result.Row2.W = 0;
			result.Row3 = Vector4.UnitW;
		}
		/// <summary>
		/// Build a rotation matrix from the specified axis/angle rotation.
		/// </summary>
		/// <param name="axis">The axis to rotate about.</param>
		/// <param name="angle">Angle in radians to rotate counter-clockwise (looking in the direction of the given axis).</param>
		/// <returns>A matrix instance.</returns>
		public static Matrix4 CreateFromAxisAngle(Vector3 axis, float angle)
		{
			Matrix4 result;
			CreateFromAxisAngle(axis, angle, out result);
			return result;
		}

		/// <summary>
		/// Builds a rotation matrix from a quaternion.
		/// </summary>
		/// <param name="q">The quaternion to rotate by.</param>
		/// <param name="result">A matrix instance.</param>
		public static void CreateFromQuaternion(ref Quaternion q, out Matrix4 result)
		{
			Vector3 axis;
			float angle;
			q.ToAxisAngle(out axis, out angle);
			CreateFromAxisAngle(axis, angle, out result);
		}
		/// <summary>
		/// Builds a rotation matrix from a quaternion.
		/// </summary>
		/// <param name="q">The quaternion to rotate by.</param>
		/// <returns>A matrix instance.</returns>
		public static Matrix4 CreateFromQuaternion(Quaternion q)
		{
			Matrix4 result;
			CreateFromQuaternion(ref q, out result);
			return result;
		}

		/// <summary>
		/// Builds a rotation matrix for a rotation around the x-axis.
		/// </summary>
		/// <param name="angle">The counter-clockwise angle in radians.</param>
		/// <param name="result">The resulting Matrix4 instance.</param>
		public static void CreateRotationX(float angle, out Matrix4 result)
		{
			float cos = (float)System.Math.Cos(angle);
			float sin = (float)System.Math.Sin(angle);

			result = Identity;
			result.Row1.Y = cos;
			result.Row1.Z = sin;
			result.Row2.Y = -sin;
			result.Row2.Z = cos;
		}
		/// <summary>
		/// Builds a rotation matrix for a rotation around the x-axis.
		/// </summary>
		/// <param name="angle">The counter-clockwise angle in radians.</param>
		/// <returns>The resulting Matrix4 instance.</returns>
		public static Matrix4 CreateRotationX(float angle)
		{
			Matrix4 result;
			CreateRotationX(angle, out result);
			return result;
		}

		/// <summary>
		/// Builds a rotation matrix for a rotation around the y-axis.
		/// </summary>
		/// <param name="angle">The counter-clockwise angle in radians.</param>
		/// <param name="result">The resulting Matrix4 instance.</param>
		public static void CreateRotationY(float angle, out Matrix4 result)
		{
			float cos = (float)System.Math.Cos(angle);
			float sin = (float)System.Math.Sin(angle);

			result = Identity;
			result.Row0.X = cos;
			result.Row0.Z = -sin;
			result.Row2.X = sin;
			result.Row2.Z = cos;
		}
		/// <summary>
		/// Builds a rotation matrix for a rotation around the y-axis.
		/// </summary>
		/// <param name="angle">The counter-clockwise angle in radians.</param>
		/// <returns>The resulting Matrix4 instance.</returns>
		public static Matrix4 CreateRotationY(float angle)
		{
			Matrix4 result;
			CreateRotationY(angle, out result);
			return result;
		}

		/// <summary>
		/// Builds a rotation matrix for a rotation around the z-axis.
		/// </summary>
		/// <param name="angle">The counter-clockwise angle in radians.</param>
		/// <param name="result">The resulting Matrix4 instance.</param>
		public static void CreateRotationZ(float angle, out Matrix4 result)
		{
			float cos = (float)System.Math.Cos(angle);
			float sin = (float)System.Math.Sin(angle);

			result = Identity;
			result.Row0.X = cos;
			result.Row0.Y = sin;
			result.Row1.X = -sin;
			result.Row1.Y = cos;
		}
		/// <summary>
		/// Builds a rotation matrix for a rotation around the z-axis.
		/// </summary>
		/// <param name="angle">The counter-clockwise angle in radians.</param>
		/// <returns>The resulting Matrix4 instance.</returns>
		public static Matrix4 CreateRotationZ(float angle)
		{
			Matrix4 result;
			CreateRotationZ(angle, out result);
			return result;
		}

		/// <summary>
		/// Creates a translation matrix.
		/// </summary>
		/// <param name="x">X translation.</param>
		/// <param name="y">Y translation.</param>
		/// <param name="z">Z translation.</param>
		/// <param name="result">The resulting Matrix4 instance.</param>
		public static void CreateTranslation(float x, float y, float z, out Matrix4 result)
		{
			result = Identity;
			result.Row3.X = x;
			result.Row3.Y = y;
			result.Row3.Z = z;
		}
		/// <summary>
		/// Creates a translation matrix.
		/// </summary>
		/// <param name="vector">The translation vector.</param>
		/// <param name="result">The resulting Matrix4 instance.</param>
		public static void CreateTranslation(ref Vector3 vector, out Matrix4 result)
		{
			result = Identity;
			result.Row3.X = vector.X;
			result.Row3.Y = vector.Y;
			result.Row3.Z = vector.Z;
		}

		/// <summary>
		/// Creates a translation matrix.
		/// </summary>
		/// <param name="x">X translation.</param>
		/// <param name="y">Y translation.</param>
		/// <param name="z">Z translation.</param>
		/// <returns>The resulting Matrix4 instance.</returns>
		public static Matrix4 CreateTranslation(float x, float y, float z)
		{
			Matrix4 result;
			CreateTranslation(x, y, z, out result);
			return result;
		}
		/// <summary>
		/// Creates a translation matrix.
		/// </summary>
		/// <param name="vector">The translation vector.</param>
		/// <returns>The resulting Matrix4 instance.</returns>
		public static Matrix4 CreateTranslation(Vector3 vector)
		{
			Matrix4 result;
			CreateTranslation(vector.X, vector.Y, vector.Z, out result);
			return result;
		}

		/// <summary>
		/// Creates a scale matrix.
		/// </summary>
		/// <param name="scale">Single scale factor for the x, y, and z axes.</param>
		/// <returns>A scale matrix.</returns>
		public static Matrix4 CreateScale(float scale)
		{
			Matrix4 result;
			CreateScale(scale, out result);
			return result;
		}
		/// <summary>
		/// Creates a scale matrix.
		/// </summary>
		/// <param name="scale">Scale factors for the x, y, and z axes.</param>
		/// <returns>A scale matrix.</returns>
		public static Matrix4 CreateScale(Vector3 scale)
		{
			Matrix4 result;
			CreateScale(ref scale, out result);
			return result;
		}

		/// <summary>
		/// Creates a scale matrix.
		/// </summary>
		/// <param name="x">Scale factor for the x axis.</param>
		/// <param name="y">Scale factor for the y axis.</param>
		/// <param name="z">Scale factor for the z axis.</param>
		/// <returns>A scale matrix.</returns>
		public static Matrix4 CreateScale(float x, float y, float z)
		{
			Matrix4 result;
			CreateScale(x, y, z, out result);
			return result;
		}
		/// <summary>
		/// Creates a scale matrix.
		/// </summary>
		/// <param name="scale">Single scale factor for the x, y, and z axes.</param>
		/// <param name="result">A scale matrix.</param>
		public static void CreateScale(float scale, out Matrix4 result)
		{
			result = Identity;
			result.Row0.X = scale;
			result.Row1.Y = scale;
			result.Row2.Z = scale;
		}
		/// <summary>
		/// Creates a scale matrix.
		/// </summary>
		/// <param name="scale">Scale factors for the x, y, and z axes.</param>
		/// <param name="result">A scale matrix.</param>
		public static void CreateScale(ref Vector3 scale, out Matrix4 result)
		{
			result = Identity;
			result.Row0.X = scale.X;
			result.Row1.Y = scale.Y;
			result.Row2.Z = scale.Z;
		}
		/// <summary>
		/// Creates a scale matrix.
		/// </summary>
		/// <param name="x">Scale factor for the x axis.</param>
		/// <param name="y">Scale factor for the y axis.</param>
		/// <param name="z">Scale factor for the z axis.</param>
		/// <param name="result">A scale matrix.</param>
		public static void CreateScale(float x, float y, float z, out Matrix4 result)
		{
			result = Identity;
			result.Row0.X = x;
			result.Row1.Y = y;
			result.Row2.Z = z;
		}

		/// <summary>
		/// Creates an orthographic projection matrix.
		/// </summary>
		/// <param name="width">The width of the projection volume.</param>
		/// <param name="height">The height of the projection volume.</param>
		/// <param name="zNear">The near edge of the projection volume.</param>
		/// <param name="zFar">The far edge of the projection volume.</param>
		/// <param name="result">The resulting Matrix4 instance.</param>
		public static void CreateOrthographic(float width, float height, float zNear, float zFar, out Matrix4 result)
		{
			CreateOrthographicOffCenter(-width / 2, width / 2, -height / 2, height / 2, zNear, zFar, out result);
		}
		/// <summary>
		/// Creates an orthographic projection matrix.
		/// </summary>
		/// <param name="width">The width of the projection volume.</param>
		/// <param name="height">The height of the projection volume.</param>
		/// <param name="zNear">The near edge of the projection volume.</param>
		/// <param name="zFar">The far edge of the projection volume.</param>
		/// <rereturns>The resulting Matrix4 instance.</rereturns>
		public static Matrix4 CreateOrthographic(float width, float height, float zNear, float zFar)
		{
			Matrix4 result;
			CreateOrthographicOffCenter(-width / 2, width / 2, -height / 2, height / 2, zNear, zFar, out result);
			return result;
		}

		/// <summary>
		/// Creates an orthographic projection matrix.
		/// </summary>
		/// <param name="left">The left edge of the projection volume.</param>
		/// <param name="right">The right edge of the projection volume.</param>
		/// <param name="bottom">The bottom edge of the projection volume.</param>
		/// <param name="top">The top edge of the projection volume.</param>
		/// <param name="zNear">The near edge of the projection volume.</param>
		/// <param name="zFar">The far edge of the projection volume.</param>
		/// <param name="result">The resulting Matrix4 instance.</param>
		public static void CreateOrthographicOffCenter(float left, float right, float bottom, float top, float zNear, float zFar, out Matrix4 result)
		{
			result = Identity;

			float invRL = 1.0f / (right - left);
			float invTB = 1.0f / (top - bottom);
			float invFN = 1.0f / (zFar - zNear);

			result.Row0.X = 2 * invRL;
			result.Row1.Y = 2 * invTB;
			result.Row2.Z = -2 * invFN;

			result.Row3.X = -(right + left) * invRL;
			result.Row3.Y = -(top + bottom) * invTB;
			result.Row3.Z = -(zFar + zNear) * invFN;
		}
		/// <summary>
		/// Creates an orthographic projection matrix.
		/// </summary>
		/// <param name="left">The left edge of the projection volume.</param>
		/// <param name="right">The right edge of the projection volume.</param>
		/// <param name="bottom">The bottom edge of the projection volume.</param>
		/// <param name="top">The top edge of the projection volume.</param>
		/// <param name="zNear">The near edge of the projection volume.</param>
		/// <param name="zFar">The far edge of the projection volume.</param>
		/// <returns>The resulting Matrix4 instance.</returns>
		public static Matrix4 CreateOrthographicOffCenter(float left, float right, float bottom, float top, float zNear, float zFar)
		{
			Matrix4 result;
			CreateOrthographicOffCenter(left, right, bottom, top, zNear, zFar, out result);
			return result;
		}
        
		/// <summary>
		/// Creates a perspective projection matrix.
		/// </summary>
		/// <param name="fovy">Angle of the field of view in the y direction (in radians)</param>
		/// <param name="aspect">Aspect ratio of the view (width / height)</param>
		/// <param name="zNear">Distance to the near clip plane</param>
		/// <param name="zFar">Distance to the far clip plane</param>
		/// <param name="result">A projection matrix that transforms camera space to raster space</param>
		/// <exception cref="System.ArgumentOutOfRangeException">
		/// Thrown under the following conditions:
		/// <list type="bullet">
		/// <item>fovy is zero, less than zero or larger than Math.PI</item>
		/// <item>aspect is negative or zero</item>
		/// <item>zNear is negative or zero</item>
		/// <item>zFar is negative or zero</item>
		/// <item>zNear is larger than zFar</item>
		/// </list>
		/// </exception>
		public static void CreatePerspectiveFieldOfView(float fovy, float aspect, float zNear, float zFar, out Matrix4 result)
		{
			if (fovy <= 0 || fovy > Math.PI)
				throw new ArgumentOutOfRangeException("fovy");
			if (aspect <= 0)
				throw new ArgumentOutOfRangeException("aspect");
			if (zNear <= 0)
				throw new ArgumentOutOfRangeException("zNear");
			if (zFar <= 0)
				throw new ArgumentOutOfRangeException("zFar");
            
			float yMax = zNear * (float)System.Math.Tan(0.5f * fovy);
			float yMin = -yMax;
			float xMin = yMin * aspect;
			float xMax = yMax * aspect;

			CreatePerspectiveOffCenter(xMin, xMax, yMin, yMax, zNear, zFar, out result);
		}
		/// <summary>
		/// Creates a perspective projection matrix.
		/// </summary>
		/// <param name="fovy">Angle of the field of view in the y direction (in radians)</param>
		/// <param name="aspect">Aspect ratio of the view (width / height)</param>
		/// <param name="zNear">Distance to the near clip plane</param>
		/// <param name="zFar">Distance to the far clip plane</param>
		/// <returns>A projection matrix that transforms camera space to raster space</returns>
		/// <exception cref="System.ArgumentOutOfRangeException">
		/// Thrown under the following conditions:
		/// <list type="bullet">
		/// <item>fovy is zero, less than zero or larger than Math.PI</item>
		/// <item>aspect is negative or zero</item>
		/// <item>zNear is negative or zero</item>
		/// <item>zFar is negative or zero</item>
		/// <item>zNear is larger than zFar</item>
		/// </list>
		/// </exception>
		public static Matrix4 CreatePerspectiveFieldOfView(float fovy, float aspect, float zNear, float zFar)
		{
			Matrix4 result;
			CreatePerspectiveFieldOfView(fovy, aspect, zNear, zFar, out result);
			return result;
		}
        
		/// <summary>
		/// Creates an perspective projection matrix.
		/// </summary>
		/// <param name="left">Left edge of the view frustum</param>
		/// <param name="right">Right edge of the view frustum</param>
		/// <param name="bottom">Bottom edge of the view frustum</param>
		/// <param name="top">Top edge of the view frustum</param>
		/// <param name="zNear">Distance to the near clip plane</param>
		/// <param name="zFar">Distance to the far clip plane</param>
		/// <param name="result">A projection matrix that transforms camera space to raster space</param>
		/// <exception cref="System.ArgumentOutOfRangeException">
		/// Thrown under the following conditions:
		/// <list type="bullet">
		/// <item>zNear is negative or zero</item>
		/// <item>zFar is negative or zero</item>
		/// <item>zNear is larger than zFar</item>
		/// </list>
		/// </exception>
		public static void CreatePerspectiveOffCenter(float left, float right, float bottom, float top, float zNear, float zFar, out Matrix4 result)
		{
			if (zNear <= 0)
				throw new ArgumentOutOfRangeException("zNear");
			if (zFar <= 0)
				throw new ArgumentOutOfRangeException("zFar");
			if (zNear >= zFar)
				throw new ArgumentOutOfRangeException("zNear");
            
<<<<<<< HEAD
            float x = (2.0f * zNear) / (right - left);
            float y = (2.0f * zNear) / (top - bottom);
            float a = (right + left) / (right - left);
            float b = (top + bottom) / (top - bottom);
            float c = -(zFar + zNear) / (zFar - zNear);
            float d = -(2.0f * zFar * zNear) / (zFar - zNear);

            result.Row0.X = x;
            result.Row0.Y = 0;
            result.Row0.Z = 0;
            result.Row0.W = 0;
            result.Row1.X = 0;
            result.Row1.Y = y;
            result.Row1.Z = 0;
            result.Row1.W = 0;
            result.Row2.X = a;
            result.Row2.Y = b;
            result.Row2.Z = c;
            result.Row2.W = -1;
            result.Row3.X = 0;
            result.Row3.Y = 0;
            result.Row3.Z = d;
            result.Row3.W = 0;
        }
        
        /// <summary>
        /// Creates an perspective projection matrix.
        /// </summary>
        /// <param name="left">Left edge of the view frustum</param>
        /// <param name="right">Right edge of the view frustum</param>
        /// <param name="bottom">Bottom edge of the view frustum</param>
        /// <param name="top">Top edge of the view frustum</param>
        /// <param name="zNear">Distance to the near clip plane</param>
        /// <param name="zFar">Distance to the far clip plane</param>
        /// <returns>A projection matrix that transforms camera space to raster space</returns>
        /// <exception cref="System.ArgumentOutOfRangeException">
        /// Thrown under the following conditions:
        /// <list type="bullet">
        /// <item>zNear is negative or zero</item>
        /// <item>zFar is negative or zero</item>
        /// <item>zNear is larger than zFar</item>
        /// </list>
        /// </exception>
        public static Matrix4 CreatePerspectiveOffCenter(float left, float right, float bottom, float top, float zNear, float zFar)
        {
            Matrix4 result;
            CreatePerspectiveOffCenter(left, right, bottom, top, zNear, zFar, out result);
            return result;
        }

        #endregion

        #region Camera Helper Functions

        /// <summary>
        /// Build a world space to camera space matrix
        /// </summary>
        /// <param name="eye">Eye (camera) position in world space</param>
        /// <param name="target">Target position in world space</param>
        /// <param name="up">Up vector in world space (should not be parallel to the camera direction, that is target - eye)</param>
        /// <returns>A Matrix4 that transforms world space to camera space</returns>
        public static Matrix4 LookAt(Vector3 eye, Vector3 target, Vector3 up)
        {
            Vector3 z = (eye - target).Normalized;
            Vector3 x = (Vector3.Cross(up, z)).Normalized;
            Vector3 y = (Vector3.Cross(z, x)).Normalized;

            Matrix4 result;

            result.Row0.X = x.X;
            result.Row0.Y = y.X;
            result.Row0.Z = z.X;
            result.Row0.W = 0;
            result.Row1.X = x.Y;
            result.Row1.Y = y.Y;
            result.Row1.Z = z.Y;
            result.Row1.W = 0;
            result.Row2.X = x.Z;
            result.Row2.Y = y.Z;
            result.Row2.Z = z.Z;
            result.Row2.W = 0;
            result.Row3.X = -((x.X * eye.X) + (x.Y * eye.Y) + (x.Z * eye.Z));
            result.Row3.Y = -((y.X * eye.X) + (y.Y * eye.Y) + (y.Z * eye.Z));
            result.Row3.Z = -((z.X * eye.X) + (z.Y * eye.Y) + (z.Z * eye.Z));
            result.Row3.W = 1;

            return result;
        }

        /// <summary>
        /// Build a world space to camera space matrix
        /// </summary>
        /// <param name="eyeX">Eye (camera) position in world space</param>
        /// <param name="eyeY">Eye (camera) position in world space</param>
        /// <param name="eyeZ">Eye (camera) position in world space</param>
        /// <param name="targetX">Target position in world space</param>
        /// <param name="targetY">Target position in world space</param>
        /// <param name="targetZ">Target position in world space</param>
        /// <param name="upX">Up vector in world space (should not be parallel to the camera direction, that is target - eye)</param>
        /// <param name="upY">Up vector in world space (should not be parallel to the camera direction, that is target - eye)</param>
        /// <param name="upZ">Up vector in world space (should not be parallel to the camera direction, that is target - eye)</param>
        /// <returns>A Matrix4 that transforms world space to camera space</returns>
        public static Matrix4 LookAt(float eyeX, float eyeY, float eyeZ, float targetX, float targetY, float targetZ, float upX, float upY, float upZ)
        {
            return LookAt(new Vector3(eyeX, eyeY, eyeZ), new Vector3(targetX, targetY, targetZ), new Vector3(upX, upY, upZ));
        }

        #endregion

        #region Add Functions

        /// <summary>
        /// Adds two instances.
        /// </summary>
        /// <param name="left">The left operand of the addition.</param>
        /// <param name="right">The right operand of the addition.</param>
        /// <returns>A new instance that is the result of the addition.</returns>
        public static Matrix4 Add(Matrix4 left, Matrix4 right)
        {
            Matrix4 result;
            Add(ref left, ref right, out result);
            return result;
        }

        /// <summary>
        /// Adds two instances.
        /// </summary>
        /// <param name="left">The left operand of the addition.</param>
        /// <param name="right">The right operand of the addition.</param>
        /// <param name="result">A new instance that is the result of the addition.</param>
        public static void Add(ref Matrix4 left, ref Matrix4 right, out Matrix4 result)
        {
            result.Row0 = left.Row0 + right.Row0;
            result.Row1 = left.Row1 + right.Row1;
            result.Row2 = left.Row2 + right.Row2;
            result.Row3 = left.Row3 + right.Row3;
        }

        #endregion

        #region Subtract Functions

        /// <summary>
        /// Subtracts one instance from another.
        /// </summary>
        /// <param name="left">The left operand of the subraction.</param>
        /// <param name="right">The right operand of the subraction.</param>
        /// <returns>A new instance that is the result of the subraction.</returns>
        public static Matrix4 Subtract(Matrix4 left, Matrix4 right)
        {
            Matrix4 result;
            Subtract(ref left, ref right, out result);
            return result;
        }

        /// <summary>
        /// Subtracts one instance from another.
        /// </summary>
        /// <param name="left">The left operand of the subraction.</param>
        /// <param name="right">The right operand of the subraction.</param>
        /// <param name="result">A new instance that is the result of the subraction.</param>
        public static void Subtract(ref Matrix4 left, ref Matrix4 right, out Matrix4 result)
        {
            result.Row0 = left.Row0 - right.Row0;
            result.Row1 = left.Row1 - right.Row1;
            result.Row2 = left.Row2 - right.Row2;
            result.Row3 = left.Row3 - right.Row3;
        }

        #endregion

        #region Multiply Functions

        /// <summary>
        /// Multiplies two instances.
        /// </summary>
        /// <param name="left">The left operand of the multiplication.</param>
        /// <param name="right">The right operand of the multiplication.</param>
        /// <returns>A new instance that is the result of the multiplication.</returns>
        public static Matrix4 Mult(Matrix4 left, Matrix4 right)
        {
            Matrix4 result;
            Mult(ref left, ref right, out result);
            return result;
        }

        /// <summary>
        /// Multiplies two instances.
        /// </summary>
        /// <param name="left">The left operand of the multiplication.</param>
        /// <param name="right">The right operand of the multiplication.</param>
        /// <param name="result">A new instance that is the result of the multiplication.</param>
        public static void Mult(ref Matrix4 left, ref Matrix4 right, out Matrix4 result)
        {
            float lM11 = left.Row0.X, lM12 = left.Row0.Y, lM13 = left.Row0.Z, lM14 = left.Row0.W,
                lM21 = left.Row1.X, lM22 = left.Row1.Y, lM23 = left.Row1.Z, lM24 = left.Row1.W,
                lM31 = left.Row2.X, lM32 = left.Row2.Y, lM33 = left.Row2.Z, lM34 = left.Row2.W,
                lM41 = left.Row3.X, lM42 = left.Row3.Y, lM43 = left.Row3.Z, lM44 = left.Row3.W,
                rM11 = right.Row0.X, rM12 = right.Row0.Y, rM13 = right.Row0.Z, rM14 = right.Row0.W,
                rM21 = right.Row1.X, rM22 = right.Row1.Y, rM23 = right.Row1.Z, rM24 = right.Row1.W,
                rM31 = right.Row2.X, rM32 = right.Row2.Y, rM33 = right.Row2.Z, rM34 = right.Row2.W,
                rM41 = right.Row3.X, rM42 = right.Row3.Y, rM43 = right.Row3.Z, rM44 = right.Row3.W;

            result.Row0.X = (((lM11 * rM11) + (lM12 * rM21)) + (lM13 * rM31)) + (lM14 * rM41);
            result.Row0.Y = (((lM11 * rM12) + (lM12 * rM22)) + (lM13 * rM32)) + (lM14 * rM42);
            result.Row0.Z = (((lM11 * rM13) + (lM12 * rM23)) + (lM13 * rM33)) + (lM14 * rM43);
            result.Row0.W = (((lM11 * rM14) + (lM12 * rM24)) + (lM13 * rM34)) + (lM14 * rM44);
            result.Row1.X = (((lM21 * rM11) + (lM22 * rM21)) + (lM23 * rM31)) + (lM24 * rM41);
            result.Row1.Y = (((lM21 * rM12) + (lM22 * rM22)) + (lM23 * rM32)) + (lM24 * rM42);
            result.Row1.Z = (((lM21 * rM13) + (lM22 * rM23)) + (lM23 * rM33)) + (lM24 * rM43);
            result.Row1.W = (((lM21 * rM14) + (lM22 * rM24)) + (lM23 * rM34)) + (lM24 * rM44);
            result.Row2.X = (((lM31 * rM11) + (lM32 * rM21)) + (lM33 * rM31)) + (lM34 * rM41);
            result.Row2.Y = (((lM31 * rM12) + (lM32 * rM22)) + (lM33 * rM32)) + (lM34 * rM42);
            result.Row2.Z = (((lM31 * rM13) + (lM32 * rM23)) + (lM33 * rM33)) + (lM34 * rM43);
            result.Row2.W = (((lM31 * rM14) + (lM32 * rM24)) + (lM33 * rM34)) + (lM34 * rM44);
            result.Row3.X = (((lM41 * rM11) + (lM42 * rM21)) + (lM43 * rM31)) + (lM44 * rM41);
            result.Row3.Y = (((lM41 * rM12) + (lM42 * rM22)) + (lM43 * rM32)) + (lM44 * rM42);
            result.Row3.Z = (((lM41 * rM13) + (lM42 * rM23)) + (lM43 * rM33)) + (lM44 * rM43);
            result.Row3.W = (((lM41 * rM14) + (lM42 * rM24)) + (lM43 * rM34)) + (lM44 * rM44);
        }

        /// <summary>
        /// Multiplies an instance by a scalar.
        /// </summary>
        /// <param name="left">The left operand of the multiplication.</param>
        /// <param name="right">The right operand of the multiplication.</param>
        /// <returns>A new instance that is the result of the multiplication</returns>
        public static Matrix4 Mult(Matrix4 left, float right)
        {
            Matrix4 result;
            Mult(ref left, right, out result);
            return result;
        }

        /// <summary>
        /// Multiplies an instance by a scalar.
        /// </summary>
        /// <param name="left">The left operand of the multiplication.</param>
        /// <param name="right">The right operand of the multiplication.</param>
        /// <param name="result">A new instance that is the result of the multiplication</param>
        public static void Mult(ref Matrix4 left, float right, out Matrix4 result)
        {
            result.Row0 = left.Row0 * right;
            result.Row1 = left.Row1 * right;
            result.Row2 = left.Row2 * right;
            result.Row3 = left.Row3 * right;
        }

        #endregion

        #region Invert Functions

        /// <summary>
        /// Calculate the inverse of the given matrix
        /// </summary>
        /// <param name="mat">The matrix to invert</param>
        /// <param name="result">The inverse of the given matrix if it has one, or the input if it is singular</param>
        /// <exception cref="InvalidOperationException">Thrown if the Matrix4 is singular.</exception>
        public static void Invert(ref Matrix4 mat, out Matrix4 result)
        {
            int[] colIdx = { 0, 0, 0, 0 };
            int[] rowIdx = { 0, 0, 0, 0 };
            int[] pivotIdx = { -1, -1, -1, -1 };

            // convert the matrix to an array for easy looping
            float[,] inverse = {{mat.Row0.X, mat.Row0.Y, mat.Row0.Z, mat.Row0.W}, 
                                {mat.Row1.X, mat.Row1.Y, mat.Row1.Z, mat.Row1.W}, 
                                {mat.Row2.X, mat.Row2.Y, mat.Row2.Z, mat.Row2.W}, 
                                {mat.Row3.X, mat.Row3.Y, mat.Row3.Z, mat.Row3.W} };
            int icol = 0;
            int irow = 0;
            for (int i = 0; i < 4; i++)
            {
                // Find the largest pivot value
                float maxPivot = 0.0f;
                for (int j = 0; j < 4; j++)
                {
                    if (pivotIdx[j] != 0)
                    {
                        for (int k = 0; k < 4; ++k)
                        {
                            if (pivotIdx[k] == -1)
                            {
                                float absVal = System.Math.Abs(inverse[j, k]);
                                if (absVal > maxPivot)
                                {
                                    maxPivot = absVal;
                                    irow = j;
                                    icol = k;
                                }
                            }
                            else if (pivotIdx[k] > 0)
                            {
                                result = mat;
                                return;
                            }
                        }
                    }
                }

                ++(pivotIdx[icol]);

                // Swap rows over so pivot is on diagonal
                if (irow != icol)
                {
                    for (int k = 0; k < 4; ++k)
                    {
                        float f = inverse[irow, k];
                        inverse[irow, k] = inverse[icol, k];
                        inverse[icol, k] = f;
                    }
                }

                rowIdx[i] = irow;
                colIdx[i] = icol;

                float pivot = inverse[icol, icol];
                // check for singular matrix
                if (pivot == 0.0f)
                {
                    throw new InvalidOperationException("Matrix is singular and cannot be inverted.");
                }

                // Scale row so it has a unit diagonal
                float oneOverPivot = 1.0f / pivot;
                inverse[icol, icol] = 1.0f;
                for (int k = 0; k < 4; ++k)
                    inverse[icol, k] *= oneOverPivot;

                // Do elimination of non-diagonal elements
                for (int j = 0; j < 4; ++j)
                {
                    // check this isn't on the diagonal
                    if (icol != j)
                    {
                        float f = inverse[j, icol];
                        inverse[j, icol] = 0.0f;
                        for (int k = 0; k < 4; ++k)
                            inverse[j, k] -= inverse[icol, k] * f;
                    }
                }
            }

            for (int j = 3; j >= 0; --j)
            {
                int ir = rowIdx[j];
                int ic = colIdx[j];
                for (int k = 0; k < 4; ++k)
                {
                    float f = inverse[k, ir];
                    inverse[k, ir] = inverse[k, ic];
                    inverse[k, ic] = f;
                }
            }

            result.Row0.X = inverse[0, 0];
            result.Row0.Y = inverse[0, 1];
            result.Row0.Z = inverse[0, 2];
            result.Row0.W = inverse[0, 3];
            result.Row1.X = inverse[1, 0];
            result.Row1.Y = inverse[1, 1];
            result.Row1.Z = inverse[1, 2];
            result.Row1.W = inverse[1, 3];
            result.Row2.X = inverse[2, 0];
            result.Row2.Y = inverse[2, 1];
            result.Row2.Z = inverse[2, 2];
            result.Row2.W = inverse[2, 3];
            result.Row3.X = inverse[3, 0];
            result.Row3.Y = inverse[3, 1];
            result.Row3.Z = inverse[3, 2];
            result.Row3.W = inverse[3, 3];
        }

        /// <summary>
        /// Calculate the inverse of the given matrix
        /// </summary>
        /// <param name="mat">The matrix to invert</param>
        /// <returns>The inverse of the given matrix if it has one, or the input if it is singular</returns>
        /// <exception cref="InvalidOperationException">Thrown if the Matrix4 is singular.</exception>
        public static Matrix4 Invert(Matrix4 mat)
        {
            Matrix4 result;
            Invert(ref mat, out result);
            return result;
        }

        #endregion

        #region Transpose

        /// <summary>
        /// Calculate the transpose of the given matrix
        /// </summary>
        /// <param name="mat">The matrix to transpose</param>
        /// <returns>The transpose of the given matrix</returns>
        public static Matrix4 Transpose(Matrix4 mat)
        {
            return new Matrix4(mat.Column0, mat.Column1, mat.Column2, mat.Column3);
        }


        /// <summary>
        /// Calculate the transpose of the given matrix
        /// </summary>
        /// <param name="mat">The matrix to transpose</param>
        /// <param name="result">The result of the calculation</param>
        public static void Transpose(ref Matrix4 mat, out Matrix4 result)
        {
            result.Row0 = mat.Column0;
            result.Row1 = mat.Column1;
            result.Row2 = mat.Column2;
            result.Row3 = mat.Column3;
        }

        #endregion

        #endregion

        #region Operators

        /// <summary>
        /// Matrix multiplication
        /// </summary>
        /// <param name="left">left-hand operand</param>
        /// <param name="right">right-hand operand</param>
        /// <returns>A new Matrix4 which holds the result of the multiplication</returns>
        public static Matrix4 operator *(Matrix4 left, Matrix4 right)
        {
            return Matrix4.Mult(left, right);
        }

        /// <summary>
        /// Matrix-scalar multiplication
        /// </summary>
        /// <param name="left">left-hand operand</param>
        /// <param name="right">right-hand operand</param>
        /// <returns>A new Matrix4 which holds the result of the multiplication</returns>
        public static Matrix4 operator *(Matrix4 left, float right)
        {
            return Matrix4.Mult(left, right);
        }

        /// <summary>
        /// Matrix addition
        /// </summary>
        /// <param name="left">left-hand operand</param>
        /// <param name="right">right-hand operand</param>
        /// <returns>A new Matrix4 which holds the result of the addition</returns>
        public static Matrix4 operator +(Matrix4 left, Matrix4 right)
        {
            return Matrix4.Add(left, right);
        }

        /// <summary>
        /// Matrix subtraction
        /// </summary>
        /// <param name="left">left-hand operand</param>
        /// <param name="right">right-hand operand</param>
        /// <returns>A new Matrix4 which holds the result of the subtraction</returns>
        public static Matrix4 operator -(Matrix4 left, Matrix4 right)
        {
            return Matrix4.Subtract(left, right);
        }

        /// <summary>
        /// Compares two instances for equality.
        /// </summary>
        /// <param name="left">The first instance.</param>
        /// <param name="right">The second instance.</param>
        /// <returns>True, if left equals right; false otherwise.</returns>
        public static bool operator ==(Matrix4 left, Matrix4 right)
        {
            return left.Equals(right);
        }

        /// <summary>
        /// Compares two instances for inequality.
        /// </summary>
        /// <param name="left">The first instance.</param>
        /// <param name="right">The second instance.</param>
        /// <returns>True, if left does not equal right; false otherwise.</returns>
        public static bool operator !=(Matrix4 left, Matrix4 right)
        {
            return !left.Equals(right);
        }

        #endregion

        #region Overrides

        #region public override string ToString()

        /// <summary>
        /// Returns a System.String that represents the current Matrix4.
        /// </summary>
        /// <returns>The string representation of the matrix.</returns>
        public override string ToString()
        {
            return String.Format("{0}\n{1}\n{2}\n{3}", Row0, Row1, Row2, Row3);
        }

        #endregion

        #region public override int GetHashCode()

        /// <summary>
        /// Returns the hashcode for this instance.
        /// </summary>
        /// <returns>A System.Int32 containing the unique hashcode for this instance.</returns>
        public override int GetHashCode()
        {
            return Row0.GetHashCode() ^ Row1.GetHashCode() ^ Row2.GetHashCode() ^ Row3.GetHashCode();
        }

        #endregion

        #region public override bool Equals(object obj)

        /// <summary>
        /// Indicates whether this instance and a specified object are equal.
        /// </summary>
        /// <param name="obj">The object to compare tresult.</param>
        /// <returns>True if the instances are equal; false otherwise.</returns>
        public override bool Equals(object obj)
        {
            if (!(obj is Matrix4))
                return false;

            return this.Equals((Matrix4)obj);
        }

        #endregion

        #endregion

        #endregion

        #region IEquatable<Matrix4> Members

        /// <summary>Indicates whether the current matrix is equal to another matrix.</summary>
        /// <param name="other">An matrix to compare with this matrix.</param>
        /// <returns>true if the current matrix is equal to the matrix parameter; otherwise, false.</returns>
        public bool Equals(Matrix4 other)
        {
            return
                Row0 == other.Row0 &&
                Row1 == other.Row1 &&
                Row2 == other.Row2 &&
                Row3 == other.Row3;
        }

        #endregion
    }
=======
			float x = (2.0f * zNear) / (right - left);
			float y = (2.0f * zNear) / (top - bottom);
			float a = (right + left) / (right - left);
			float b = (top + bottom) / (top - bottom);
			float c = -(zFar + zNear) / (zFar - zNear);
			float d = -(2.0f * zFar * zNear) / (zFar - zNear);

			result.Row0.X = x;
			result.Row0.Y = 0;
			result.Row0.Z = 0;
			result.Row0.W = 0;
			result.Row1.X = 0;
			result.Row1.Y = y;
			result.Row1.Z = 0;
			result.Row1.W = 0;
			result.Row2.X = a;
			result.Row2.Y = b;
			result.Row2.Z = c;
			result.Row2.W = -1;
			result.Row3.X = 0;
			result.Row3.Y = 0;
			result.Row3.Z = d;
			result.Row3.W = 0;
		}
		/// <summary>
		/// Creates an perspective projection matrix.
		/// </summary>
		/// <param name="left">Left edge of the view frustum</param>
		/// <param name="right">Right edge of the view frustum</param>
		/// <param name="bottom">Bottom edge of the view frustum</param>
		/// <param name="top">Top edge of the view frustum</param>
		/// <param name="zNear">Distance to the near clip plane</param>
		/// <param name="zFar">Distance to the far clip plane</param>
		/// <returns>A projection matrix that transforms camera space to raster space</returns>
		/// <exception cref="System.ArgumentOutOfRangeException">
		/// Thrown under the following conditions:
		/// <list type="bullet">
		/// <item>zNear is negative or zero</item>
		/// <item>zFar is negative or zero</item>
		/// <item>zNear is larger than zFar</item>
		/// </list>
		/// </exception>
		public static Matrix4 CreatePerspectiveOffCenter(float left, float right, float bottom, float top, float zNear, float zFar)
		{
			Matrix4 result;
			CreatePerspectiveOffCenter(left, right, bottom, top, zNear, zFar, out result);
			return result;
		}

		/// <summary>
		/// Builds a translation matrix.
		/// </summary>
		/// <param name="trans">The translation vector.</param>
		/// <returns>A new Matrix4 instance.</returns>
		[Obsolete("Use CreateTranslation instead.")]
		public static Matrix4 Translation(Vector3 trans)
		{
			return CreateTranslation(trans);
		}
		/// <summary>
		/// Build a translation matrix with the given translation
		/// </summary>
		/// <param name="x">X translation</param>
		/// <param name="y">Y translation</param>
		/// <param name="z">Z translation</param>
		/// <returns>A Translation matrix</returns>
		[Obsolete("Use CreateTranslation instead.")]
		public static Matrix4 Translation(float x, float y, float z)
		{
			return CreateTranslation(x, y, z);
		}

		/// <summary>
		/// Build a rotation matrix that rotates about the x-axis
		/// </summary>
		/// <param name="angle">angle in radians to rotate counter-clockwise around the x-axis</param>
		/// <returns>A rotation matrix</returns>
		[Obsolete("Use CreateRotationX instead.")]
		public static Matrix4 RotateX(float angle)
		{
			return CreateRotationX(angle);
		}
		/// <summary>
		/// Build a rotation matrix that rotates about the y-axis
		/// </summary>
		/// <param name="angle">angle in radians to rotate counter-clockwise around the y-axis</param>
		/// <returns>A rotation matrix</returns>
		[Obsolete("Use CreateRotationY instead.")]
		public static Matrix4 RotateY(float angle)
		{
			return CreateRotationY(angle);
		}
		/// <summary>
		/// Build a rotation matrix that rotates about the z-axis
		/// </summary>
		/// <param name="angle">angle in radians to rotate counter-clockwise around the z-axis</param>
		/// <returns>A rotation matrix</returns>
		[Obsolete("Use CreateRotationZ instead.")]
		public static Matrix4 RotateZ(float angle)
		{
			return CreateRotationZ(angle);
		}
		/// <summary>
		/// Build a rotation matrix to rotate about the given axis
		/// </summary>
		/// <param name="axis">the axis to rotate about</param>
		/// <param name="angle">angle in radians to rotate counter-clockwise (looking in the direction of the given axis)</param>
		/// <returns>A rotation matrix</returns>
		[Obsolete("Use CreateFromAxisAngle instead.")]
		public static Matrix4 Rotate(Vector3 axis, float angle)
		{
			return CreateFromAxisAngle(axis, angle);
		}
		/// <summary>
		/// Build a rotation matrix from a quaternion
		/// </summary>
		/// <param name="q">the quaternion</param>
		/// <returns>A rotation matrix</returns>
		[Obsolete("Use CreateRotation instead.")]
		public static Matrix4 Rotate(Quaternion q)
		{
			return CreateFromQuaternion(q);
		}

		/// <summary>
		/// Build a scaling matrix
		/// </summary>
		/// <param name="scale">Single scale factor for x,y and z axes</param>
		/// <returns>A scaling matrix</returns>
		[Obsolete("Use CreateScale instead.")]
		public static Matrix4 Scale(float scale)
		{
			return Scale(scale, scale, scale);
		}
		/// <summary>
		/// Build a scaling matrix
		/// </summary>
		/// <param name="scale">Scale factors for x,y and z axes</param>
		/// <returns>A scaling matrix</returns>
		[Obsolete("Use CreateScale instead.")]
		public static Matrix4 Scale(Vector3 scale)
		{
			return Scale(scale.X, scale.Y, scale.Z);
		}
		/// <summary>
		/// Build a scaling matrix
		/// </summary>
		/// <param name="x">Scale factor for x-axis</param>
		/// <param name="y">Scale factor for y-axis</param>
		/// <param name="z">Scale factor for z-axis</param>
		/// <returns>A scaling matrix</returns>
		[Obsolete("Use CreateScale instead.")]
		public static Matrix4 Scale(float x, float y, float z)
		{
			Matrix4 result;
			result.Row0 = Vector4.UnitX * x;
			result.Row1 = Vector4.UnitY * y;
			result.Row2 = Vector4.UnitZ * z;
			result.Row3 = Vector4.UnitW;
			return result;
		}

		/// <summary>
		/// Build a projection matrix
		/// </summary>
		/// <param name="left">Left edge of the view frustum</param>
		/// <param name="right">Right edge of the view frustum</param>
		/// <param name="bottom">Bottom edge of the view frustum</param>
		/// <param name="top">Top edge of the view frustum</param>
		/// <param name="near">Distance to the near clip plane</param>
		/// <param name="far">Distance to the far clip plane</param>
		/// <returns>A projection matrix that transforms camera space to raster space</returns>
		[Obsolete("Use CreatePerspectiveOffCenter instead.")]
		public static Matrix4 Frustum(float left, float right, float bottom, float top, float near, float far)
		{
			float invRL = 1.0f / (right - left);
			float invTB = 1.0f / (top - bottom);
			float invFN = 1.0f / (far - near);
			return new Matrix4(new Vector4(2.0f * near * invRL, 0.0f, 0.0f, 0.0f),
								new Vector4(0.0f, 2.0f * near * invTB, 0.0f, 0.0f),
								new Vector4((right + left) * invRL, (top + bottom) * invTB, -(far + near) * invFN, -1.0f),
								new Vector4(0.0f, 0.0f, -2.0f * far * near * invFN, 0.0f));
		}
		/// <summary>
		/// Build a projection matrix
		/// </summary>
		/// <param name="fovy">Angle of the field of view in the y direction (in radians)</param>
		/// <param name="aspect">Aspect ratio of the view (width / height)</param>
		/// <param name="near">Distance to the near clip plane</param>
		/// <param name="far">Distance to the far clip plane</param>
		/// <returns>A projection matrix that transforms camera space to raster space</returns>
		[Obsolete("Use CreatePerspectiveFieldOfView instead.")]
		public static Matrix4 Perspective(float fovy, float aspect, float near, float far)
		{
			float yMax = near * (float)System.Math.Tan(0.5f * fovy);
			float yMin = -yMax;
			float xMin = yMin * aspect;
			float xMax = yMax * aspect;

			return Frustum(xMin, xMax, yMin, yMax, near, far);
		}

		/// <summary>
		/// Build a world space to camera space matrix
		/// </summary>
		/// <param name="eye">Eye (camera) position in world space</param>
		/// <param name="target">Target position in world space</param>
		/// <param name="up">Up vector in world space (should not be parallel to the camera direction, that is target - eye)</param>
		/// <returns>A Matrix4 that transforms world space to camera space</returns>
		public static Matrix4 LookAt(Vector3 eye, Vector3 target, Vector3 up)
		{
			Vector3 z = (eye - target).Normalized;
			Vector3 x = (Vector3.Cross(up, z)).Normalized;
			Vector3 y = (Vector3.Cross(z, x)).Normalized;

			Matrix4 result;

			result.Row0.X = x.X;
			result.Row0.Y = y.X;
			result.Row0.Z = z.X;
			result.Row0.W = 0;
			result.Row1.X = x.Y;
			result.Row1.Y = y.Y;
			result.Row1.Z = z.Y;
			result.Row1.W = 0;
			result.Row2.X = x.Z;
			result.Row2.Y = y.Z;
			result.Row2.Z = z.Z;
			result.Row2.W = 0;
			result.Row3.X = -((x.X * eye.X) + (x.Y * eye.Y) + (x.Z * eye.Z));
			result.Row3.Y = -((y.X * eye.X) + (y.Y * eye.Y) + (y.Z * eye.Z));
			result.Row3.Z = -((z.X * eye.X) + (z.Y * eye.Y) + (z.Z * eye.Z));
			result.Row3.W = 1;

			return result;
		}
		/// <summary>
		/// Build a world space to camera space matrix
		/// </summary>
		/// <param name="eyeX">Eye (camera) position in world space</param>
		/// <param name="eyeY">Eye (camera) position in world space</param>
		/// <param name="eyeZ">Eye (camera) position in world space</param>
		/// <param name="targetX">Target position in world space</param>
		/// <param name="targetY">Target position in world space</param>
		/// <param name="targetZ">Target position in world space</param>
		/// <param name="upX">Up vector in world space (should not be parallel to the camera direction, that is target - eye)</param>
		/// <param name="upY">Up vector in world space (should not be parallel to the camera direction, that is target - eye)</param>
		/// <param name="upZ">Up vector in world space (should not be parallel to the camera direction, that is target - eye)</param>
		/// <returns>A Matrix4 that transforms world space to camera space</returns>
		public static Matrix4 LookAt(float eyeX, float eyeY, float eyeZ, float targetX, float targetY, float targetZ, float upX, float upY, float upZ)
		{
			return LookAt(new Vector3(eyeX, eyeY, eyeZ), new Vector3(targetX, targetY, targetZ), new Vector3(upX, upY, upZ));
		}

		/// <summary>
		/// Adds two instances.
		/// </summary>
		/// <param name="left">The left operand of the addition.</param>
		/// <param name="right">The right operand of the addition.</param>
		/// <returns>A new instance that is the result of the addition.</returns>
		public static Matrix4 Add(Matrix4 left, Matrix4 right)
		{
			Matrix4 result;
			Add(ref left, ref right, out result);
			return result;
		}
		/// <summary>
		/// Adds two instances.
		/// </summary>
		/// <param name="left">The left operand of the addition.</param>
		/// <param name="right">The right operand of the addition.</param>
		/// <param name="result">A new instance that is the result of the addition.</param>
		public static void Add(ref Matrix4 left, ref Matrix4 right, out Matrix4 result)
		{
			result.Row0 = left.Row0 + right.Row0;
			result.Row1 = left.Row1 + right.Row1;
			result.Row2 = left.Row2 + right.Row2;
			result.Row3 = left.Row3 + right.Row3;
		}

		/// <summary>
		/// Subtracts one instance from another.
		/// </summary>
		/// <param name="left">The left operand of the subraction.</param>
		/// <param name="right">The right operand of the subraction.</param>
		/// <returns>A new instance that is the result of the subraction.</returns>
		public static Matrix4 Subtract(Matrix4 left, Matrix4 right)
		{
			Matrix4 result;
			Subtract(ref left, ref right, out result);
			return result;
		}
		/// <summary>
		/// Subtracts one instance from another.
		/// </summary>
		/// <param name="left">The left operand of the subraction.</param>
		/// <param name="right">The right operand of the subraction.</param>
		/// <param name="result">A new instance that is the result of the subraction.</param>
		public static void Subtract(ref Matrix4 left, ref Matrix4 right, out Matrix4 result)
		{
			result.Row0 = left.Row0 - right.Row0;
			result.Row1 = left.Row1 - right.Row1;
			result.Row2 = left.Row2 - right.Row2;
			result.Row3 = left.Row3 - right.Row3;
		}

		/// <summary>
		/// Multiplies two instances.
		/// </summary>
		/// <param name="left">The left operand of the multiplication.</param>
		/// <param name="right">The right operand of the multiplication.</param>
		/// <returns>A new instance that is the result of the multiplication.</returns>
		public static Matrix4 Mult(Matrix4 left, Matrix4 right)
		{
			Matrix4 result;
			Mult(ref left, ref right, out result);
			return result;
		}
		/// <summary>
		/// Multiplies two instances.
		/// </summary>
		/// <param name="left">The left operand of the multiplication.</param>
		/// <param name="right">The right operand of the multiplication.</param>
		/// <param name="result">A new instance that is the result of the multiplication.</param>
		public static void Mult(ref Matrix4 left, ref Matrix4 right, out Matrix4 result)
		{
			float lM11 = left.Row0.X, lM12 = left.Row0.Y, lM13 = left.Row0.Z, lM14 = left.Row0.W,
				lM21 = left.Row1.X, lM22 = left.Row1.Y, lM23 = left.Row1.Z, lM24 = left.Row1.W,
				lM31 = left.Row2.X, lM32 = left.Row2.Y, lM33 = left.Row2.Z, lM34 = left.Row2.W,
				lM41 = left.Row3.X, lM42 = left.Row3.Y, lM43 = left.Row3.Z, lM44 = left.Row3.W,
				rM11 = right.Row0.X, rM12 = right.Row0.Y, rM13 = right.Row0.Z, rM14 = right.Row0.W,
				rM21 = right.Row1.X, rM22 = right.Row1.Y, rM23 = right.Row1.Z, rM24 = right.Row1.W,
				rM31 = right.Row2.X, rM32 = right.Row2.Y, rM33 = right.Row2.Z, rM34 = right.Row2.W,
				rM41 = right.Row3.X, rM42 = right.Row3.Y, rM43 = right.Row3.Z, rM44 = right.Row3.W;

			result.Row0.X = (((lM11 * rM11) + (lM12 * rM21)) + (lM13 * rM31)) + (lM14 * rM41);
			result.Row0.Y = (((lM11 * rM12) + (lM12 * rM22)) + (lM13 * rM32)) + (lM14 * rM42);
			result.Row0.Z = (((lM11 * rM13) + (lM12 * rM23)) + (lM13 * rM33)) + (lM14 * rM43);
			result.Row0.W = (((lM11 * rM14) + (lM12 * rM24)) + (lM13 * rM34)) + (lM14 * rM44);
			result.Row1.X = (((lM21 * rM11) + (lM22 * rM21)) + (lM23 * rM31)) + (lM24 * rM41);
			result.Row1.Y = (((lM21 * rM12) + (lM22 * rM22)) + (lM23 * rM32)) + (lM24 * rM42);
			result.Row1.Z = (((lM21 * rM13) + (lM22 * rM23)) + (lM23 * rM33)) + (lM24 * rM43);
			result.Row1.W = (((lM21 * rM14) + (lM22 * rM24)) + (lM23 * rM34)) + (lM24 * rM44);
			result.Row2.X = (((lM31 * rM11) + (lM32 * rM21)) + (lM33 * rM31)) + (lM34 * rM41);
			result.Row2.Y = (((lM31 * rM12) + (lM32 * rM22)) + (lM33 * rM32)) + (lM34 * rM42);
			result.Row2.Z = (((lM31 * rM13) + (lM32 * rM23)) + (lM33 * rM33)) + (lM34 * rM43);
			result.Row2.W = (((lM31 * rM14) + (lM32 * rM24)) + (lM33 * rM34)) + (lM34 * rM44);
			result.Row3.X = (((lM41 * rM11) + (lM42 * rM21)) + (lM43 * rM31)) + (lM44 * rM41);
			result.Row3.Y = (((lM41 * rM12) + (lM42 * rM22)) + (lM43 * rM32)) + (lM44 * rM42);
			result.Row3.Z = (((lM41 * rM13) + (lM42 * rM23)) + (lM43 * rM33)) + (lM44 * rM43);
			result.Row3.W = (((lM41 * rM14) + (lM42 * rM24)) + (lM43 * rM34)) + (lM44 * rM44);
		}
		/// <summary>
		/// Multiplies an instance by a scalar.
		/// </summary>
		/// <param name="left">The left operand of the multiplication.</param>
		/// <param name="right">The right operand of the multiplication.</param>
		/// <returns>A new instance that is the result of the multiplication</returns>
		public static Matrix4 Mult(Matrix4 left, float right)
		{
			Matrix4 result;
			Mult(ref left, right, out result);
			return result;
		}
		/// <summary>
		/// Multiplies an instance by a scalar.
		/// </summary>
		/// <param name="left">The left operand of the multiplication.</param>
		/// <param name="right">The right operand of the multiplication.</param>
		/// <param name="result">A new instance that is the result of the multiplication</param>
		public static void Mult(ref Matrix4 left, float right, out Matrix4 result)
		{
			result.Row0 = left.Row0 * right;
			result.Row1 = left.Row1 * right;
			result.Row2 = left.Row2 * right;
			result.Row3 = left.Row3 * right;
		}

		/// <summary>
		/// Calculate the inverse of the given matrix
		/// </summary>
		/// <param name="mat">The matrix to invert</param>
		/// <param name="result">The inverse of the given matrix if it has one, or the input if it is singular</param>
		/// <exception cref="InvalidOperationException">Thrown if the Matrix4 is singular.</exception>
		public static void Invert(ref Matrix4 mat, out Matrix4 result)
		{
			int[] colIdx = { 0, 0, 0, 0 };
			int[] rowIdx = { 0, 0, 0, 0 };
			int[] pivotIdx = { -1, -1, -1, -1 };

			// convert the matrix to an array for easy looping
			float[,] inverse = {{mat.Row0.X, mat.Row0.Y, mat.Row0.Z, mat.Row0.W}, 
								{mat.Row1.X, mat.Row1.Y, mat.Row1.Z, mat.Row1.W}, 
								{mat.Row2.X, mat.Row2.Y, mat.Row2.Z, mat.Row2.W}, 
								{mat.Row3.X, mat.Row3.Y, mat.Row3.Z, mat.Row3.W} };
			int icol = 0;
			int irow = 0;
			for (int i = 0; i < 4; i++)
			{
				// Find the largest pivot value
				float maxPivot = 0.0f;
				for (int j = 0; j < 4; j++)
				{
					if (pivotIdx[j] != 0)
					{
						for (int k = 0; k < 4; ++k)
						{
							if (pivotIdx[k] == -1)
							{
								float absVal = System.Math.Abs(inverse[j, k]);
								if (absVal > maxPivot)
								{
									maxPivot = absVal;
									irow = j;
									icol = k;
								}
							}
							else if (pivotIdx[k] > 0)
							{
								result = mat;
								return;
							}
						}
					}
				}

				++(pivotIdx[icol]);

				// Swap rows over so pivot is on diagonal
				if (irow != icol)
				{
					for (int k = 0; k < 4; ++k)
					{
						float f = inverse[irow, k];
						inverse[irow, k] = inverse[icol, k];
						inverse[icol, k] = f;
					}
				}

				rowIdx[i] = irow;
				colIdx[i] = icol;

				float pivot = inverse[icol, icol];
				// check for singular matrix
				if (pivot == 0.0f)
				{
					throw new InvalidOperationException("Matrix is singular and cannot be inverted.");
				}

				// Scale row so it has a unit diagonal
				float oneOverPivot = 1.0f / pivot;
				inverse[icol, icol] = 1.0f;
				for (int k = 0; k < 4; ++k)
					inverse[icol, k] *= oneOverPivot;

				// Do elimination of non-diagonal elements
				for (int j = 0; j < 4; ++j)
				{
					// check this isn't on the diagonal
					if (icol != j)
					{
						float f = inverse[j, icol];
						inverse[j, icol] = 0.0f;
						for (int k = 0; k < 4; ++k)
							inverse[j, k] -= inverse[icol, k] * f;
					}
				}
			}

			for (int j = 3; j >= 0; --j)
			{
				int ir = rowIdx[j];
				int ic = colIdx[j];
				for (int k = 0; k < 4; ++k)
				{
					float f = inverse[k, ir];
					inverse[k, ir] = inverse[k, ic];
					inverse[k, ic] = f;
				}
			}

			result.Row0.X = inverse[0, 0];
			result.Row0.Y = inverse[0, 1];
			result.Row0.Z = inverse[0, 2];
			result.Row0.W = inverse[0, 3];
			result.Row1.X = inverse[1, 0];
			result.Row1.Y = inverse[1, 1];
			result.Row1.Z = inverse[1, 2];
			result.Row1.W = inverse[1, 3];
			result.Row2.X = inverse[2, 0];
			result.Row2.Y = inverse[2, 1];
			result.Row2.Z = inverse[2, 2];
			result.Row2.W = inverse[2, 3];
			result.Row3.X = inverse[3, 0];
			result.Row3.Y = inverse[3, 1];
			result.Row3.Z = inverse[3, 2];
			result.Row3.W = inverse[3, 3];
		}
		/// <summary>
		/// Calculate the inverse of the given matrix
		/// </summary>
		/// <param name="mat">The matrix to invert</param>
		/// <returns>The inverse of the given matrix if it has one, or the input if it is singular</returns>
		/// <exception cref="InvalidOperationException">Thrown if the Matrix4 is singular.</exception>
		public static Matrix4 Invert(Matrix4 mat)
		{
			Matrix4 result;
			Invert(ref mat, out result);
			return result;
		}

		/// <summary>
		/// Calculate the transpose of the given matrix
		/// </summary>
		/// <param name="mat">The matrix to transpose</param>
		/// <returns>The transpose of the given matrix</returns>
		public static Matrix4 Transpose(Matrix4 mat)
		{
			return new Matrix4(mat.Column0, mat.Column1, mat.Column2, mat.Column3);
		}
		/// <summary>
		/// Calculate the transpose of the given matrix
		/// </summary>
		/// <param name="mat">The matrix to transpose</param>
		/// <param name="result">The result of the calculation</param>
		public static void Transpose(ref Matrix4 mat, out Matrix4 result)
		{
			result.Row0 = mat.Column0;
			result.Row1 = mat.Column1;
			result.Row2 = mat.Column2;
			result.Row3 = mat.Column3;
		}

		/// <summary>
		/// Matrix multiplication
		/// </summary>
		/// <param name="left">left-hand operand</param>
		/// <param name="right">right-hand operand</param>
		/// <returns>A new Matrix4 which holds the result of the multiplication</returns>
		public static Matrix4 operator *(Matrix4 left, Matrix4 right)
		{
			return Matrix4.Mult(left, right);
		}
		/// <summary>
		/// Matrix-scalar multiplication
		/// </summary>
		/// <param name="left">left-hand operand</param>
		/// <param name="right">right-hand operand</param>
		/// <returns>A new Matrix4 which holds the result of the multiplication</returns>
		public static Matrix4 operator *(Matrix4 left, float right)
		{
			return Matrix4.Mult(left, right);
		}
		/// <summary>
		/// Matrix addition
		/// </summary>
		/// <param name="left">left-hand operand</param>
		/// <param name="right">right-hand operand</param>
		/// <returns>A new Matrix4 which holds the result of the addition</returns>
		public static Matrix4 operator +(Matrix4 left, Matrix4 right)
		{
			return Matrix4.Add(left, right);
		}
		/// <summary>
		/// Matrix subtraction
		/// </summary>
		/// <param name="left">left-hand operand</param>
		/// <param name="right">right-hand operand</param>
		/// <returns>A new Matrix4 which holds the result of the subtraction</returns>
		public static Matrix4 operator -(Matrix4 left, Matrix4 right)
		{
			return Matrix4.Subtract(left, right);
		}

		/// <summary>
		/// Compares two instances for equality.
		/// </summary>
		/// <param name="left">The first instance.</param>
		/// <param name="right">The second instance.</param>
		/// <returns>True, if left equals right; false otherwise.</returns>
		public static bool operator ==(Matrix4 left, Matrix4 right)
		{
			return left.Equals(right);
		}
		/// <summary>
		/// Compares two instances for inequality.
		/// </summary>
		/// <param name="left">The first instance.</param>
		/// <param name="right">The second instance.</param>
		/// <returns>True, if left does not equal right; false otherwise.</returns>
		public static bool operator !=(Matrix4 left, Matrix4 right)
		{
			return !left.Equals(right);
		}

		/// <summary>
		/// Returns a System.String that represents the current Matrix4.
		/// </summary>
		/// <returns>The string representation of the matrix.</returns>
		public override string ToString()
		{
			return String.Format("{0}\n{1}\n{2}\n{3}", Row0, Row1, Row2, Row3);
		}
		/// <summary>
		/// Returns the hashcode for this instance.
		/// </summary>
		/// <returns>A System.Int32 containing the unique hashcode for this instance.</returns>
		public override int GetHashCode()
		{
			return Row0.GetHashCode() ^ Row1.GetHashCode() ^ Row2.GetHashCode() ^ Row3.GetHashCode();
		}
		/// <summary>
		/// Indicates whether this instance and a specified object are equal.
		/// </summary>
		/// <param name="obj">The object to compare tresult.</param>
		/// <returns>True if the instances are equal; false otherwise.</returns>
		public override bool Equals(object obj)
		{
			if (!(obj is Matrix4))
				return false;

			return this.Equals((Matrix4)obj);
		}
		/// <summary>
		/// Indicates whether the current matrix is equal to another matrix.
		/// </summary>
		/// <param name="other">An matrix to compare with this matrix.</param>
		/// <returns>true if the current matrix is equal to the matrix parameter; otherwise, false.</returns>
		public bool Equals(Matrix4 other)
		{
			return
				Row0 == other.Row0 &&
				Row1 == other.Row1 &&
				Row2 == other.Row2 &&
				Row3 == other.Row3;
		}
	}
>>>>>>> 6777488b
}<|MERGE_RESOLUTION|>--- conflicted
+++ resolved
@@ -884,562 +884,7 @@
 				throw new ArgumentOutOfRangeException("zFar");
 			if (zNear >= zFar)
 				throw new ArgumentOutOfRangeException("zNear");
-            
-<<<<<<< HEAD
-            float x = (2.0f * zNear) / (right - left);
-            float y = (2.0f * zNear) / (top - bottom);
-            float a = (right + left) / (right - left);
-            float b = (top + bottom) / (top - bottom);
-            float c = -(zFar + zNear) / (zFar - zNear);
-            float d = -(2.0f * zFar * zNear) / (zFar - zNear);
-
-            result.Row0.X = x;
-            result.Row0.Y = 0;
-            result.Row0.Z = 0;
-            result.Row0.W = 0;
-            result.Row1.X = 0;
-            result.Row1.Y = y;
-            result.Row1.Z = 0;
-            result.Row1.W = 0;
-            result.Row2.X = a;
-            result.Row2.Y = b;
-            result.Row2.Z = c;
-            result.Row2.W = -1;
-            result.Row3.X = 0;
-            result.Row3.Y = 0;
-            result.Row3.Z = d;
-            result.Row3.W = 0;
-        }
-        
-        /// <summary>
-        /// Creates an perspective projection matrix.
-        /// </summary>
-        /// <param name="left">Left edge of the view frustum</param>
-        /// <param name="right">Right edge of the view frustum</param>
-        /// <param name="bottom">Bottom edge of the view frustum</param>
-        /// <param name="top">Top edge of the view frustum</param>
-        /// <param name="zNear">Distance to the near clip plane</param>
-        /// <param name="zFar">Distance to the far clip plane</param>
-        /// <returns>A projection matrix that transforms camera space to raster space</returns>
-        /// <exception cref="System.ArgumentOutOfRangeException">
-        /// Thrown under the following conditions:
-        /// <list type="bullet">
-        /// <item>zNear is negative or zero</item>
-        /// <item>zFar is negative or zero</item>
-        /// <item>zNear is larger than zFar</item>
-        /// </list>
-        /// </exception>
-        public static Matrix4 CreatePerspectiveOffCenter(float left, float right, float bottom, float top, float zNear, float zFar)
-        {
-            Matrix4 result;
-            CreatePerspectiveOffCenter(left, right, bottom, top, zNear, zFar, out result);
-            return result;
-        }
-
-        #endregion
-
-        #region Camera Helper Functions
-
-        /// <summary>
-        /// Build a world space to camera space matrix
-        /// </summary>
-        /// <param name="eye">Eye (camera) position in world space</param>
-        /// <param name="target">Target position in world space</param>
-        /// <param name="up">Up vector in world space (should not be parallel to the camera direction, that is target - eye)</param>
-        /// <returns>A Matrix4 that transforms world space to camera space</returns>
-        public static Matrix4 LookAt(Vector3 eye, Vector3 target, Vector3 up)
-        {
-            Vector3 z = (eye - target).Normalized;
-            Vector3 x = (Vector3.Cross(up, z)).Normalized;
-            Vector3 y = (Vector3.Cross(z, x)).Normalized;
-
-            Matrix4 result;
-
-            result.Row0.X = x.X;
-            result.Row0.Y = y.X;
-            result.Row0.Z = z.X;
-            result.Row0.W = 0;
-            result.Row1.X = x.Y;
-            result.Row1.Y = y.Y;
-            result.Row1.Z = z.Y;
-            result.Row1.W = 0;
-            result.Row2.X = x.Z;
-            result.Row2.Y = y.Z;
-            result.Row2.Z = z.Z;
-            result.Row2.W = 0;
-            result.Row3.X = -((x.X * eye.X) + (x.Y * eye.Y) + (x.Z * eye.Z));
-            result.Row3.Y = -((y.X * eye.X) + (y.Y * eye.Y) + (y.Z * eye.Z));
-            result.Row3.Z = -((z.X * eye.X) + (z.Y * eye.Y) + (z.Z * eye.Z));
-            result.Row3.W = 1;
-
-            return result;
-        }
-
-        /// <summary>
-        /// Build a world space to camera space matrix
-        /// </summary>
-        /// <param name="eyeX">Eye (camera) position in world space</param>
-        /// <param name="eyeY">Eye (camera) position in world space</param>
-        /// <param name="eyeZ">Eye (camera) position in world space</param>
-        /// <param name="targetX">Target position in world space</param>
-        /// <param name="targetY">Target position in world space</param>
-        /// <param name="targetZ">Target position in world space</param>
-        /// <param name="upX">Up vector in world space (should not be parallel to the camera direction, that is target - eye)</param>
-        /// <param name="upY">Up vector in world space (should not be parallel to the camera direction, that is target - eye)</param>
-        /// <param name="upZ">Up vector in world space (should not be parallel to the camera direction, that is target - eye)</param>
-        /// <returns>A Matrix4 that transforms world space to camera space</returns>
-        public static Matrix4 LookAt(float eyeX, float eyeY, float eyeZ, float targetX, float targetY, float targetZ, float upX, float upY, float upZ)
-        {
-            return LookAt(new Vector3(eyeX, eyeY, eyeZ), new Vector3(targetX, targetY, targetZ), new Vector3(upX, upY, upZ));
-        }
-
-        #endregion
-
-        #region Add Functions
-
-        /// <summary>
-        /// Adds two instances.
-        /// </summary>
-        /// <param name="left">The left operand of the addition.</param>
-        /// <param name="right">The right operand of the addition.</param>
-        /// <returns>A new instance that is the result of the addition.</returns>
-        public static Matrix4 Add(Matrix4 left, Matrix4 right)
-        {
-            Matrix4 result;
-            Add(ref left, ref right, out result);
-            return result;
-        }
-
-        /// <summary>
-        /// Adds two instances.
-        /// </summary>
-        /// <param name="left">The left operand of the addition.</param>
-        /// <param name="right">The right operand of the addition.</param>
-        /// <param name="result">A new instance that is the result of the addition.</param>
-        public static void Add(ref Matrix4 left, ref Matrix4 right, out Matrix4 result)
-        {
-            result.Row0 = left.Row0 + right.Row0;
-            result.Row1 = left.Row1 + right.Row1;
-            result.Row2 = left.Row2 + right.Row2;
-            result.Row3 = left.Row3 + right.Row3;
-        }
-
-        #endregion
-
-        #region Subtract Functions
-
-        /// <summary>
-        /// Subtracts one instance from another.
-        /// </summary>
-        /// <param name="left">The left operand of the subraction.</param>
-        /// <param name="right">The right operand of the subraction.</param>
-        /// <returns>A new instance that is the result of the subraction.</returns>
-        public static Matrix4 Subtract(Matrix4 left, Matrix4 right)
-        {
-            Matrix4 result;
-            Subtract(ref left, ref right, out result);
-            return result;
-        }
-
-        /// <summary>
-        /// Subtracts one instance from another.
-        /// </summary>
-        /// <param name="left">The left operand of the subraction.</param>
-        /// <param name="right">The right operand of the subraction.</param>
-        /// <param name="result">A new instance that is the result of the subraction.</param>
-        public static void Subtract(ref Matrix4 left, ref Matrix4 right, out Matrix4 result)
-        {
-            result.Row0 = left.Row0 - right.Row0;
-            result.Row1 = left.Row1 - right.Row1;
-            result.Row2 = left.Row2 - right.Row2;
-            result.Row3 = left.Row3 - right.Row3;
-        }
-
-        #endregion
-
-        #region Multiply Functions
-
-        /// <summary>
-        /// Multiplies two instances.
-        /// </summary>
-        /// <param name="left">The left operand of the multiplication.</param>
-        /// <param name="right">The right operand of the multiplication.</param>
-        /// <returns>A new instance that is the result of the multiplication.</returns>
-        public static Matrix4 Mult(Matrix4 left, Matrix4 right)
-        {
-            Matrix4 result;
-            Mult(ref left, ref right, out result);
-            return result;
-        }
-
-        /// <summary>
-        /// Multiplies two instances.
-        /// </summary>
-        /// <param name="left">The left operand of the multiplication.</param>
-        /// <param name="right">The right operand of the multiplication.</param>
-        /// <param name="result">A new instance that is the result of the multiplication.</param>
-        public static void Mult(ref Matrix4 left, ref Matrix4 right, out Matrix4 result)
-        {
-            float lM11 = left.Row0.X, lM12 = left.Row0.Y, lM13 = left.Row0.Z, lM14 = left.Row0.W,
-                lM21 = left.Row1.X, lM22 = left.Row1.Y, lM23 = left.Row1.Z, lM24 = left.Row1.W,
-                lM31 = left.Row2.X, lM32 = left.Row2.Y, lM33 = left.Row2.Z, lM34 = left.Row2.W,
-                lM41 = left.Row3.X, lM42 = left.Row3.Y, lM43 = left.Row3.Z, lM44 = left.Row3.W,
-                rM11 = right.Row0.X, rM12 = right.Row0.Y, rM13 = right.Row0.Z, rM14 = right.Row0.W,
-                rM21 = right.Row1.X, rM22 = right.Row1.Y, rM23 = right.Row1.Z, rM24 = right.Row1.W,
-                rM31 = right.Row2.X, rM32 = right.Row2.Y, rM33 = right.Row2.Z, rM34 = right.Row2.W,
-                rM41 = right.Row3.X, rM42 = right.Row3.Y, rM43 = right.Row3.Z, rM44 = right.Row3.W;
-
-            result.Row0.X = (((lM11 * rM11) + (lM12 * rM21)) + (lM13 * rM31)) + (lM14 * rM41);
-            result.Row0.Y = (((lM11 * rM12) + (lM12 * rM22)) + (lM13 * rM32)) + (lM14 * rM42);
-            result.Row0.Z = (((lM11 * rM13) + (lM12 * rM23)) + (lM13 * rM33)) + (lM14 * rM43);
-            result.Row0.W = (((lM11 * rM14) + (lM12 * rM24)) + (lM13 * rM34)) + (lM14 * rM44);
-            result.Row1.X = (((lM21 * rM11) + (lM22 * rM21)) + (lM23 * rM31)) + (lM24 * rM41);
-            result.Row1.Y = (((lM21 * rM12) + (lM22 * rM22)) + (lM23 * rM32)) + (lM24 * rM42);
-            result.Row1.Z = (((lM21 * rM13) + (lM22 * rM23)) + (lM23 * rM33)) + (lM24 * rM43);
-            result.Row1.W = (((lM21 * rM14) + (lM22 * rM24)) + (lM23 * rM34)) + (lM24 * rM44);
-            result.Row2.X = (((lM31 * rM11) + (lM32 * rM21)) + (lM33 * rM31)) + (lM34 * rM41);
-            result.Row2.Y = (((lM31 * rM12) + (lM32 * rM22)) + (lM33 * rM32)) + (lM34 * rM42);
-            result.Row2.Z = (((lM31 * rM13) + (lM32 * rM23)) + (lM33 * rM33)) + (lM34 * rM43);
-            result.Row2.W = (((lM31 * rM14) + (lM32 * rM24)) + (lM33 * rM34)) + (lM34 * rM44);
-            result.Row3.X = (((lM41 * rM11) + (lM42 * rM21)) + (lM43 * rM31)) + (lM44 * rM41);
-            result.Row3.Y = (((lM41 * rM12) + (lM42 * rM22)) + (lM43 * rM32)) + (lM44 * rM42);
-            result.Row3.Z = (((lM41 * rM13) + (lM42 * rM23)) + (lM43 * rM33)) + (lM44 * rM43);
-            result.Row3.W = (((lM41 * rM14) + (lM42 * rM24)) + (lM43 * rM34)) + (lM44 * rM44);
-        }
-
-        /// <summary>
-        /// Multiplies an instance by a scalar.
-        /// </summary>
-        /// <param name="left">The left operand of the multiplication.</param>
-        /// <param name="right">The right operand of the multiplication.</param>
-        /// <returns>A new instance that is the result of the multiplication</returns>
-        public static Matrix4 Mult(Matrix4 left, float right)
-        {
-            Matrix4 result;
-            Mult(ref left, right, out result);
-            return result;
-        }
-
-        /// <summary>
-        /// Multiplies an instance by a scalar.
-        /// </summary>
-        /// <param name="left">The left operand of the multiplication.</param>
-        /// <param name="right">The right operand of the multiplication.</param>
-        /// <param name="result">A new instance that is the result of the multiplication</param>
-        public static void Mult(ref Matrix4 left, float right, out Matrix4 result)
-        {
-            result.Row0 = left.Row0 * right;
-            result.Row1 = left.Row1 * right;
-            result.Row2 = left.Row2 * right;
-            result.Row3 = left.Row3 * right;
-        }
-
-        #endregion
-
-        #region Invert Functions
-
-        /// <summary>
-        /// Calculate the inverse of the given matrix
-        /// </summary>
-        /// <param name="mat">The matrix to invert</param>
-        /// <param name="result">The inverse of the given matrix if it has one, or the input if it is singular</param>
-        /// <exception cref="InvalidOperationException">Thrown if the Matrix4 is singular.</exception>
-        public static void Invert(ref Matrix4 mat, out Matrix4 result)
-        {
-            int[] colIdx = { 0, 0, 0, 0 };
-            int[] rowIdx = { 0, 0, 0, 0 };
-            int[] pivotIdx = { -1, -1, -1, -1 };
-
-            // convert the matrix to an array for easy looping
-            float[,] inverse = {{mat.Row0.X, mat.Row0.Y, mat.Row0.Z, mat.Row0.W}, 
-                                {mat.Row1.X, mat.Row1.Y, mat.Row1.Z, mat.Row1.W}, 
-                                {mat.Row2.X, mat.Row2.Y, mat.Row2.Z, mat.Row2.W}, 
-                                {mat.Row3.X, mat.Row3.Y, mat.Row3.Z, mat.Row3.W} };
-            int icol = 0;
-            int irow = 0;
-            for (int i = 0; i < 4; i++)
-            {
-                // Find the largest pivot value
-                float maxPivot = 0.0f;
-                for (int j = 0; j < 4; j++)
-                {
-                    if (pivotIdx[j] != 0)
-                    {
-                        for (int k = 0; k < 4; ++k)
-                        {
-                            if (pivotIdx[k] == -1)
-                            {
-                                float absVal = System.Math.Abs(inverse[j, k]);
-                                if (absVal > maxPivot)
-                                {
-                                    maxPivot = absVal;
-                                    irow = j;
-                                    icol = k;
-                                }
-                            }
-                            else if (pivotIdx[k] > 0)
-                            {
-                                result = mat;
-                                return;
-                            }
-                        }
-                    }
-                }
-
-                ++(pivotIdx[icol]);
-
-                // Swap rows over so pivot is on diagonal
-                if (irow != icol)
-                {
-                    for (int k = 0; k < 4; ++k)
-                    {
-                        float f = inverse[irow, k];
-                        inverse[irow, k] = inverse[icol, k];
-                        inverse[icol, k] = f;
-                    }
-                }
-
-                rowIdx[i] = irow;
-                colIdx[i] = icol;
-
-                float pivot = inverse[icol, icol];
-                // check for singular matrix
-                if (pivot == 0.0f)
-                {
-                    throw new InvalidOperationException("Matrix is singular and cannot be inverted.");
-                }
-
-                // Scale row so it has a unit diagonal
-                float oneOverPivot = 1.0f / pivot;
-                inverse[icol, icol] = 1.0f;
-                for (int k = 0; k < 4; ++k)
-                    inverse[icol, k] *= oneOverPivot;
-
-                // Do elimination of non-diagonal elements
-                for (int j = 0; j < 4; ++j)
-                {
-                    // check this isn't on the diagonal
-                    if (icol != j)
-                    {
-                        float f = inverse[j, icol];
-                        inverse[j, icol] = 0.0f;
-                        for (int k = 0; k < 4; ++k)
-                            inverse[j, k] -= inverse[icol, k] * f;
-                    }
-                }
-            }
-
-            for (int j = 3; j >= 0; --j)
-            {
-                int ir = rowIdx[j];
-                int ic = colIdx[j];
-                for (int k = 0; k < 4; ++k)
-                {
-                    float f = inverse[k, ir];
-                    inverse[k, ir] = inverse[k, ic];
-                    inverse[k, ic] = f;
-                }
-            }
-
-            result.Row0.X = inverse[0, 0];
-            result.Row0.Y = inverse[0, 1];
-            result.Row0.Z = inverse[0, 2];
-            result.Row0.W = inverse[0, 3];
-            result.Row1.X = inverse[1, 0];
-            result.Row1.Y = inverse[1, 1];
-            result.Row1.Z = inverse[1, 2];
-            result.Row1.W = inverse[1, 3];
-            result.Row2.X = inverse[2, 0];
-            result.Row2.Y = inverse[2, 1];
-            result.Row2.Z = inverse[2, 2];
-            result.Row2.W = inverse[2, 3];
-            result.Row3.X = inverse[3, 0];
-            result.Row3.Y = inverse[3, 1];
-            result.Row3.Z = inverse[3, 2];
-            result.Row3.W = inverse[3, 3];
-        }
-
-        /// <summary>
-        /// Calculate the inverse of the given matrix
-        /// </summary>
-        /// <param name="mat">The matrix to invert</param>
-        /// <returns>The inverse of the given matrix if it has one, or the input if it is singular</returns>
-        /// <exception cref="InvalidOperationException">Thrown if the Matrix4 is singular.</exception>
-        public static Matrix4 Invert(Matrix4 mat)
-        {
-            Matrix4 result;
-            Invert(ref mat, out result);
-            return result;
-        }
-
-        #endregion
-
-        #region Transpose
-
-        /// <summary>
-        /// Calculate the transpose of the given matrix
-        /// </summary>
-        /// <param name="mat">The matrix to transpose</param>
-        /// <returns>The transpose of the given matrix</returns>
-        public static Matrix4 Transpose(Matrix4 mat)
-        {
-            return new Matrix4(mat.Column0, mat.Column1, mat.Column2, mat.Column3);
-        }
-
-
-        /// <summary>
-        /// Calculate the transpose of the given matrix
-        /// </summary>
-        /// <param name="mat">The matrix to transpose</param>
-        /// <param name="result">The result of the calculation</param>
-        public static void Transpose(ref Matrix4 mat, out Matrix4 result)
-        {
-            result.Row0 = mat.Column0;
-            result.Row1 = mat.Column1;
-            result.Row2 = mat.Column2;
-            result.Row3 = mat.Column3;
-        }
-
-        #endregion
-
-        #endregion
-
-        #region Operators
-
-        /// <summary>
-        /// Matrix multiplication
-        /// </summary>
-        /// <param name="left">left-hand operand</param>
-        /// <param name="right">right-hand operand</param>
-        /// <returns>A new Matrix4 which holds the result of the multiplication</returns>
-        public static Matrix4 operator *(Matrix4 left, Matrix4 right)
-        {
-            return Matrix4.Mult(left, right);
-        }
-
-        /// <summary>
-        /// Matrix-scalar multiplication
-        /// </summary>
-        /// <param name="left">left-hand operand</param>
-        /// <param name="right">right-hand operand</param>
-        /// <returns>A new Matrix4 which holds the result of the multiplication</returns>
-        public static Matrix4 operator *(Matrix4 left, float right)
-        {
-            return Matrix4.Mult(left, right);
-        }
-
-        /// <summary>
-        /// Matrix addition
-        /// </summary>
-        /// <param name="left">left-hand operand</param>
-        /// <param name="right">right-hand operand</param>
-        /// <returns>A new Matrix4 which holds the result of the addition</returns>
-        public static Matrix4 operator +(Matrix4 left, Matrix4 right)
-        {
-            return Matrix4.Add(left, right);
-        }
-
-        /// <summary>
-        /// Matrix subtraction
-        /// </summary>
-        /// <param name="left">left-hand operand</param>
-        /// <param name="right">right-hand operand</param>
-        /// <returns>A new Matrix4 which holds the result of the subtraction</returns>
-        public static Matrix4 operator -(Matrix4 left, Matrix4 right)
-        {
-            return Matrix4.Subtract(left, right);
-        }
-
-        /// <summary>
-        /// Compares two instances for equality.
-        /// </summary>
-        /// <param name="left">The first instance.</param>
-        /// <param name="right">The second instance.</param>
-        /// <returns>True, if left equals right; false otherwise.</returns>
-        public static bool operator ==(Matrix4 left, Matrix4 right)
-        {
-            return left.Equals(right);
-        }
-
-        /// <summary>
-        /// Compares two instances for inequality.
-        /// </summary>
-        /// <param name="left">The first instance.</param>
-        /// <param name="right">The second instance.</param>
-        /// <returns>True, if left does not equal right; false otherwise.</returns>
-        public static bool operator !=(Matrix4 left, Matrix4 right)
-        {
-            return !left.Equals(right);
-        }
-
-        #endregion
-
-        #region Overrides
-
-        #region public override string ToString()
-
-        /// <summary>
-        /// Returns a System.String that represents the current Matrix4.
-        /// </summary>
-        /// <returns>The string representation of the matrix.</returns>
-        public override string ToString()
-        {
-            return String.Format("{0}\n{1}\n{2}\n{3}", Row0, Row1, Row2, Row3);
-        }
-
-        #endregion
-
-        #region public override int GetHashCode()
-
-        /// <summary>
-        /// Returns the hashcode for this instance.
-        /// </summary>
-        /// <returns>A System.Int32 containing the unique hashcode for this instance.</returns>
-        public override int GetHashCode()
-        {
-            return Row0.GetHashCode() ^ Row1.GetHashCode() ^ Row2.GetHashCode() ^ Row3.GetHashCode();
-        }
-
-        #endregion
-
-        #region public override bool Equals(object obj)
-
-        /// <summary>
-        /// Indicates whether this instance and a specified object are equal.
-        /// </summary>
-        /// <param name="obj">The object to compare tresult.</param>
-        /// <returns>True if the instances are equal; false otherwise.</returns>
-        public override bool Equals(object obj)
-        {
-            if (!(obj is Matrix4))
-                return false;
-
-            return this.Equals((Matrix4)obj);
-        }
-
-        #endregion
-
-        #endregion
-
-        #endregion
-
-        #region IEquatable<Matrix4> Members
-
-        /// <summary>Indicates whether the current matrix is equal to another matrix.</summary>
-        /// <param name="other">An matrix to compare with this matrix.</param>
-        /// <returns>true if the current matrix is equal to the matrix parameter; otherwise, false.</returns>
-        public bool Equals(Matrix4 other)
-        {
-            return
-                Row0 == other.Row0 &&
-                Row1 == other.Row1 &&
-                Row2 == other.Row2 &&
-                Row3 == other.Row3;
-        }
-
-        #endregion
-    }
-=======
+
 			float x = (2.0f * zNear) / (right - left);
 			float y = (2.0f * zNear) / (top - bottom);
 			float a = (right + left) / (right - left);
@@ -1487,159 +932,6 @@
 			Matrix4 result;
 			CreatePerspectiveOffCenter(left, right, bottom, top, zNear, zFar, out result);
 			return result;
-		}
-
-		/// <summary>
-		/// Builds a translation matrix.
-		/// </summary>
-		/// <param name="trans">The translation vector.</param>
-		/// <returns>A new Matrix4 instance.</returns>
-		[Obsolete("Use CreateTranslation instead.")]
-		public static Matrix4 Translation(Vector3 trans)
-		{
-			return CreateTranslation(trans);
-		}
-		/// <summary>
-		/// Build a translation matrix with the given translation
-		/// </summary>
-		/// <param name="x">X translation</param>
-		/// <param name="y">Y translation</param>
-		/// <param name="z">Z translation</param>
-		/// <returns>A Translation matrix</returns>
-		[Obsolete("Use CreateTranslation instead.")]
-		public static Matrix4 Translation(float x, float y, float z)
-		{
-			return CreateTranslation(x, y, z);
-		}
-
-		/// <summary>
-		/// Build a rotation matrix that rotates about the x-axis
-		/// </summary>
-		/// <param name="angle">angle in radians to rotate counter-clockwise around the x-axis</param>
-		/// <returns>A rotation matrix</returns>
-		[Obsolete("Use CreateRotationX instead.")]
-		public static Matrix4 RotateX(float angle)
-		{
-			return CreateRotationX(angle);
-		}
-		/// <summary>
-		/// Build a rotation matrix that rotates about the y-axis
-		/// </summary>
-		/// <param name="angle">angle in radians to rotate counter-clockwise around the y-axis</param>
-		/// <returns>A rotation matrix</returns>
-		[Obsolete("Use CreateRotationY instead.")]
-		public static Matrix4 RotateY(float angle)
-		{
-			return CreateRotationY(angle);
-		}
-		/// <summary>
-		/// Build a rotation matrix that rotates about the z-axis
-		/// </summary>
-		/// <param name="angle">angle in radians to rotate counter-clockwise around the z-axis</param>
-		/// <returns>A rotation matrix</returns>
-		[Obsolete("Use CreateRotationZ instead.")]
-		public static Matrix4 RotateZ(float angle)
-		{
-			return CreateRotationZ(angle);
-		}
-		/// <summary>
-		/// Build a rotation matrix to rotate about the given axis
-		/// </summary>
-		/// <param name="axis">the axis to rotate about</param>
-		/// <param name="angle">angle in radians to rotate counter-clockwise (looking in the direction of the given axis)</param>
-		/// <returns>A rotation matrix</returns>
-		[Obsolete("Use CreateFromAxisAngle instead.")]
-		public static Matrix4 Rotate(Vector3 axis, float angle)
-		{
-			return CreateFromAxisAngle(axis, angle);
-		}
-		/// <summary>
-		/// Build a rotation matrix from a quaternion
-		/// </summary>
-		/// <param name="q">the quaternion</param>
-		/// <returns>A rotation matrix</returns>
-		[Obsolete("Use CreateRotation instead.")]
-		public static Matrix4 Rotate(Quaternion q)
-		{
-			return CreateFromQuaternion(q);
-		}
-
-		/// <summary>
-		/// Build a scaling matrix
-		/// </summary>
-		/// <param name="scale">Single scale factor for x,y and z axes</param>
-		/// <returns>A scaling matrix</returns>
-		[Obsolete("Use CreateScale instead.")]
-		public static Matrix4 Scale(float scale)
-		{
-			return Scale(scale, scale, scale);
-		}
-		/// <summary>
-		/// Build a scaling matrix
-		/// </summary>
-		/// <param name="scale">Scale factors for x,y and z axes</param>
-		/// <returns>A scaling matrix</returns>
-		[Obsolete("Use CreateScale instead.")]
-		public static Matrix4 Scale(Vector3 scale)
-		{
-			return Scale(scale.X, scale.Y, scale.Z);
-		}
-		/// <summary>
-		/// Build a scaling matrix
-		/// </summary>
-		/// <param name="x">Scale factor for x-axis</param>
-		/// <param name="y">Scale factor for y-axis</param>
-		/// <param name="z">Scale factor for z-axis</param>
-		/// <returns>A scaling matrix</returns>
-		[Obsolete("Use CreateScale instead.")]
-		public static Matrix4 Scale(float x, float y, float z)
-		{
-			Matrix4 result;
-			result.Row0 = Vector4.UnitX * x;
-			result.Row1 = Vector4.UnitY * y;
-			result.Row2 = Vector4.UnitZ * z;
-			result.Row3 = Vector4.UnitW;
-			return result;
-		}
-
-		/// <summary>
-		/// Build a projection matrix
-		/// </summary>
-		/// <param name="left">Left edge of the view frustum</param>
-		/// <param name="right">Right edge of the view frustum</param>
-		/// <param name="bottom">Bottom edge of the view frustum</param>
-		/// <param name="top">Top edge of the view frustum</param>
-		/// <param name="near">Distance to the near clip plane</param>
-		/// <param name="far">Distance to the far clip plane</param>
-		/// <returns>A projection matrix that transforms camera space to raster space</returns>
-		[Obsolete("Use CreatePerspectiveOffCenter instead.")]
-		public static Matrix4 Frustum(float left, float right, float bottom, float top, float near, float far)
-		{
-			float invRL = 1.0f / (right - left);
-			float invTB = 1.0f / (top - bottom);
-			float invFN = 1.0f / (far - near);
-			return new Matrix4(new Vector4(2.0f * near * invRL, 0.0f, 0.0f, 0.0f),
-								new Vector4(0.0f, 2.0f * near * invTB, 0.0f, 0.0f),
-								new Vector4((right + left) * invRL, (top + bottom) * invTB, -(far + near) * invFN, -1.0f),
-								new Vector4(0.0f, 0.0f, -2.0f * far * near * invFN, 0.0f));
-		}
-		/// <summary>
-		/// Build a projection matrix
-		/// </summary>
-		/// <param name="fovy">Angle of the field of view in the y direction (in radians)</param>
-		/// <param name="aspect">Aspect ratio of the view (width / height)</param>
-		/// <param name="near">Distance to the near clip plane</param>
-		/// <param name="far">Distance to the far clip plane</param>
-		/// <returns>A projection matrix that transforms camera space to raster space</returns>
-		[Obsolete("Use CreatePerspectiveFieldOfView instead.")]
-		public static Matrix4 Perspective(float fovy, float aspect, float near, float far)
-		{
-			float yMax = near * (float)System.Math.Tan(0.5f * fovy);
-			float yMin = -yMax;
-			float xMin = yMin * aspect;
-			float xMax = yMax * aspect;
-
-			return Frustum(xMin, xMax, yMin, yMax, near, far);
 		}
 
 		/// <summary>
@@ -2077,5 +1369,4 @@
 				Row3 == other.Row3;
 		}
 	}
->>>>>>> 6777488b
 }