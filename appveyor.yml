--- conflicted
+++ resolved
@@ -31,23 +31,15 @@
 #
 # The following lines trigger a complete NuGet Package and Binary Release build.
 # They do not attempt to deploy them - it's just a build, made available through artifacts.
+# The reason why it's inactive is that releases are in fact a relatively rare thing,
+# while AppVeyor runs on each commit. It's probably for the best to not accumulate 6 - 11 MB
+# of disk space in the AppVeyor VM on each commit, never to go away because of build history.
 #
 # In order to do a manual build on your local machine, use the "Package Binary NoDocs.bat" script,
 # or, if you have SandCastle HelpFile Builder installed, use the "Package Binary.bat" script.
 # You will find the build results in the below artifact paths.
 #
   
-<<<<<<< HEAD
-after_test: '"Other\Scripts\Package Binary CI Script.bat"'
-
-artifacts:
-  - path: 'Other\NightlyBuild\Package\Duality.zip'
-    name: "Binary Release"
-#  - path: 'Other\NightlyBuild\NuGetPackages'
-#    name: "All NuGet Packages"
-  - path: 'Other\NightlyBuild\NuGetPackages\*.nupkg'
-    name: "NuGet Packages"
-=======
 #after_test: '"Build\Scripts\Package Binary CI Script.bat"'
 
 #artifacts:
@@ -56,5 +48,4 @@
 #  - path: 'Build\NightlyBuild\NuGetPackages'
 #    name: "All NuGet Packages"
 #  - path: 'Build\NightlyBuild\NuGetPackages\*.nupkg'
-#    name: "NuGet Packages"
->>>>>>> 7febba71
+#    name: "NuGet Packages"