--- conflicted
+++ resolved
@@ -281,24 +281,13 @@
 				// Perform conversion
 				try
 				{
-<<<<<<< HEAD
 				converters.StableSort((c1, c2) => (c2.Converter.Priority - c1.Converter.Priority) * 10000 + (c1.Complexity - c2.Complexity));
-				foreach (var c in converters)
+					foreach (ConvComplexityEntry c in converters)
 				{
 					this.usedConverters.Add(c.Converter);
 					bool handled = c.Converter.Convert(this);
 					this.usedConverters.Remove(c.Converter);
 					if (handled) break;
-=======
-					converters.StableSort((c1, c2) => (c2.Converter.Priority - c1.Converter.Priority) * 10000 + (c1.Complexity - c2.Complexity));
-					foreach (ConvComplexityEntry c in converters)
-					{
-						this.usedConverters.Add(c.Converter);
-						bool handled = c.Converter.Convert(this);
-						this.usedConverters.Remove(c.Converter);
-						if (handled) break;
-					}
->>>>>>> 4888716c
 				}
 			}
 				// Since convert operations are often performed in dragdrop handlers (which internally catch all exceptions),
