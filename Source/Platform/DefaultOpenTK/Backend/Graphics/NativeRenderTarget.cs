﻿using System;
using System.Collections.Generic;
using System.Linq;

using Duality.Drawing;

using OpenTK.Graphics;
using OpenTK.Graphics.OpenGL;

namespace Duality.Backend.DefaultOpenTK
{
	[DontSerialize]
	public class NativeRenderTarget : INativeRenderTarget
	{
		private static int maxFboSamples = -1;
		public static int MaxRenderTargetSamples
		{
			get 
			{
				if (maxFboSamples == -1) GL.GetInteger(GetPName.MaxSamples, out maxFboSamples);
				return maxFboSamples;
			}
		}
		
		private	static NativeRenderTarget curBound = null;
		public static NativeRenderTarget BoundRT
		{
			get { return curBound; }
		}
		public static void Bind(NativeRenderTarget nextBound)
		{
			if (curBound == nextBound) return;

			// When binding a different target, execute pending post-render steps for the previous one
			if (curBound != null && curBound != nextBound)
				curBound.ApplyPostRender();

			// Bind new RenderTarget
			ApplyGLBind(nextBound);

			// Update binding info
			curBound = nextBound;
			if (curBound != null)
				curBound.pendingPostRender = true;
		}
		private static void ApplyGLBind(NativeRenderTarget target)
		{
			if (target == null)
			{
				GL.Ext.BindFramebuffer(FramebufferTarget.FramebufferExt, 0);
				GL.ReadBuffer(ReadBufferMode.Back);
				GL.DrawBuffer(DrawBufferMode.Back);
			}
			else
			{
				GL.Ext.BindFramebuffer(FramebufferTarget.FramebufferExt, target.samples > 0 ? target.handleMsaaFBO : target.handleMainFBO);
				DrawBuffersEnum[] buffers = new DrawBuffersEnum[target.targetInfos.Count];
				for (int i = 0; i < buffers.Length; i++)
				{
					buffers[i] = (DrawBuffersEnum)((int)DrawBuffersEnum.ColorAttachment0 + i);
				}
				GL.DrawBuffers(target.targetInfos.Count, buffers);
			}
		}


		private struct TargetInfo
		{
			public NativeTexture Target;
			public int HandleMsaaColorRBO;
		}
		
<<<<<<< HEAD
		private int  handleMainFBO  = 0;
		private int  handleDepthRBO = 0;
		private int  handleMsaaFBO  = 0;
		private int  samples        = 0;
		private bool depthBuffer    = false;
		private RawList<TargetInfo> targetInfos = new RawList<TargetInfo>();
=======

		private bool pendingPostRender = false;
		private int  handleMainFBO     = 0;
		private int  handleDepthRBO    = 0;
		private int  handleMsaaFBO     = 0;
		private int  samples           = 0;
		private RawList<TargetInfo> targetInfos = new RawList<TargetInfo>();

>>>>>>> a39fc6fa

		public int Handle
		{
			get { return this.handleMainFBO; }
		}
		public int Width
		{
			get { return this.targetInfos.FirstOrDefault().Target != null ? this.targetInfos.FirstOrDefault().Target.Width : 0; }
		}
		public int Height
		{
			get { return this.targetInfos.FirstOrDefault().Target != null ? this.targetInfos.FirstOrDefault().Target.Height : 0; }
		}
		public int Samples
		{
			get { return this.samples; }
		}

<<<<<<< HEAD
		void INativeRenderTarget.Setup(IReadOnlyList<INativeTexture> targets, AAQuality multisample, bool depthBuffer)
=======

		public void ApplyPostRender()
		{
			DefaultOpenTKBackendPlugin.GuardSingleThreadState();

			if (!this.pendingPostRender) return;
			
			// Resolve multisampling to the main FBO
			if (this.samples > 0)
			{
				GL.Ext.BindFramebuffer(FramebufferTarget.ReadFramebuffer, this.handleMsaaFBO);
				GL.Ext.BindFramebuffer(FramebufferTarget.DrawFramebuffer, this.handleMainFBO);
				for (int i = 0; i < this.targetInfos.Count; i++)
				{
					GL.ReadBuffer((ReadBufferMode)((int)ReadBufferMode.ColorAttachment0 + i));
					GL.DrawBuffer((DrawBufferMode)((int)DrawBufferMode.ColorAttachment0 + i));
					GL.Ext.BlitFramebuffer(
						0, 0, this.targetInfos.Data[i].Target.Width, this.targetInfos.Data[i].Target.Height,
						0, 0, this.targetInfos.Data[i].Target.Width, this.targetInfos.Data[i].Target.Height,
						ClearBufferMask.ColorBufferBit, BlitFramebufferFilter.Nearest);
				}
			}
			
			// Generate mipmaps for the target textures
			int lastTexId = -1;
			for (int i = 0; i < this.targetInfos.Count; i++)
			{
				if (!this.targetInfos.Data[i].Target.HasMipmaps)
					continue;

				if (lastTexId == -1)
				{ 
					GL.Ext.BindFramebuffer(FramebufferTarget.FramebufferExt, 0);
					GL.GetInteger(GetPName.TextureBinding2D, out lastTexId);
				}

				int texId = this.targetInfos.Data[i].Target.Handle;
				GL.BindTexture(TextureTarget.Texture2D, texId);
				GL.Ext.GenerateMipmap(GenerateMipmapTarget.Texture2D);
			}

			// Reset OpenGL state
			if (lastTexId != -1) GL.BindTexture(TextureTarget.Texture2D, lastTexId);
			ApplyGLBind(curBound);

			this.pendingPostRender = false;
		}

		void INativeRenderTarget.Setup(IReadOnlyList<INativeTexture> targets, AAQuality multisample)
>>>>>>> a39fc6fa
		{
			DefaultOpenTKBackendPlugin.GuardSingleThreadState();

			if (targets == null) return;
			if (targets.Count == 0) return;
			if (targets.All(i => i == null)) return;
			
			int highestAALevel = MathF.RoundToInt(MathF.Log(MathF.Max(MaxRenderTargetSamples, 1.0f), 2.0f));
			int targetAALevel = highestAALevel;
			switch (multisample)
			{
				case AAQuality.High:	targetAALevel = highestAALevel;		break;
				case AAQuality.Medium:	targetAALevel = highestAALevel / 2; break;
				case AAQuality.Low:		targetAALevel = highestAALevel / 4; break;
				case AAQuality.Off:		targetAALevel = 0;					break;
			}
			int targetSampleCount = MathF.RoundToInt(MathF.Pow(2.0f, targetAALevel));
			GraphicsMode sampleMode = 
				GraphicsBackend.ActiveInstance.AvailableGraphicsModes.LastOrDefault(m => m.Samples <= targetSampleCount) ?? 
				GraphicsBackend.ActiveInstance.AvailableGraphicsModes.Last();
			this.samples = sampleMode.Samples;
			this.depthBuffer = depthBuffer;

			// Synchronize target information
			{
				this.targetInfos.Reserve(targets.Count);
				int localIndex = 0;
				for (int i = 0; i < targets.Count; i++)
				{
					if (targets[i] == null) continue;

					this.targetInfos.Count = Math.Max(this.targetInfos.Count, localIndex + 1);
					this.targetInfos.Data[localIndex].Target = targets[i] as NativeTexture;

					localIndex++;
				}
			}

			// Setup OpenGL resources
			if (this.samples > 0)
				this.SetupMultisampled();
			else
				this.SetupNonMultisampled();
		}
		void INativeRenderTarget.GetData<T>(T[] buffer, ColorDataLayout dataLayout, ColorDataElementType dataElementType, int targetIndex, int x, int y, int width, int height)
		{
			DefaultOpenTKBackendPlugin.GuardSingleThreadState();

			this.ApplyPostRender();
			if (curBound != this) ApplyGLBind(this);
			{
				GL.Ext.BindFramebuffer(FramebufferTarget.ReadFramebuffer, this.handleMainFBO);
				GL.ReadBuffer((ReadBufferMode)((int)ReadBufferMode.ColorAttachment0 + targetIndex));
				GL.ReadPixels(x, y, width, height, dataLayout.ToOpenTK(), dataElementType.ToOpenTK(), buffer);
			}
			ApplyGLBind(curBound);
		}
		void IDisposable.Dispose()
		{
			if (DualityApp.ExecContext == DualityApp.ExecutionContext.Terminated) return;
			DefaultOpenTKBackendPlugin.GuardSingleThreadState();

			// If there are changes pending to be applied to the bound textures,
			// they should be executed before the render target is gone.
			this.ApplyPostRender();

			if (this.handleMainFBO != 0)
			{
				GL.Ext.DeleteFramebuffers(1, ref this.handleMainFBO);
				this.handleMainFBO = 0;
			}
			if (this.handleDepthRBO != 0)
			{
				GL.Ext.DeleteRenderbuffers(1, ref this.handleDepthRBO);
				this.handleDepthRBO = 0;
			}
			if (this.handleMsaaFBO != 0)
			{
				GL.Ext.DeleteFramebuffers(1, ref this.handleMsaaFBO);
				this.handleMsaaFBO = 0;
			}
			for (int i = 0; i < this.targetInfos.Count; i++)
			{
				if (this.targetInfos.Data[i].HandleMsaaColorRBO != 0)
				{
					GL.Ext.DeleteRenderbuffers(1, ref this.targetInfos.Data[i].HandleMsaaColorRBO);
					this.targetInfos.Data[i].HandleMsaaColorRBO = 0;
				}
			}
		}

		private void SetupNonMultisampled()
		{
			// Generate FBO
			if (this.handleMainFBO == 0) GL.Ext.GenFramebuffers(1, out this.handleMainFBO);
			GL.Ext.BindFramebuffer(FramebufferTarget.FramebufferExt, this.handleMainFBO);

			// Attach textures
			int oglWidth = 0;
			int oglHeight = 0;
			for (int i = 0; i < this.targetInfos.Count; i++)
			{
				NativeTexture tex = this.targetInfos[i].Target;

				FramebufferAttachment attachment = (FramebufferAttachment)((int)FramebufferAttachment.ColorAttachment0Ext + i);
				GL.Ext.FramebufferTexture2D(
					FramebufferTarget.FramebufferExt, 
					attachment, 
					TextureTarget.Texture2D, 
					tex.Handle, 
					0);
				oglWidth = tex.Width;
				oglHeight = tex.Height;
			}

			// Generate or delete depth renderbuffer
			if (this.depthBuffer)
			{
				if (this.handleDepthRBO == 0) GL.Ext.GenRenderbuffers(1, out this.handleDepthRBO);
				GL.Ext.BindRenderbuffer(RenderbufferTarget.RenderbufferExt, this.handleDepthRBO);
				GL.Ext.RenderbufferStorage(RenderbufferTarget.RenderbufferExt, RenderbufferStorage.DepthComponent24, oglWidth, oglHeight);
				GL.Ext.FramebufferRenderbuffer(FramebufferTarget.FramebufferExt, FramebufferAttachment.DepthAttachmentExt, RenderbufferTarget.RenderbufferExt, this.handleDepthRBO);
			}
			else
			{
				GL.Ext.FramebufferRenderbuffer(FramebufferTarget.FramebufferExt, FramebufferAttachment.DepthAttachmentExt, RenderbufferTarget.RenderbufferExt, 0);
				if (this.handleDepthRBO != 0) GL.Ext.DeleteRenderbuffers(1, ref this.handleDepthRBO);
				this.handleDepthRBO = 0;
			}

			// Check status
			FramebufferErrorCode status = GL.Ext.CheckFramebufferStatus(FramebufferTarget.FramebufferExt);
			if (status != FramebufferErrorCode.FramebufferCompleteExt)
			{
				throw new BackendException(string.Format("Incomplete Framebuffer: {0}", status));
			}

			GL.Ext.BindRenderbuffer(RenderbufferTarget.RenderbufferExt, 0);
			GL.Ext.BindFramebuffer(FramebufferTarget.FramebufferExt, 0);
		}
		private void SetupMultisampled()
		{
			// Generate texture target FBO
			if (this.handleMainFBO == 0) GL.Ext.GenFramebuffers(1, out this.handleMainFBO);
			GL.Ext.BindFramebuffer(FramebufferTarget.FramebufferExt, this.handleMainFBO);

			// Attach textures
			int oglWidth = 0;
			int oglHeight = 0;
			for (int i = 0; i < this.targetInfos.Count; i++)
			{
				NativeTexture tex = this.targetInfos[i].Target;

				FramebufferAttachment attachment = (FramebufferAttachment)((int)FramebufferAttachment.ColorAttachment0Ext + i);
				GL.Ext.FramebufferTexture2D(
					FramebufferTarget.FramebufferExt, 
					attachment, 
					TextureTarget.Texture2D, 
					tex.Handle, 
					0);
				oglWidth = tex.Width;
				oglHeight = tex.Height;
			}

			// Check status
			FramebufferErrorCode status = GL.Ext.CheckFramebufferStatus(FramebufferTarget.FramebufferExt);
			if (status != FramebufferErrorCode.FramebufferCompleteExt)
			{
				throw new BackendException(string.Format("Incomplete Framebuffer: {0}", status));
			}

			// Generate rendering FBO
			if (this.handleMsaaFBO == 0) GL.Ext.GenFramebuffers(1, out this.handleMsaaFBO);
			GL.Ext.BindFramebuffer(FramebufferTarget.FramebufferExt, this.handleMsaaFBO);

			// Attach color renderbuffers
			for (int i = 0; i < this.targetInfos.Count; i++)
			{
				TargetInfo info = this.targetInfos.Data[i];

				FramebufferAttachment attachment = (FramebufferAttachment)((int)FramebufferAttachment.ColorAttachment0Ext + i);
				RenderbufferStorage rbColorFormat = TexFormatToRboFormat(info.Target.Format);

				if (info.HandleMsaaColorRBO == 0) GL.GenRenderbuffers(1, out info.HandleMsaaColorRBO);
				GL.Ext.BindRenderbuffer(RenderbufferTarget.RenderbufferExt, info.HandleMsaaColorRBO);
				GL.Ext.RenderbufferStorageMultisample(RenderbufferTarget.RenderbufferExt, this.samples, rbColorFormat, oglWidth, oglHeight);
				GL.Ext.FramebufferRenderbuffer(FramebufferTarget.FramebufferExt, attachment, RenderbufferTarget.RenderbufferExt, info.HandleMsaaColorRBO);

				this.targetInfos.Data[i] = info;
			}
			GL.Ext.BindRenderbuffer(RenderbufferTarget.Renderbuffer, 0);

			// Generate or delete depth renderbuffer
			if (this.depthBuffer)
			{
				if (this.handleDepthRBO == 0) GL.Ext.GenRenderbuffers(1, out this.handleDepthRBO);
				GL.Ext.BindRenderbuffer(RenderbufferTarget.RenderbufferExt, this.handleDepthRBO);
				GL.Ext.RenderbufferStorageMultisample(RenderbufferTarget.RenderbufferExt, this.samples, RenderbufferStorage.DepthComponent24, oglWidth, oglHeight);
				GL.Ext.FramebufferRenderbuffer(FramebufferTarget.FramebufferExt, FramebufferAttachment.DepthAttachmentExt, RenderbufferTarget.RenderbufferExt, this.handleDepthRBO);
				GL.Ext.BindRenderbuffer(RenderbufferTarget.RenderbufferExt, 0);
			}
			else
			{
				GL.Ext.FramebufferRenderbuffer(FramebufferTarget.FramebufferExt, FramebufferAttachment.DepthAttachmentExt, RenderbufferTarget.RenderbufferExt, 0);
				if (this.handleDepthRBO != 0) GL.Ext.DeleteRenderbuffers(1, ref this.handleDepthRBO);
				this.handleDepthRBO = 0;
			}

			// Check status
			status = GL.Ext.CheckFramebufferStatus(FramebufferTarget.FramebufferExt);
			if (status != FramebufferErrorCode.FramebufferCompleteExt)
			{
				throw new BackendException(string.Format("Incomplete Multisample Framebuffer: {0}", status));
			}
				
			GL.Ext.BindFramebuffer(FramebufferTarget.FramebufferExt, 0);
		}

		private static RenderbufferStorage TexFormatToRboFormat(TexturePixelFormat format)
		{
			switch (format)
			{
				case TexturePixelFormat.Single:				return RenderbufferStorage.R8;
				case TexturePixelFormat.Dual:				return RenderbufferStorage.Rg8;
				case TexturePixelFormat.Rgb:				return RenderbufferStorage.Rgb8;
				case TexturePixelFormat.Rgba:				return RenderbufferStorage.Rgba8;

				case TexturePixelFormat.FloatSingle:		return RenderbufferStorage.R16f;
				case TexturePixelFormat.FloatDual:			return RenderbufferStorage.Rg16f;
				case TexturePixelFormat.FloatRgb:			return RenderbufferStorage.Rgb16f;
				case TexturePixelFormat.FloatRgba:			return RenderbufferStorage.Rgba16f;

				case TexturePixelFormat.CompressedSingle:	return RenderbufferStorage.R8;
				case TexturePixelFormat.CompressedDual:		return RenderbufferStorage.Rg8;
				case TexturePixelFormat.CompressedRgb:		return RenderbufferStorage.Rgb8;
				case TexturePixelFormat.CompressedRgba:		return RenderbufferStorage.Rgba8;
			}

			return RenderbufferStorage.Rgba8;
		}
	}
}<|MERGE_RESOLUTION|>--- conflicted
+++ resolved
@@ -42,7 +42,7 @@
 			curBound = nextBound;
 			if (curBound != null)
 				curBound.pendingPostRender = true;
-		}
+					}
 		private static void ApplyGLBind(NativeRenderTarget target)
 		{
 			if (target == null)
@@ -70,23 +70,15 @@
 			public int HandleMsaaColorRBO;
 		}
 		
-<<<<<<< HEAD
+
+		private bool pendingPostRender = false;
 		private int  handleMainFBO  = 0;
 		private int  handleDepthRBO = 0;
 		private int  handleMsaaFBO  = 0;
 		private int  samples        = 0;
 		private bool depthBuffer    = false;
 		private RawList<TargetInfo> targetInfos = new RawList<TargetInfo>();
-=======
-
-		private bool pendingPostRender = false;
-		private int  handleMainFBO     = 0;
-		private int  handleDepthRBO    = 0;
-		private int  handleMsaaFBO     = 0;
-		private int  samples           = 0;
-		private RawList<TargetInfo> targetInfos = new RawList<TargetInfo>();
-
->>>>>>> a39fc6fa
+
 
 		public int Handle
 		{
@@ -105,9 +97,6 @@
 			get { return this.samples; }
 		}
 
-<<<<<<< HEAD
-		void INativeRenderTarget.Setup(IReadOnlyList<INativeTexture> targets, AAQuality multisample, bool depthBuffer)
-=======
 
 		public void ApplyPostRender()
 		{
@@ -156,8 +145,7 @@
 			this.pendingPostRender = false;
 		}
 
-		void INativeRenderTarget.Setup(IReadOnlyList<INativeTexture> targets, AAQuality multisample)
->>>>>>> a39fc6fa
+		void INativeRenderTarget.Setup(IReadOnlyList<INativeTexture> targets, AAQuality multisample, bool depthBuffer)
 		{
 			DefaultOpenTKBackendPlugin.GuardSingleThreadState();
 
@@ -205,7 +193,7 @@
 		void INativeRenderTarget.GetData<T>(T[] buffer, ColorDataLayout dataLayout, ColorDataElementType dataElementType, int targetIndex, int x, int y, int width, int height)
 		{
 			DefaultOpenTKBackendPlugin.GuardSingleThreadState();
-
+			
 			this.ApplyPostRender();
 			if (curBound != this) ApplyGLBind(this);
 			{
@@ -219,7 +207,7 @@
 		{
 			if (DualityApp.ExecContext == DualityApp.ExecutionContext.Terminated) return;
 			DefaultOpenTKBackendPlugin.GuardSingleThreadState();
-
+			
 			// If there are changes pending to be applied to the bound textures,
 			// they should be executed before the render target is gone.
 			this.ApplyPostRender();
