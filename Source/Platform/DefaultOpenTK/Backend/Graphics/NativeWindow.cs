--- conflicted
+++ resolved
@@ -267,15 +267,9 @@
 			{
 				while (this.frameLimiterWatch.Elapsed.TotalMilliseconds < Time.MillisecondsPerFrame)
 				{
-<<<<<<< HEAD
-					// Enough leftover time? Risk a millisecond sleep.
-					//if (this.frameLimiterWatch.Elapsed.TotalMilliseconds < Time.MillisecondsPerFrame * 0.75f)
-					//	System.Threading.Thread.Sleep(1);
-=======
 					// Enough leftover time? Risk a short sleep, don't burn CPU waiting.
-					if (this.frameLimiterWatch.Elapsed.TotalMilliseconds < Time.MsPFMult * 0.75f)
+					if (this.frameLimiterWatch.Elapsed.TotalMilliseconds < Time.MillisecondsPerFrame * 0.75f)
 						System.Threading.Thread.Sleep(0);
->>>>>>> 6b658a7d
 				}
 			}
 			this.frameLimiterWatch.Restart();
