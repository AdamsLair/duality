﻿<?xml version="1.0" encoding="utf-8"?>
<Project ToolsVersion="4.0" DefaultTargets="Build" xmlns="http://schemas.microsoft.com/developer/msbuild/2003">
  <PropertyGroup>
    <RestoreProjectStyle>PackageReference</RestoreProjectStyle>
    <AutoGenerateBindingRedirects>true</AutoGenerateBindingRedirects>
    <StartAction>Program</StartAction>
    <StartProgram>$(SolutionDir)packages\NUnit.Runners.2.6.4\tools\nunit.exe</StartProgram>
    <StartArguments>/run "$(SolutionDir)Test\Duality.nunit"</StartArguments>
    <StartWorkingDirectory>$(SolutionDir)packages\NUnit.Runners.2.6.4\tools\</StartWorkingDirectory>
  </PropertyGroup>
  <PropertyGroup>
    <Configuration Condition=" '$(Configuration)' == '' ">Debug</Configuration>
    <Platform Condition=" '$(Platform)' == '' ">AnyCPU</Platform>
    <ProductVersion>8.0.30703</ProductVersion>
    <SchemaVersion>2.0</SchemaVersion>
    <ProjectGuid>{0C1B88A8-4FF3-43D3-9BC6-E71DBB561075}</ProjectGuid>
    <OutputType>Library</OutputType>
    <AppDesignerFolder>Properties</AppDesignerFolder>
    <RootNamespace>Duality.Tests</RootNamespace>
    <AssemblyName>DualityTests</AssemblyName>
    <TargetFrameworkVersion>v4.5</TargetFrameworkVersion>
    <FileAlignment>512</FileAlignment>
    <SolutionDir Condition="$(SolutionDir) == '' Or $(SolutionDir) == '*Undefined*'">..\..\</SolutionDir>
    <TargetFrameworkProfile />
    <RestorePackages>true</RestorePackages>
    <OutputPath>$(SolutionDir)Build\Output\</OutputPath>
  </PropertyGroup>
  <PropertyGroup Condition=" '$(Configuration)|$(Platform)' == 'Debug|AnyCPU' ">
    <DebugSymbols>true</DebugSymbols>
    <DebugType>full</DebugType>
    <Optimize>false</Optimize>
    <DefineConstants>DEBUG;TRACE</DefineConstants>
    <ErrorReport>prompt</ErrorReport>
    <WarningLevel>4</WarningLevel>
    <Prefer32Bit>false</Prefer32Bit>
    <NoWarn>0649, 0169, 0067</NoWarn>
    <LangVersion>4</LangVersion>
  </PropertyGroup>
  <PropertyGroup Condition=" '$(Configuration)|$(Platform)' == 'Release|AnyCPU' ">
    <DebugType>pdbonly</DebugType>
    <Optimize>true</Optimize>
    <DefineConstants>TRACE</DefineConstants>
    <ErrorReport>prompt</ErrorReport>
    <WarningLevel>4</WarningLevel>
    <Prefer32Bit>false</Prefer32Bit>
    <NoWarn>0649, 0169, 0067</NoWarn>
    <LangVersion>4</LangVersion>
  </PropertyGroup>
  <ItemGroup>
    <Reference Include="nunit.framework, Version=2.6.4.14350, Culture=neutral, PublicKeyToken=96d09a1eb7f44a77, processorArchitecture=MSIL">
      <HintPath>..\..\packages\NUnit.2.6.4\lib\nunit.framework.dll</HintPath>
      <Private>True</Private>
    </Reference>
    <Reference Include="System" />
    <Reference Include="System.Drawing" />
    <Reference Include="System.Xml.Linq" />
  </ItemGroup>
  <ItemGroup>
<<<<<<< HEAD
    <Compile Include="..\..\Source\Core\Duality\Backend\DefaultAssemblyLoader.cs">
      <Link>DefaultAssemblyLoader.cs</Link>
=======
    <Compile Include="..\..\Source\Editor\DualityEditor\Backend\DefaultPluginLoader.cs">
      <Link>DefaultPluginLoader.cs</Link>
>>>>>>> 6ce088b2
    </Compile>
    <Compile Include="Cloning\HelperObjects\ExplicitCloneTestObject.cs" />
    <Compile Include="Cloning\HelperObjects\InterfaceFieldTestObject.cs" />
    <Compile Include="Cloning\HelperObjects\IdentityTestObject.cs" />
    <Compile Include="Cloning\HelperObjects\ComplexDelegateTestObject.cs" />
    <Compile Include="Cloning\HelperObjects\SelfReferenceObject.cs" />
    <Compile Include="Cloning\HelperObjects\TestMemberInfoData.cs" />
    <Compile Include="Cloning\HelperObjects\TestStructInvestigate.cs" />
    <Compile Include="Cloning\HelperObjects\SimpleDelegateTestObject.cs" />
    <Compile Include="Cloning\HelperObjects\TestComponent.cs" />
    <Compile Include="Cloning\HelperObjects\OwnedObject.cs" />
    <Compile Include="Cloning\HelperObjects\ReferencedObject.cs" />
    <Compile Include="Cloning\HelperObjects\WeakReferenceTestObject.cs" />
    <Compile Include="Cloning\HelperObjects\OwnershipTestObject.cs" />
    <Compile Include="Cloning\HelperObjects\SkipFieldTestObject.cs" />
    <Compile Include="Cloning\HelperObjects\TestObject.cs" />
    <Compile Include="Cloning\HelperObjects\TestData.cs" />
    <Compile Include="Cloning\HelperObjects\TestResource.cs" />
    <Compile Include="Cloning\SpecificCloningTest.cs" />
    <Compile Include="Components\CollisionEventReceiver.cs" />
    <Compile Include="Components\ComponentExecutionOrderTest.cs" />
    <Compile Include="Components\ComponentRequirementMapTest.cs" />
    <Compile Include="Components\ExecutionOrderTest\EventOrderLog.cs" />
    <Compile Include="Components\ExecutionOrderTest\EventType.cs" />
    <Compile Include="Components\ExecutionOrderTest\TestComponent.cs" />
    <Compile Include="Components\TransformTest.cs" />
    <Compile Include="Components\RigidBodyTest.cs" />
    <Compile Include="Drawing\VertexBatchStoreTest.cs" />
    <Compile Include="Drawing\ShaderParameterCollectionTest.cs" />
    <Compile Include="Drawing\VertexBatchTest.cs" />
    <Compile Include="Drawing\DrawDeviceTest.cs" />
    <Compile Include="Drawing\VertexSliceTest.cs" />
    <Compile Include="Resources\Shaders\ShaderSourceBuilderTest.cs" />
    <Compile Include="Testing\ExtMethodsIList.cs" />
    <Compile Include="Resources\RenderTargetTest.cs" />
    <Compile Include="Testing\ExtMethodsPixelData.cs" />
    <Compile Include="Math\Vector4Test.cs" />
    <Compile Include="Math\Vector3Test.cs" />
    <Compile Include="Math\Vector2Test.cs" />
    <Compile Include="Math\Point2Test.cs" />
    <Compile Include="Math\RectTest.cs" />
    <Compile Include="Resources\Font\FontKerningLookupTest.cs" />
    <Compile Include="Serialization\TestObjects\MismatchedComponent.cs" />
    <Compile Include="Serialization\TestObjects\NonExistentComponent.cs" />
    <Compile Include="Serialization\TestObjects\SomeEnum.cs" />
    <Compile Include="Serialization\TestObjects\TestObject.cs" />
    <Compile Include="Serialization\TestObjects\TestData.cs" />
    <Compile Include="Serialization\TestObjects\MemberInfoTestObject.cs" />
    <Compile Include="Testing\TestingLogOutput.cs" />
    <Compile Include="IO\PathOpTest.cs" />
    <Compile Include="PluginManager\MockPlugin.cs" />
    <Compile Include="PluginManager\MockPluginManager.cs" />
    <Compile Include="PluginManager\PluginManagerTest.cs" />
    <Compile Include="PluginManager\MockCorePlugin.cs" />
    <Compile Include="Properties\TestRes.Designer.cs">
      <AutoGen>True</AutoGen>
      <DesignTime>True</DesignTime>
      <DependentUpon>TestRes.resx</DependentUpon>
    </Compile>
    <Compile Include="Resources\ExplicitReferenceAttributeTest.cs" />
    <Compile Include="Resources\ResourceTest.cs" />
    <Compile Include="Resources\PrefabTest.cs" />
    <Compile Include="Serialization\TestObjects\NullDefaultTestObject.cs" />
    <Compile Include="PluginManager\MockAssembly.cs" />
    <Compile Include="PluginManager\MockAssemblyLoader.cs" />
    <Compile Include="PluginManager\CorePluginManagerTest.cs" />
    <Compile Include="Testing\TestCategory.cs" />
    <Compile Include="Testing\TestHelper.cs" />
    <Compile Include="Cloning\CloneProviderTest.cs" />
    <Compile Include="Components\ICmpInitializableTest.cs" />
    <Compile Include="Components\InitializableEventReceiver.cs" />
    <Compile Include="CorePlugin.cs" />
    <Compile Include="GlobalSetup.cs" />
    <Compile Include="Drawing\CanvasTest.cs" />
    <Compile Include="Testing\IdentityComparer.cs" />
    <Compile Include="Utility\RawListPoolTest.cs" />
    <Compile Include="Utility\SortingIntContainer.cs" />
    <Compile Include="Utility\ExtMethodsRandomTest.cs" />
    <Compile Include="Utility\ExtMethodsMemberInfoTest.cs" />
    <Compile Include="Utility\Log\LogsTest.cs" />
    <Compile Include="Utility\Log\LogFormatTest.cs" />
    <Compile Include="Utility\ExtMethodsIListTest.cs" />
    <Compile Include="Utility\ExtMethodsTypeInfoTest.cs" />
    <Compile Include="Utility\ObjectCreatorTest.cs" />
    <Compile Include="Utility\ReflectionHelperTest.cs" />
    <Compile Include="Utility\GenericOperatorTest.cs" />
    <Compile Include="Utility\GridTest.cs" />
    <Compile Include="IO\Streams\NonClosingStreamWrapperTest.cs" />
    <Compile Include="IO\Streams\SubStreamWrapperTest.cs" />
    <Compile Include="Utility\RawListTest.cs" />
    <Compile Include="InitDualityAttribute.cs" />
    <Compile Include="Properties\AssemblyInfo.cs" />
    <Compile Include="Resources\SceneTest.cs" />
    <Compile Include="Serialization\SerializerTest.cs" />
    <Compile Include="Utility\TargetResizeTest.cs" />
  </ItemGroup>
  <ItemGroup>
    <ProjectReference Include="..\..\Source\Core\Primitives\DualityPrimitives.csproj">
      <Project>{c87a6a2f-e537-48fa-a789-3c54cf29cc09}</Project>
      <Name>DualityPrimitives</Name>
    </ProjectReference>
    <ProjectReference Include="..\..\Source\Core\Duality\Duality.csproj">
      <Project>{D821AFB9-BCC9-4025-9A9C-798E2BC546AB}</Project>
      <Name>Duality</Name>
    </ProjectReference>
  </ItemGroup>
  <ItemGroup>
    <EmbeddedResource Include="Properties\TestRes.resx">
      <Generator>ResXFileCodeGenerator</Generator>
      <SubType>Designer</SubType>
      <LastGenOutput>TestRes.Designer.cs</LastGenOutput>
    </EmbeddedResource>
  </ItemGroup>
  <ItemGroup>
    <None Include="EmbeddedResources\CanvasTestNothing.png" />
    <None Include="EmbeddedResources\SerializerTestMismatchedComponentBinarySerializerData.dat" />
    <None Include="EmbeddedResources\SerializerTestMismatchedComponentXmlSerializerData.dat" />
    <None Include="EmbeddedResources\SerializerTestNonExistentComponentBinarySerializerData.dat" />
    <None Include="EmbeddedResources\SerializerTestNonExistentComponentXmlSerializerData.dat" />
    <None Include="EmbeddedResources\SerializerTestOldBinarySerializerData.dat" />
    <None Include="EmbeddedResources\SerializerTestOldXmlSerializerData.dat" />
  </ItemGroup>
  <ItemGroup>
    <None Include="EmbeddedResources\CanvasTestRedSquare.png" />
  </ItemGroup>
  <ItemGroup>
    <None Include="EmbeddedResources\CanvasTestDiagonalLine.png" />
  </ItemGroup>
  <ItemGroup>
    <None Include="packages.config" />
  </ItemGroup>
  <ItemGroup>
    <Content Include="EmbeddedResources\CanvasTestAllShapes.png" />
    <Content Include="EmbeddedResources\CanvasTestAllShapesTransformed.png" />
    <Content Include="EmbeddedResources\TexCoordUV.png" />
  </ItemGroup>
  <ItemGroup>
    <Service Include="{82A7F48D-3B50-4B1E-B82E-3ADA8210C358}" />
  </ItemGroup>
  <Import Project="$(MSBuildToolsPath)\Microsoft.CSharp.targets" />
</Project><|MERGE_RESOLUTION|>--- conflicted
+++ resolved
@@ -56,13 +56,8 @@
     <Reference Include="System.Xml.Linq" />
   </ItemGroup>
   <ItemGroup>
-<<<<<<< HEAD
-    <Compile Include="..\..\Source\Core\Duality\Backend\DefaultAssemblyLoader.cs">
+    <Compile Include="..\..\Source\Editor\DualityEditor\Backend\DefaultAssemblyLoader.cs">
       <Link>DefaultAssemblyLoader.cs</Link>
-=======
-    <Compile Include="..\..\Source\Editor\DualityEditor\Backend\DefaultPluginLoader.cs">
-      <Link>DefaultPluginLoader.cs</Link>
->>>>>>> 6ce088b2
     </Compile>
     <Compile Include="Cloning\HelperObjects\ExplicitCloneTestObject.cs" />
     <Compile Include="Cloning\HelperObjects\InterfaceFieldTestObject.cs" />
