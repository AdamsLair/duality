﻿using System;
using System.Collections.Generic;
using System.Linq;
using System.Reflection;
using System.Windows.Forms;

using Duality;

namespace Duality.Editor
{
	public class ConvertOperation
	{
		private struct ConvComplexityEntry
		{
			public DataConverter Converter;
			public int Complexity;

			public ConvComplexityEntry(DataConverter converter, int complexity)
			{
				this.Converter = converter;
				this.Complexity = complexity;
			}
		}
		private struct NameSuggestion
		{
			public object Target;
			public string Name;

			public NameSuggestion(object obj, string name)
			{
				this.Target = obj;
				this.Name = name;
			}
		}

		[Flags]
		public enum Operation
		{
			None		= 0x0,

			/// <summary>
			/// A simple conversion operation that does not affect any data.
			/// Example: Retrieving Texture from Material.
			/// </summary>
			Convert		= 0x1,
			/// <summary>
			/// A conversion that might create new resource data.
			/// Example: Creating Material from Texture.
			/// </summary>
			CreateRes	= 0x2,
			/// <summary>
			/// A conversion that might create new object data.
			/// Example: Construct a GameObject out of a set of Resources.
			/// </summary>
			CreateObj	= 0x4,

			All		= Convert | CreateRes | CreateObj
		}

		
		private static List<DataConverter> converters = new List<DataConverter>();
		
		internal static void Init()
		{
			foreach (TypeInfo genType in DualityEditorApp.GetAvailDualityEditorTypes(typeof(DataConverter)))
			{
				if (genType.IsAbstract) continue;
				DataConverter gen = genType.CreateInstanceOf() as DataConverter;
				if (gen != null) converters.Add(gen);
			}
		}
		internal static void Terminate()
		{
			converters.Clear();
		}
		private static IEnumerable<DataConverter> GetConverters(Type target)
		{
			return converters.Where(c => target.IsAssignableFrom(c.TargetType));
		}


		private	Operation		allowedOp	= Operation.All;
		private	ConversionData	data		= null;
		private	List<object>	result		= new List<object>();
		private	HashSet<object>	handledObj	= new HashSet<object>();
		// For "converter pathfinding":
		private	HashSet<DataConverter>	usedConverters	= new HashSet<DataConverter>();	// Flags "visited nodes" (DataConverters)
		private	HashSet<Type>			checkedTypes	= new HashSet<Type>();			// Flags "visited nodes" (CanPerform-Types)
		private	int						curComplexity	= 0;							// Measures "path length" (working variable)
		private	int						maxComplexity	= 0;							// Measures "path length" (final value)


		public ConversionData Data
		{
			get { return this.data; }
		}
		public IEnumerable<object> Result
		{
			get { return this.result; }
		}
		public Operation AllowedOperations
		{
			get { return this.allowedOp; }
		}


		public ConvertOperation(IDataObject data, Operation allowedOp)
		{
			allowedOp &= data.GetAllowedConvertOp();

			this.data = new ConversionData(data);
			this.allowedOp = allowedOp;
		}
		public ConvertOperation(IEnumerable<object> data, Operation allowedOp)
		{
			DataObject dataObj = new DataObject();
			foreach (object obj in data)
			{
				if (obj == null) continue;
				dataObj.SetData(obj.GetType(), obj);
			}
			this.data = new ConversionData(dataObj);
			this.allowedOp = allowedOp;
		}

		public void Reset()
		{
			this.handledObj.Clear();
			this.result.Clear();
			this.usedConverters.Clear();
			this.checkedTypes.Clear();
			this.curComplexity = 0;
			this.maxComplexity = 0;
		}
			
		public bool IsObjectHandled(object data)
		{
			if (data == null) return false;
			if (data is IContentRef) data = (data as IContentRef).Res;
			return this.handledObj.Contains(data);
		}
		public void MarkObjectHandled(object data)
		{
			if (data == null) return;
			if (data is IContentRef) data = (data as IContentRef).Res;
			this.handledObj.Add(data);
		}
		public void AddResult(object obj)
		{
			if (obj == null) return;
			if (this.result.Contains(obj)) return;
			this.result.Add(obj);
		}
		public void AddResult(IEnumerable<object> objEnum)
		{
			foreach (object obj in objEnum)
				this.AddResult(obj);
		}
		public void AddResult(params object[] objArray)
		{
			this.AddResult(objArray as IEnumerable<object>);
		}
		
		public void SuggestResultName(object obj, string name)
		{
			if (obj == null) return;
			if (name == null) return;
			if (name.Length == 0) return;
			this.AddResult(new NameSuggestion(obj, name));
		}
		public string TakeSuggestedResultName(object obj)
		{
			object nameSuggestion = this.result.FirstOrDefault(o => o is NameSuggestion && !this.IsObjectHandled(o) && ((NameSuggestion)o).Target == obj);
			if (nameSuggestion == null) return null;
			this.MarkObjectHandled(nameSuggestion);
			return ((NameSuggestion)nameSuggestion).Name;
		}

		public bool CanPerform<T>(Operation restrictTo = Operation.All)
		{
			return this.CanPerform(typeof(T), restrictTo);
		}
		public IEnumerable<T> Perform<T>(Operation restrictTo = Operation.All)
		{
			IEnumerable<object> result = this.Perform(typeof(T), restrictTo); 
			IEnumerable<T> castResult = result.OfType<T>();
			return castResult;
		}
		public bool CanPerform(Type target, Operation restrictTo = Operation.All)
		{
			Operation oldAllowedOp = this.allowedOp;
			this.allowedOp = oldAllowedOp & restrictTo;

			// Convert ContentRef requests to their respective Resource-requests
			target = ResTypeFromRefType(target);

			if (this.checkedTypes.Contains(target))
			{
				this.allowedOp = oldAllowedOp;
				return false;
			}
			this.curComplexity++;
			this.checkedTypes.Add(target);
			
			bool result = false;
			if (!result && this.data.GetDataPresent(target)) result = true;
			if (!result && this.data.GetDataPresent(target.MakeArrayType())) result = true;
			if (!result && this.data.ContainsContentRefs(target)) result = true;
			if (!result && this.data.ContainsComponentRefs(target)) result = true;
			if (!result)
			{
				result = GetConverters(target).Any(s => !this.usedConverters.Contains(s) && s.CanConvertFrom(this));
			}

			if (result || this.allowedOp != oldAllowedOp) this.checkedTypes.Remove(target);
			this.maxComplexity = Math.Max(this.maxComplexity, this.curComplexity);
			this.curComplexity--;

			this.allowedOp = oldAllowedOp;
			return result;
		}
		public IEnumerable<object> Perform(Type target, Operation restrictTo = Operation.All)
		{
			Operation oldAllowedOp = this.allowedOp;
			this.allowedOp = oldAllowedOp & restrictTo;

			// Convert ContentRef requests to their respective Resource-requests
			Type originalType = target;
			target = ResTypeFromRefType(target);

			//Logs.Editor.Write("Convert to {0}", target.Name);
			bool fittingDataFound = false;

			// Check if there already is fitting data available
			IEnumerable<object> fittingData = null;
			if (fittingData == null)
			{
				// Single object
				if (this.data.GetDataPresent(target)) fittingData = new[] { this.data.GetData(target) };
			}
			if (fittingData == null)
			{
				// Object array
				Type arrType = target.MakeArrayType();
				if (this.data.GetDataPresent(arrType)) fittingData = this.data.GetData(arrType) as IEnumerable<object>;
			}
			if (fittingData == null)
			{
				// ComponentRefs
				if (this.data.ContainsComponentRefs(target)) fittingData = this.data.GetComponentRefs(target);
			}
			if (fittingData == null)
			{
				// ContentRefs
				if (this.data.ContainsContentRefs(target)) fittingData = this.data.GetContentRefs(target).Res();
			}
			
			// If something fitting was found, directly add it to the operation results
			if (fittingData != null)
			{
				fittingDataFound = true;
				foreach (object obj in fittingData)
					this.AddResult(obj);
			}

			// No result yet? Search suitable converters
			if (!fittingDataFound)
			{
				var converterQuery = GetConverters(target);
				List<ConvComplexityEntry> converters = new List<ConvComplexityEntry>();
				foreach (var c in converterQuery)
				{
					this.maxComplexity = 0;
					if (this.usedConverters.Contains(c)) continue;
					if (!c.CanConvertFrom(this)) continue;
					converters.Add(new ConvComplexityEntry(c, this.maxComplexity));
				}

				// Perform conversion
				try
				{
				converters.StableSort((c1, c2) => (c2.Converter.Priority - c1.Converter.Priority) * 10000 + (c1.Complexity - c2.Complexity));
				foreach (var c in converters)
				{
					this.usedConverters.Add(c.Converter);
					bool handled = c.Converter.Convert(this);
					this.usedConverters.Remove(c.Converter);
					if (handled) break;
				}
			}
				// Since convert operations are often performed in dragdrop handlers (which internally catch all exceptions),
				// we should do some basic error logging in here to make sure users won't end up without explanation for
				// their operation not performing correctly or at all.
				catch (Exception e)
				{
<<<<<<< HEAD
					Logs.Editor.WriteError("There was an error trying to convert data to target type {0}: {1}", LogFormat.Type(target), LogFormat.Exception(e));
=======
					Log.Editor.WriteError(
						"There was an error trying to convert data to target type {0}: {1}", 
						Log.Type(target), 
						Log.Exception(e));
>>>>>>> 78943416
				}
			}

			IEnumerable<object> returnValue = this.result;

			// Convert back to Resource requests
			if (typeof(IContentRef).IsAssignableFrom(originalType))
				returnValue = result.OfType<Resource>().Select(r => r.GetContentRef());

			returnValue = returnValue ?? (IEnumerable<object>)Array.CreateInstance(originalType, 0);
			returnValue = returnValue.Where(originalType.IsInstanceOfType);

			this.allowedOp = oldAllowedOp;
			return returnValue;
		}

		private static Type ResTypeFromRefType(Type type)
		{
			if (typeof(IContentRef).IsAssignableFrom(type))
			{
				type = type.IsGenericType ? type.GetGenericArguments()[0] : typeof(Resource);
			}

			return type;
		}
	}
}<|MERGE_RESOLUTION|>--- conflicted
+++ resolved
@@ -293,14 +293,10 @@
 				// their operation not performing correctly or at all.
 				catch (Exception e)
 				{
-<<<<<<< HEAD
-					Logs.Editor.WriteError("There was an error trying to convert data to target type {0}: {1}", LogFormat.Type(target), LogFormat.Exception(e));
-=======
-					Log.Editor.WriteError(
+					Logs.Editor.WriteError(
 						"There was an error trying to convert data to target type {0}: {1}", 
-						Log.Type(target), 
-						Log.Exception(e));
->>>>>>> 78943416
+						LogFormat.Type(target), 
+						LogFormat.Exception(e));
 				}
 			}
 
