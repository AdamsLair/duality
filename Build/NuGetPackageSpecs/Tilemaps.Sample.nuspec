﻿<?xml version="1.0" encoding="utf-8"?>
<package>
  <metadata>
    <id>AdamsLair.Duality.Samples.Tilemaps</id>
    <version>2.0.10</version>
    <authors>Fedja Adam</authors>
    <owners>Fedja Adam</owners>
    <title>Tilemaps Sample</title>
    <iconUrl>https://github.com/AdamsLair/duality/raw/release/Build/NuGetPackageSpecs/Icons/Tilemaps.png</iconUrl>
    <licenseUrl>https://github.com/AdamsLair/duality/raw/release/LICENSE</licenseUrl>
    <projectUrl>https://github.com/AdamsLair/duality</projectUrl>
    <requireLicenseAcceptance>false</requireLicenseAcceptance>
    <summary>A sample project to show how to use Tilemaps.</summary>
    <description>A sample project to show how to use Tilemaps.</description>
    <tags>Duality Sample Plugin Tilemaps</tags>
    <releaseNotes>Updated Dependencies
#CHANGE: Updated AdamsLair.Duality.Plugins.Tilemaps dependency</releaseNotes>
    <dependencies>
      <dependency id="AdamsLair.Duality.Plugins.Tilemaps" version="2.1.5" />
      <dependency id="AdamsLair.Duality.Editor.Plugins.Tilemaps" version="2.1.5" />
<<<<<<< HEAD
      <dependency id="AdamsLair.Duality" version="3.2.0" />
=======
      <dependency id="AdamsLair.Duality" version="3.2.1" />
>>>>>>> 04a64eed
    </dependencies>
  </metadata>
  <files>
    <file src="..\..\Samples\Tilemaps\Content\Plugins\Tilemaps.Sample.core.dll" target="lib\portable45-net45+win8+wpa81" />
    <file src="..\..\Samples\Tilemaps\Content\Plugins\Tilemaps.Sample.core.xml" target="lib\portable45-net45+win8+wpa81" />
    <file src="..\..\Samples\Tilemaps\Content\Data\**\*.res" target="content" />
    <file src="..\..\Samples\Tilemaps\**\*.cs" target="source" exclude="..\..\Samples\Tilemaps\Content\**\*.*;..\..\Samples\Tilemaps\obj\**\*.*" />
    <file src="..\..\Samples\Tilemaps\Tilemaps.Sample.csproj" target="source" />
  </files>
</package><|MERGE_RESOLUTION|>--- conflicted
+++ resolved
@@ -18,11 +18,7 @@
     <dependencies>
       <dependency id="AdamsLair.Duality.Plugins.Tilemaps" version="2.1.5" />
       <dependency id="AdamsLair.Duality.Editor.Plugins.Tilemaps" version="2.1.5" />
-<<<<<<< HEAD
-      <dependency id="AdamsLair.Duality" version="3.2.0" />
-=======
       <dependency id="AdamsLair.Duality" version="3.2.1" />
->>>>>>> 04a64eed
     </dependencies>
   </metadata>
   <files>
