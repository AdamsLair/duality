--- conflicted
+++ resolved
@@ -1111,29 +1111,18 @@
 					Prefab prefab = targetResNode.ResLink.Res as Prefab;
 					if (prefab != null)
 					{
-<<<<<<< HEAD
-						GameObject draggedObj = data.GetGameObjectRefs()[0];
-
+						GameObject draggedObj = draggedObjects[0];
+
+						if (draggedObj != null)
+						{
 						UndoRedoManager.BeginMacro();
 						// Prevent recursion
 						UndoRedoManager.Do(new BreakPrefabLinkAction(draggedObj.GetChildrenDeep().Where(c => c.PrefabLink != null && c.PrefabLink.Prefab == prefab)));
 						// Inject GameObject to Prefab & Establish PrefabLink
 						UndoRedoManager.Do(new ApplyToPrefabAction(draggedObj, prefab));
 						UndoRedoManager.EndMacro(UndoRedoManager.MacroDeriveName.FromLast);
-=======
-						GameObject draggedObj = draggedObjects[0];
-
-						if (draggedObj != null)
-						{
-							UndoRedoManager.BeginMacro();
-							// Prevent recursion
-							UndoRedoManager.Do(new BreakPrefabLinkAction(draggedObj.ChildrenDeep.Where(c => c.PrefabLink != null && c.PrefabLink.Prefab == prefab)));
-							// Inject GameObject to Prefab & Establish PrefabLink
-							UndoRedoManager.Do(new ApplyToPrefabAction(draggedObj, prefab));
-							UndoRedoManager.EndMacro(UndoRedoManager.MacroDeriveName.FromLast);
-						}
->>>>>>> 4888716c
 					}
+				}
 				}
 				// See if we can retrieve Resources from data
 				else if (
