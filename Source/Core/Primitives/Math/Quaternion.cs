#region --- License ---
/*
Copyright (c) 2006 - 2008 The Open Toolkit library.

Permission is hereby granted, free of charge, to any person obtaining a copy of
this software and associated documentation files (the "Software"), to deal in
the Software without restriction, including without limitation the rights to
use, copy, modify, merge, publish, distribute, sublicense, and/or sell copies
of the Software, and to permit persons to whom the Software is furnished to do
so, subject to the following conditions:

The above copyright notice and this permission notice shall be included in all
copies or substantial portions of the Software.

THE SOFTWARE IS PROVIDED "AS IS", WITHOUT WARRANTY OF ANY KIND, EXPRESS OR
IMPLIED, INCLUDING BUT NOT LIMITED TO THE WARRANTIES OF MERCHANTABILITY,
FITNESS FOR A PARTICULAR PURPOSE AND NONINFRINGEMENT. IN NO EVENT SHALL THE
AUTHORS OR COPYRIGHT HOLDERS BE LIABLE FOR ANY CLAIM, DAMAGES OR OTHER
LIABILITY, WHETHER IN AN ACTION OF CONTRACT, TORT OR OTHERWISE, ARISING FROM,
OUT OF OR IN CONNECTION WITH THE SOFTWARE OR THE USE OR OTHER DEALINGS IN THE
SOFTWARE.
	*/
#endregion

using System;
using System.Runtime.InteropServices;
using System.ComponentModel;

namespace Duality
{
<<<<<<< HEAD
    /// <summary>
    /// Represents a Quaternion.
    /// </summary>
    [StructLayout(LayoutKind.Sequential)]
    public struct Quaternion : IEquatable<Quaternion>
    {
        #region Fields

        Vector3 xyz;
        float w;

        #endregion

        #region Constructors

        /// <summary>
        /// Construct a new Quaternion from vector and w components
        /// </summary>
        /// <param name="v">The vector part</param>
        /// <param name="w">The w part</param>
        public Quaternion(Vector3 v, float w)
        {
            this.xyz = v;
            this.w = w;
        }

        /// <summary>
        /// Construct a new Quaternion
        /// </summary>
        /// <param name="x">The x component</param>
        /// <param name="y">The y component</param>
        /// <param name="z">The z component</param>
        /// <param name="w">The w component</param>
        public Quaternion(float x, float y, float z, float w)
            : this(new Vector3(x, y, z), w)
        { }

        #endregion

        #region Public Members

        #region Properties

        /// <summary>
        /// Gets or sets an OpenTK.Vector3 with the X, Y and Z components of this instance.
        /// </summary>
        public Vector3 Xyz { get { return xyz; } set { xyz = value; } }

        /// <summary>
        /// Gets or sets the X component of this instance.
        /// </summary>
        public float X { get { return xyz.X; } set { xyz.X = value; } }

        /// <summary>
        /// Gets or sets the Y component of this instance.
        /// </summary>
        public float Y { get { return xyz.Y; } set { xyz.Y = value; } }

        /// <summary>
        /// Gets or sets the Z component of this instance.
        /// </summary>
        public float Z { get { return xyz.Z; } set { xyz.Z = value; } }

        /// <summary>
        /// Gets or sets the W component of this instance.
        /// </summary>
        public float W { get { return w; } set { w = value; } }

        #endregion

        #region Instance

        #region ToAxisAngle

        /// <summary>
        /// Convert the current quaternion to axis angle representation
        /// </summary>
        /// <param name="axis">The resultant axis</param>
        /// <param name="angle">The resultant angle</param>
        public void ToAxisAngle(out Vector3 axis, out float angle)
        {
            Vector4 result = ToAxisAngle();
            axis = result.Xyz;
            angle = result.W;
        }

        /// <summary>
        /// Convert this instance to an axis-angle representation.
        /// </summary>
        /// <returns>A Vector4 that is the axis-angle representation of this quaternion.</returns>
        public Vector4 ToAxisAngle()
        {
            Quaternion q = this;
            if (Math.Abs(q.W) > 1.0f)
                q.Normalize();

            Vector4 result = new Vector4();

            result.W = 2.0f * (float)System.Math.Acos(q.W); // angle
            float den = (float)System.Math.Sqrt(1.0 - q.W * q.W);
            if (den > 0.0001f)
            {
                result.Xyz = q.Xyz / den;
            }
            else
            {
                // This occurs when the angle is zero. 
                // Not a problem: just set an arbitrary normalized axis.
                result.Xyz = Vector3.UnitX;
            }

            return result;
        }

        #endregion

        #region public float Length

        /// <summary>
        /// Gets the length (magnitude) of the quaternion.
        /// </summary>
        /// <seealso cref="LengthSquared"/>
        public float Length
        {
            get
            {
                return (float)System.Math.Sqrt(W * W + Xyz.LengthSquared);
            }
        }

        #endregion

        #region public float LengthSquared

        /// <summary>
        /// Gets the square of the quaternion length (magnitude).
        /// </summary>
        public float LengthSquared
        {
            get
            {
                return W * W + Xyz.LengthSquared;
            }
        }

        #endregion

        /// <summary>
        /// Returns a copy of the Quaternion scaled to unit length.
        /// </summary>
        public Quaternion Normalized()
        {
            Quaternion q = this;
            q.Normalize();
            return q;
        }

        /// <summary>
        /// Reverses the rotation angle of this Quaterniond.
        /// </summary>
        public void Invert()
        {
            W = -W;
        }

        /// <summary>
        /// Returns a copy of this Quaterniond with its rotation angle reversed.
        /// </summary>
        public Quaternion Inverted()
        {
            var q = this;
            q.Invert();
            return q;
        }

        #region public void Normalize()

        /// <summary>
        /// Scales the Quaternion to unit length.
        /// </summary>
        public void Normalize()
        {
            float scale = 1.0f / this.Length;
            Xyz *= scale;
            W *= scale;
        }

        #endregion

        #region public void Conjugate()

        /// <summary>
        /// Inverts the Vector3 component of this Quaternion.
        /// </summary>
        public void Conjugate()
        {
            Xyz = -Xyz;
        }

        #endregion

        #endregion

        #region Static

        #region Fields

        /// <summary>
        /// Defines the identity quaternion.
        /// </summary>
        public static readonly Quaternion Identity = new Quaternion(0, 0, 0, 1);

        #endregion

        #region Add

        /// <summary>
        /// Add two quaternions
        /// </summary>
        /// <param name="left">The first operand</param>
        /// <param name="right">The second operand</param>
        /// <returns>The result of the addition</returns>
        public static Quaternion Add(Quaternion left, Quaternion right)
        {
            return new Quaternion(
                left.Xyz + right.Xyz,
                left.W + right.W);
        }

        /// <summary>
        /// Add two quaternions
        /// </summary>
        /// <param name="left">The first operand</param>
        /// <param name="right">The second operand</param>
        /// <param name="result">The result of the addition</param>
        public static void Add(ref Quaternion left, ref Quaternion right, out Quaternion result)
        {
            result = new Quaternion(
                left.Xyz + right.Xyz,
                left.W + right.W);
        }

        #endregion

        #region Sub

        /// <summary>
        /// Subtracts two instances.
        /// </summary>
        /// <param name="left">The left instance.</param>
        /// <param name="right">The right instance.</param>
        /// <returns>The result of the operation.</returns>
        public static Quaternion Sub(Quaternion left, Quaternion right)
        {
            return  new Quaternion(
                left.Xyz - right.Xyz,
                left.W - right.W);
        }

        /// <summary>
        /// Subtracts two instances.
        /// </summary>
        /// <param name="left">The left instance.</param>
        /// <param name="right">The right instance.</param>
        /// <param name="result">The result of the operation.</param>
        public static void Sub(ref Quaternion left, ref Quaternion right, out Quaternion result)
        {
            result = new Quaternion(
                left.Xyz - right.Xyz,
                left.W - right.W);
        }

        #endregion

        #region Mult

        /// <summary>
        /// Multiplies two instances.
        /// </summary>
        /// <param name="left">The first instance.</param>
        /// <param name="right">The second instance.</param>
        /// <returns>A new instance containing the result of the calculation.</returns>
        public static Quaternion Multiply(Quaternion left, Quaternion right)
        {
            Quaternion result;
            Multiply(ref left, ref right, out result);
            return result;
        }

        /// <summary>
        /// Multiplies two instances.
        /// </summary>
        /// <param name="left">The first instance.</param>
        /// <param name="right">The second instance.</param>
        /// <param name="result">A new instance containing the result of the calculation.</param>
        public static void Multiply(ref Quaternion left, ref Quaternion right, out Quaternion result)
        {
            result = new Quaternion(
                right.W * left.Xyz + left.W * right.Xyz + Vector3.Cross(left.Xyz, right.Xyz),
                left.W * right.W - Vector3.Dot(left.Xyz, right.Xyz));
        }

        /// <summary>
        /// Multiplies an instance by a scalar.
        /// </summary>
        /// <param name="quaternion">The instance.</param>
        /// <param name="scale">The scalar.</param>
        /// <param name="result">A new instance containing the result of the calculation.</param>
        public static void Multiply(ref Quaternion quaternion, float scale, out Quaternion result)
        {
            result = new Quaternion(quaternion.X * scale, quaternion.Y * scale, quaternion.Z * scale, quaternion.W * scale);
        }

        /// <summary>
        /// Multiplies an instance by a scalar.
        /// </summary>
        /// <param name="quaternion">The instance.</param>
        /// <param name="scale">The scalar.</param>
        /// <returns>A new instance containing the result of the calculation.</returns>
        public static Quaternion Multiply(Quaternion quaternion, float scale)
        {
            return new Quaternion(quaternion.X * scale, quaternion.Y * scale, quaternion.Z * scale, quaternion.W * scale);
        }

        #endregion

        #region Conjugate

        /// <summary>
        /// Get the conjugate of the given quaternion
        /// </summary>
        /// <param name="q">The quaternion</param>
        /// <returns>The conjugate of the given quaternion</returns>
        public static Quaternion Conjugate(Quaternion q)
        {
            return new Quaternion(-q.Xyz, q.W);
        }

        /// <summary>
        /// Get the conjugate of the given quaternion
        /// </summary>
        /// <param name="q">The quaternion</param>
        /// <param name="result">The conjugate of the given quaternion</param>
        public static void Conjugate(ref Quaternion q, out Quaternion result)
        {
            result = new Quaternion(-q.Xyz, q.W);
        }

        #endregion

        #region Invert

        /// <summary>
        /// Get the inverse of the given quaternion
        /// </summary>
        /// <param name="q">The quaternion to invert</param>
        /// <returns>The inverse of the given quaternion</returns>
        public static Quaternion Invert(Quaternion q)
        {
            Quaternion result;
            Invert(ref q, out result);
            return result;
        }

        /// <summary>
        /// Get the inverse of the given quaternion
        /// </summary>
        /// <param name="q">The quaternion to invert</param>
        /// <param name="result">The inverse of the given quaternion</param>
        public static void Invert(ref Quaternion q, out Quaternion result)
        {
            float lengthSq = q.LengthSquared;
            if (lengthSq != 0.0)
            {
                float i = 1.0f / lengthSq;
                result = new Quaternion(q.Xyz * -i, q.W * i);
            }
            else
            {
                result = q;
            }
        }

        #endregion

        #region Normalize

        /// <summary>
        /// Scale the given quaternion to unit length
        /// </summary>
        /// <param name="q">The quaternion to normalize</param>
        /// <returns>The normalized quaternion</returns>
        public static Quaternion Normalize(Quaternion q)
        {
            Quaternion result;
            Normalize(ref q, out result);
            return result;
        }

        /// <summary>
        /// Scale the given quaternion to unit length
        /// </summary>
        /// <param name="q">The quaternion to normalize</param>
        /// <param name="result">The normalized quaternion</param>
        public static void Normalize(ref Quaternion q, out Quaternion result)
        {
            float scale = 1.0f / q.Length;
            result = new Quaternion(q.Xyz * scale, q.W * scale);
        }

        #endregion

        #region FromAxisAngle

        /// <summary>
        /// Build a quaternion from the given axis and angle
        /// </summary>
        /// <param name="axis">The axis to rotate about</param>
        /// <param name="angle">The rotation angle in radians</param>
        /// <returns>The equivalent quaternion</returns>
        public static Quaternion FromAxisAngle(Vector3 axis, float angle)
        {
            if (axis.LengthSquared == 0.0f)
                return Identity;

            Quaternion result = Identity;

            angle *= 0.5f;
            axis.Normalize();
            result.Xyz = axis * (float)System.Math.Sin(angle);
            result.W = (float)System.Math.Cos(angle);

            return Normalize(result);
        }

        #endregion

        #region FromMatrix

        /// <summary>
        /// Builds a quaternion from the given rotation matrix
        /// </summary>
        /// <param name="matrix">A rotation matrix</param>
        /// <returns>The equivalent quaternion</returns>
        public static Quaternion FromMatrix(Matrix3 matrix)
        {
            Quaternion result;
            FromMatrix(ref matrix, out result);
            return result;
        }

        /// <summary>
        /// Builds a quaternion from the given rotation matrix
        /// </summary>
        /// <param name="matrix">A rotation matrix</param>
        /// <param name="result">The equivalent quaternion</param>
        public static void FromMatrix(ref Matrix3 matrix, out Quaternion result)
        {
            float trace = matrix.Trace;

            if (trace > 0)
            {
                float s = (float)Math.Sqrt(trace + 1) * 2;
                float invS = 1f / s;

                result.w = s * 0.25f;
                result.xyz.X = (matrix.Row2.Y - matrix.Row1.Z) * invS;
                result.xyz.Y = (matrix.Row0.Z - matrix.Row2.X) * invS;
                result.xyz.Z = (matrix.Row1.X - matrix.Row0.Y) * invS;
            }
            else
            {
                float m00 = matrix.Row0.X, m11 = matrix.Row1.Y, m22 = matrix.Row2.Z;

                if (m00 > m11 && m00 > m22)
                {
                    float s = (float)Math.Sqrt(1 + m00 - m11 - m22) * 2;
                    float invS = 1f / s;

                    result.w = (matrix.Row2.Y - matrix.Row1.Z) * invS;
                    result.xyz.X = s * 0.25f;
                    result.xyz.Y = (matrix.Row0.Y + matrix.Row1.X) * invS;
                    result.xyz.Z = (matrix.Row0.Z + matrix.Row2.X) * invS;
                }
                else if (m11 > m22)
                {
                    float s = (float)Math.Sqrt(1 + m11 - m00 - m22) * 2;
                    float invS = 1f / s;

                    result.w = (matrix.Row0.Z - matrix.Row2.X) * invS;
                    result.xyz.X = (matrix.Row0.Y + matrix.Row1.X) * invS;
                    result.xyz.Y = s * 0.25f;
                    result.xyz.Z = (matrix.Row1.Z + matrix.Row2.Y) * invS;
                }
                else
                {
                    float s = (float)Math.Sqrt(1 + m22 - m00 - m11) * 2;
                    float invS = 1f / s;

                    result.w = (matrix.Row1.X - matrix.Row0.Y) * invS;
                    result.xyz.X = (matrix.Row0.Z + matrix.Row2.X) * invS;
                    result.xyz.Y = (matrix.Row1.Z + matrix.Row2.Y) * invS;
                    result.xyz.Z = s * 0.25f;
                }
            }
        }

        #endregion

        #region Slerp

        /// <summary>
        /// Do Spherical linear interpolation between two quaternions 
        /// </summary>
        /// <param name="q1">The first quaternion</param>
        /// <param name="q2">The second quaternion</param>
        /// <param name="blend">The blend factor</param>
        /// <returns>A smooth blend between the given quaternions</returns>
        public static Quaternion Slerp(Quaternion q1, Quaternion q2, float blend)
        {
            // if either input is zero, return the other.
            if (q1.LengthSquared == 0.0f)
            {
                if (q2.LengthSquared == 0.0f)
                {
                    return Identity;
                }
                return q2;
            }
            else if (q2.LengthSquared == 0.0f)
            {
                return q1;
            }


            float cosHalfAngle = q1.W * q2.W + Vector3.Dot(q1.Xyz, q2.Xyz);

            if (cosHalfAngle >= 1.0f || cosHalfAngle <= -1.0f)
            {
                // angle = 0.0f, so just return one input.
                return q1;
            }
            else if (cosHalfAngle < 0.0f)
            {
                q2.Xyz = -q2.Xyz;
                q2.W = -q2.W;
                cosHalfAngle = -cosHalfAngle;
            }

            float blendA;
            float blendB;
            if (cosHalfAngle < 0.99f)
            {
                // do proper slerp for big angles
                float halfAngle = (float)System.Math.Acos(cosHalfAngle);
                float sinHalfAngle = (float)System.Math.Sin(halfAngle);
                float oneOverSinHalfAngle = 1.0f / sinHalfAngle;
                blendA = (float)System.Math.Sin(halfAngle * (1.0f - blend)) * oneOverSinHalfAngle;
                blendB = (float)System.Math.Sin(halfAngle * blend) * oneOverSinHalfAngle;
            }
            else
            {
                // do lerp if angle is really small.
                blendA = 1.0f - blend;
                blendB = blend;
            }

            Quaternion result = new Quaternion(blendA * q1.Xyz + blendB * q2.Xyz, blendA * q1.W + blendB * q2.W);
            if (result.LengthSquared > 0.0f)
                return Normalize(result);
            else
                return Identity;
        }

        #endregion

        #endregion

        #region Operators

        /// <summary>
        /// Adds two instances.
        /// </summary>
        /// <param name="left">The first instance.</param>
        /// <param name="right">The second instance.</param>
        /// <returns>The result of the calculation.</returns>
        public static Quaternion operator +(Quaternion left, Quaternion right)
        {
            left.Xyz += right.Xyz;
            left.W += right.W;
            return left;
        }

        /// <summary>
        /// Subtracts two instances.
        /// </summary>
        /// <param name="left">The first instance.</param>
        /// <param name="right">The second instance.</param>
        /// <returns>The result of the calculation.</returns>
        public static Quaternion operator -(Quaternion left, Quaternion right)
        {
            left.Xyz -= right.Xyz;
            left.W -= right.W;
            return left;
        }

        /// <summary>
        /// Multiplies two instances.
        /// </summary>
        /// <param name="left">The first instance.</param>
        /// <param name="right">The second instance.</param>
        /// <returns>The result of the calculation.</returns>
        public static Quaternion operator *(Quaternion left, Quaternion right)
        {
            Multiply(ref left, ref right, out left);
            return left;
        }

        /// <summary>
        /// Multiplies an instance by a scalar.
        /// </summary>
        /// <param name="quaternion">The instance.</param>
        /// <param name="scale">The scalar.</param>
        /// <returns>A new instance containing the result of the calculation.</returns>
        public static Quaternion operator *(Quaternion quaternion, float scale)
        {
            Multiply(ref quaternion, scale, out quaternion);
            return quaternion;
        }

        /// <summary>
        /// Multiplies an instance by a scalar.
        /// </summary>
        /// <param name="quaternion">The instance.</param>
        /// <param name="scale">The scalar.</param>
        /// <returns>A new instance containing the result of the calculation.</returns>
        public static Quaternion operator *(float scale, Quaternion quaternion)
        {
            return new Quaternion(quaternion.X * scale, quaternion.Y * scale, quaternion.Z * scale, quaternion.W * scale);
        }

        /// <summary>
        /// Compares two instances for equality.
        /// </summary>
        /// <param name="left">The first instance.</param>
        /// <param name="right">The second instance.</param>
        /// <returns>True, if left equals right; false otherwise.</returns>
        public static bool operator ==(Quaternion left, Quaternion right)
        {
            return left.Equals(right);
        }

        /// <summary>
        /// Compares two instances for inequality.
        /// </summary>
        /// <param name="left">The first instance.</param>
        /// <param name="right">The second instance.</param>
        /// <returns>True, if left does not equal right; false otherwise.</returns>
        public static bool operator !=(Quaternion left, Quaternion right)
        {
            return !left.Equals(right);
        }

        #endregion

        #region Overrides

        #region public override string ToString()

        /// <summary>
        /// Returns a System.String that represents the current Quaternion.
        /// </summary>
        /// <returns></returns>
        public override string ToString()
        {
            return String.Format("V: {0}, W: {1}", Xyz, W);
        }

        #endregion

        #region public override bool Equals (object o)

        /// <summary>
        /// Compares this object instance to another object for equality. 
        /// </summary>
        /// <param name="other">The other object to be used in the comparison.</param>
        /// <returns>True if both objects are Quaternions of equal value. Otherwise it returns false.</returns>
        public override bool Equals(object other)
        {
            if (other is Quaternion == false) return false;
               return this == (Quaternion)other;
        }

        #endregion

        #region public override int GetHashCode ()

        /// <summary>
        /// Provides the hash code for this object. 
        /// </summary>
        /// <returns>A hash code formed from the bitwise XOR of this objects members.</returns>
        public override int GetHashCode()
        {
            return Xyz.GetHashCode() ^ W.GetHashCode();
        }

        #endregion

        #endregion

        #endregion

        #region IEquatable<Quaternion> Members

        /// <summary>
        /// Compares this Quaternion instance to another Quaternion for equality. 
        /// </summary>
        /// <param name="other">The other Quaternion to be used in the comparison.</param>
        /// <returns>True if both instances are equal; false otherwise.</returns>
        public bool Equals(Quaternion other)
        {
            return Xyz == other.Xyz && W == other.W;
        }

        #endregion
    }
=======
	/// <summary>
	/// Represents a Quaternion.
	/// </summary>
	[StructLayout(LayoutKind.Sequential)]
	public struct Quaternion : IEquatable<Quaternion>
	{
		/// <summary>
		/// Defines the identity quaternion.
		/// </summary>
		public static readonly Quaternion Identity = new Quaternion(0, 0, 0, 1);


		private Vector3 xyz;
		private float w;


		/// <summary>
		/// Gets or sets an OpenTK.Vector3 with the X, Y and Z components of this instance.
		/// </summary>
		public Vector3 Xyz { get { return xyz; } set { xyz = value; } }
		/// <summary>
		/// Gets or sets the X component of this instance.
		/// </summary>
		public float X { get { return xyz.X; } set { xyz.X = value; } }
		/// <summary>
		/// Gets or sets the Y component of this instance.
		/// </summary>
		public float Y { get { return xyz.Y; } set { xyz.Y = value; } }
		/// <summary>
		/// Gets or sets the Z component of this instance.
		/// </summary>
		public float Z { get { return xyz.Z; } set { xyz.Z = value; } }
		/// <summary>
		/// Gets or sets the W component of this instance.
		/// </summary>
		public float W { get { return w; } set { w = value; } }
		/// <summary>
		/// Gets the length (magnitude) of the quaternion.
		/// </summary>
		/// <seealso cref="LengthSquared"/>
		public float Length
		{
			get
			{
				return (float)System.Math.Sqrt(W * W + Xyz.LengthSquared);
			}
		}
		/// <summary>
		/// Gets the square of the quaternion length (magnitude).
		/// </summary>
		public float LengthSquared
		{
			get
			{
				return W * W + Xyz.LengthSquared;
			}
		}
		

		/// <summary>
		/// Construct a new Quaternion from vector and w components
		/// </summary>
		/// <param name="v">The vector part</param>
		/// <param name="w">The w part</param>
		public Quaternion(Vector3 v, float w)
		{
			this.xyz = v;
			this.w = w;
		}
		/// <summary>
		/// Construct a new Quaternion
		/// </summary>
		/// <param name="x">The x component</param>
		/// <param name="y">The y component</param>
		/// <param name="z">The z component</param>
		/// <param name="w">The w component</param>
		public Quaternion(float x, float y, float z, float w)
			: this(new Vector3(x, y, z), w)
		{ }

		/// <summary>
		/// Convert the current quaternion to axis angle representation
		/// </summary>
		/// <param name="axis">The resultant axis</param>
		/// <param name="angle">The resultant angle</param>
		public void ToAxisAngle(out Vector3 axis, out float angle)
		{
			Vector4 result = ToAxisAngle();
			axis = result.Xyz;
			angle = result.W;
		}
		/// <summary>
		/// Convert this instance to an axis-angle representation.
		/// </summary>
		/// <returns>A Vector4 that is the axis-angle representation of this quaternion.</returns>
		public Vector4 ToAxisAngle()
		{
			Quaternion q = this;
			if (Math.Abs(q.W) > 1.0f)
				q.Normalize();

			Vector4 result = new Vector4();

			result.W = 2.0f * (float)System.Math.Acos(q.W); // angle
			float den = (float)System.Math.Sqrt(1.0 - q.W * q.W);
			if (den > 0.0001f)
			{
				result.Xyz = q.Xyz / den;
			}
			else
			{
				// This occurs when the angle is zero. 
				// Not a problem: just set an arbitrary normalized axis.
				result.Xyz = Vector3.UnitX;
			}

			return result;
		}
		
		/// <summary>
		/// Reverses the rotation angle of this Quaterniond.
		/// </summary>
		public void Invert()
		{
			W = -W;
		}
		/// <summary>
		/// Scales the Quaternion to unit length.
		/// </summary>
		public void Normalize()
		{
			float scale = 1.0f / this.Length;
			Xyz *= scale;
			W *= scale;
		}
		/// <summary>
		/// Inverts the Vector3 component of this Quaternion.
		/// </summary>
		public void Conjugate()
		{
			Xyz = -Xyz;
		}

		/// <summary>
		/// Returns a copy of the Quaternion scaled to unit length.
		/// </summary>
		public Quaternion Normalized()
		{
			Quaternion q = this;
			q.Normalize();
			return q;
		}
		/// <summary>
		/// Returns a copy of this Quaterniond with its rotation angle reversed.
		/// </summary>
		public Quaternion Inverted()
		{
			var q = this;
			q.Invert();
			return q;
		}

		/// <summary>
		/// Add two quaternions
		/// </summary>
		/// <param name="left">The first operand</param>
		/// <param name="right">The second operand</param>
		/// <returns>The result of the addition</returns>
		public static Quaternion Add(Quaternion left, Quaternion right)
		{
			return new Quaternion(
				left.Xyz + right.Xyz,
				left.W + right.W);
		}
		/// <summary>
		/// Add two quaternions
		/// </summary>
		/// <param name="left">The first operand</param>
		/// <param name="right">The second operand</param>
		/// <param name="result">The result of the addition</param>
		public static void Add(ref Quaternion left, ref Quaternion right, out Quaternion result)
		{
			result = new Quaternion(
				left.Xyz + right.Xyz,
				left.W + right.W);
		}

		/// <summary>
		/// Subtracts two instances.
		/// </summary>
		/// <param name="left">The left instance.</param>
		/// <param name="right">The right instance.</param>
		/// <returns>The result of the operation.</returns>
		public static Quaternion Sub(Quaternion left, Quaternion right)
		{
			return  new Quaternion(
				left.Xyz - right.Xyz,
				left.W - right.W);
		}
		/// <summary>
		/// Subtracts two instances.
		/// </summary>
		/// <param name="left">The left instance.</param>
		/// <param name="right">The right instance.</param>
		/// <param name="result">The result of the operation.</param>
		public static void Sub(ref Quaternion left, ref Quaternion right, out Quaternion result)
		{
			result = new Quaternion(
				left.Xyz - right.Xyz,
				left.W - right.W);
		}

		/// <summary>
		/// Multiplies two instances.
		/// </summary>
		/// <param name="left">The first instance.</param>
		/// <param name="right">The second instance.</param>
		/// <returns>A new instance containing the result of the calculation.</returns>
		[Obsolete("Use Multiply instead.")]
		public static Quaternion Mult(Quaternion left, Quaternion right)
		{
			return new Quaternion(
				right.W * left.Xyz + left.W * right.Xyz + Vector3.Cross(left.Xyz, right.Xyz),
				left.W * right.W - Vector3.Dot(left.Xyz, right.Xyz));
		}
		/// <summary>
		/// Multiplies two instances.
		/// </summary>
		/// <param name="left">The first instance.</param>
		/// <param name="right">The second instance.</param>
		/// <param name="result">A new instance containing the result of the calculation.</param>
		[Obsolete("Use Multiply instead.")]
		public static void Mult(ref Quaternion left, ref Quaternion right, out Quaternion result)
		{
			result = new Quaternion(
				right.W * left.Xyz + left.W * right.Xyz + Vector3.Cross(left.Xyz, right.Xyz),
				left.W * right.W - Vector3.Dot(left.Xyz, right.Xyz));
		}

		/// <summary>
		/// Multiplies two instances.
		/// </summary>
		/// <param name="left">The first instance.</param>
		/// <param name="right">The second instance.</param>
		/// <returns>A new instance containing the result of the calculation.</returns>
		public static Quaternion Multiply(Quaternion left, Quaternion right)
		{
			Quaternion result;
			Multiply(ref left, ref right, out result);
			return result;
		}
		/// <summary>
		/// Multiplies two instances.
		/// </summary>
		/// <param name="left">The first instance.</param>
		/// <param name="right">The second instance.</param>
		/// <param name="result">A new instance containing the result of the calculation.</param>
		public static void Multiply(ref Quaternion left, ref Quaternion right, out Quaternion result)
		{
			result = new Quaternion(
				right.W * left.Xyz + left.W * right.Xyz + Vector3.Cross(left.Xyz, right.Xyz),
				left.W * right.W - Vector3.Dot(left.Xyz, right.Xyz));
		}
		/// <summary>
		/// Multiplies an instance by a scalar.
		/// </summary>
		/// <param name="quaternion">The instance.</param>
		/// <param name="scale">The scalar.</param>
		/// <param name="result">A new instance containing the result of the calculation.</param>
		public static void Multiply(ref Quaternion quaternion, float scale, out Quaternion result)
		{
			result = new Quaternion(quaternion.X * scale, quaternion.Y * scale, quaternion.Z * scale, quaternion.W * scale);
		}
		/// <summary>
		/// Multiplies an instance by a scalar.
		/// </summary>
		/// <param name="quaternion">The instance.</param>
		/// <param name="scale">The scalar.</param>
		/// <returns>A new instance containing the result of the calculation.</returns>
		public static Quaternion Multiply(Quaternion quaternion, float scale)
		{
			return new Quaternion(quaternion.X * scale, quaternion.Y * scale, quaternion.Z * scale, quaternion.W * scale);
		}

		/// <summary>
		/// Get the conjugate of the given quaternion
		/// </summary>
		/// <param name="q">The quaternion</param>
		/// <returns>The conjugate of the given quaternion</returns>
		public static Quaternion Conjugate(Quaternion q)
		{
			return new Quaternion(-q.Xyz, q.W);
		}
		/// <summary>
		/// Get the conjugate of the given quaternion
		/// </summary>
		/// <param name="q">The quaternion</param>
		/// <param name="result">The conjugate of the given quaternion</param>
		public static void Conjugate(ref Quaternion q, out Quaternion result)
		{
			result = new Quaternion(-q.Xyz, q.W);
		}

		/// <summary>
		/// Get the inverse of the given quaternion
		/// </summary>
		/// <param name="q">The quaternion to invert</param>
		/// <returns>The inverse of the given quaternion</returns>
		public static Quaternion Invert(Quaternion q)
		{
			Quaternion result;
			Invert(ref q, out result);
			return result;
		}
		/// <summary>
		/// Get the inverse of the given quaternion
		/// </summary>
		/// <param name="q">The quaternion to invert</param>
		/// <param name="result">The inverse of the given quaternion</param>
		public static void Invert(ref Quaternion q, out Quaternion result)
		{
			float lengthSq = q.LengthSquared;
			if (lengthSq != 0.0)
			{
				float i = 1.0f / lengthSq;
				result = new Quaternion(q.Xyz * -i, q.W * i);
			}
			else
			{
				result = q;
			}
		}

		/// <summary>
		/// Scale the given quaternion to unit length
		/// </summary>
		/// <param name="q">The quaternion to normalize</param>
		/// <returns>The normalized quaternion</returns>
		public static Quaternion Normalize(Quaternion q)
		{
			Quaternion result;
			Normalize(ref q, out result);
			return result;
		}
		/// <summary>
		/// Scale the given quaternion to unit length
		/// </summary>
		/// <param name="q">The quaternion to normalize</param>
		/// <param name="result">The normalized quaternion</param>
		public static void Normalize(ref Quaternion q, out Quaternion result)
		{
			float scale = 1.0f / q.Length;
			result = new Quaternion(q.Xyz * scale, q.W * scale);
		}

		/// <summary>
		/// Build a quaternion from the given axis and angle
		/// </summary>
		/// <param name="axis">The axis to rotate about</param>
		/// <param name="angle">The rotation angle in radians</param>
		/// <returns>The equivalent quaternion</returns>
		public static Quaternion FromAxisAngle(Vector3 axis, float angle)
		{
			if (axis.LengthSquared == 0.0f)
				return Identity;

			Quaternion result = Identity;

			angle *= 0.5f;
			axis.Normalize();
			result.Xyz = axis * (float)System.Math.Sin(angle);
			result.W = (float)System.Math.Cos(angle);

			return Normalize(result);
		}

		/// <summary>
		/// Builds a quaternion from the given rotation matrix
		/// </summary>
		/// <param name="matrix">A rotation matrix</param>
		/// <returns>The equivalent quaternion</returns>
		public static Quaternion FromMatrix(Matrix3 matrix)
		{
			Quaternion result;
			FromMatrix(ref matrix, out result);
			return result;
		}
		/// <summary>
		/// Builds a quaternion from the given rotation matrix
		/// </summary>
		/// <param name="matrix">A rotation matrix</param>
		/// <param name="result">The equivalent quaternion</param>
		public static void FromMatrix(ref Matrix3 matrix, out Quaternion result)
		{
			float trace = matrix.Trace;

			if (trace > 0)
			{
				float s = (float)Math.Sqrt(trace + 1) * 2;
				float invS = 1f / s;

				result.w = s * 0.25f;
				result.xyz.X = (matrix.Row2.Y - matrix.Row1.Z) * invS;
				result.xyz.Y = (matrix.Row0.Z - matrix.Row2.X) * invS;
				result.xyz.Z = (matrix.Row1.X - matrix.Row0.Y) * invS;
			}
			else
			{
				float m00 = matrix.Row0.X, m11 = matrix.Row1.Y, m22 = matrix.Row2.Z;

				if (m00 > m11 && m00 > m22)
				{
					float s = (float)Math.Sqrt(1 + m00 - m11 - m22) * 2;
					float invS = 1f / s;

					result.w = (matrix.Row2.Y - matrix.Row1.Z) * invS;
					result.xyz.X = s * 0.25f;
					result.xyz.Y = (matrix.Row0.Y + matrix.Row1.X) * invS;
					result.xyz.Z = (matrix.Row0.Z + matrix.Row2.X) * invS;
				}
				else if (m11 > m22)
				{
					float s = (float)Math.Sqrt(1 + m11 - m00 - m22) * 2;
					float invS = 1f / s;

					result.w = (matrix.Row0.Z - matrix.Row2.X) * invS;
					result.xyz.X = (matrix.Row0.Y + matrix.Row1.X) * invS;
					result.xyz.Y = s * 0.25f;
					result.xyz.Z = (matrix.Row1.Z + matrix.Row2.Y) * invS;
				}
				else
				{
					float s = (float)Math.Sqrt(1 + m22 - m00 - m11) * 2;
					float invS = 1f / s;

					result.w = (matrix.Row1.X - matrix.Row0.Y) * invS;
					result.xyz.X = (matrix.Row0.Z + matrix.Row2.X) * invS;
					result.xyz.Y = (matrix.Row1.Z + matrix.Row2.Y) * invS;
					result.xyz.Z = s * 0.25f;
				}
			}
		}

		/// <summary>
		/// Do Spherical linear interpolation between two quaternions 
		/// </summary>
		/// <param name="q1">The first quaternion</param>
		/// <param name="q2">The second quaternion</param>
		/// <param name="blend">The blend factor</param>
		/// <returns>A smooth blend between the given quaternions</returns>
		public static Quaternion Slerp(Quaternion q1, Quaternion q2, float blend)
		{
			// if either input is zero, return the other.
			if (q1.LengthSquared == 0.0f)
			{
				if (q2.LengthSquared == 0.0f)
				{
					return Identity;
				}
				return q2;
			}
			else if (q2.LengthSquared == 0.0f)
			{
				return q1;
			}


			float cosHalfAngle = q1.W * q2.W + Vector3.Dot(q1.Xyz, q2.Xyz);

			if (cosHalfAngle >= 1.0f || cosHalfAngle <= -1.0f)
			{
				// angle = 0.0f, so just return one input.
				return q1;
			}
			else if (cosHalfAngle < 0.0f)
			{
				q2.Xyz = -q2.Xyz;
				q2.W = -q2.W;
				cosHalfAngle = -cosHalfAngle;
			}

			float blendA;
			float blendB;
			if (cosHalfAngle < 0.99f)
			{
				// do proper slerp for big angles
				float halfAngle = (float)System.Math.Acos(cosHalfAngle);
				float sinHalfAngle = (float)System.Math.Sin(halfAngle);
				float oneOverSinHalfAngle = 1.0f / sinHalfAngle;
				blendA = (float)System.Math.Sin(halfAngle * (1.0f - blend)) * oneOverSinHalfAngle;
				blendB = (float)System.Math.Sin(halfAngle * blend) * oneOverSinHalfAngle;
			}
			else
			{
				// do lerp if angle is really small.
				blendA = 1.0f - blend;
				blendB = blend;
			}

			Quaternion result = new Quaternion(blendA * q1.Xyz + blendB * q2.Xyz, blendA * q1.W + blendB * q2.W);
			if (result.LengthSquared > 0.0f)
				return Normalize(result);
			else
				return Identity;
		}

		/// <summary>
		/// Adds two instances.
		/// </summary>
		/// <param name="left">The first instance.</param>
		/// <param name="right">The second instance.</param>
		/// <returns>The result of the calculation.</returns>
		public static Quaternion operator +(Quaternion left, Quaternion right)
		{
			left.Xyz += right.Xyz;
			left.W += right.W;
			return left;
		}
		/// <summary>
		/// Subtracts two instances.
		/// </summary>
		/// <param name="left">The first instance.</param>
		/// <param name="right">The second instance.</param>
		/// <returns>The result of the calculation.</returns>
		public static Quaternion operator -(Quaternion left, Quaternion right)
		{
			left.Xyz -= right.Xyz;
			left.W -= right.W;
			return left;
		}
		/// <summary>
		/// Multiplies two instances.
		/// </summary>
		/// <param name="left">The first instance.</param>
		/// <param name="right">The second instance.</param>
		/// <returns>The result of the calculation.</returns>
		public static Quaternion operator *(Quaternion left, Quaternion right)
		{
			Multiply(ref left, ref right, out left);
			return left;
		}
		/// <summary>
		/// Multiplies an instance by a scalar.
		/// </summary>
		/// <param name="quaternion">The instance.</param>
		/// <param name="scale">The scalar.</param>
		/// <returns>A new instance containing the result of the calculation.</returns>
		public static Quaternion operator *(Quaternion quaternion, float scale)
		{
			Multiply(ref quaternion, scale, out quaternion);
			return quaternion;
		}
		/// <summary>
		/// Multiplies an instance by a scalar.
		/// </summary>
		/// <param name="quaternion">The instance.</param>
		/// <param name="scale">The scalar.</param>
		/// <returns>A new instance containing the result of the calculation.</returns>
		public static Quaternion operator *(float scale, Quaternion quaternion)
		{
			return new Quaternion(quaternion.X * scale, quaternion.Y * scale, quaternion.Z * scale, quaternion.W * scale);
		}

		/// <summary>
		/// Compares two instances for equality.
		/// </summary>
		/// <param name="left">The first instance.</param>
		/// <param name="right">The second instance.</param>
		/// <returns>True, if left equals right; false otherwise.</returns>
		public static bool operator ==(Quaternion left, Quaternion right)
		{
			return left.Equals(right);
		}
		/// <summary>
		/// Compares two instances for inequality.
		/// </summary>
		/// <param name="left">The first instance.</param>
		/// <param name="right">The second instance.</param>
		/// <returns>True, if left does not equal right; false otherwise.</returns>
		public static bool operator !=(Quaternion left, Quaternion right)
		{
			return !left.Equals(right);
		}

		/// <summary>
		/// Returns a System.String that represents the current Quaternion.
		/// </summary>
		/// <returns></returns>
		public override string ToString()
		{
			return String.Format("V: {0}, W: {1}", Xyz, W);
		}
		/// <summary>
		/// Compares this object instance to another object for equality. 
		/// </summary>
		/// <param name="other">The other object to be used in the comparison.</param>
		/// <returns>True if both objects are Quaternions of equal value. Otherwise it returns false.</returns>
		public override bool Equals(object other)
		{
			if (other is Quaternion == false) return false;
				return this == (Quaternion)other;
		}
		/// <summary>
		/// Provides the hash code for this object. 
		/// </summary>
		/// <returns>A hash code formed from the bitwise XOR of this objects members.</returns>
		public override int GetHashCode()
		{
			return Xyz.GetHashCode() ^ W.GetHashCode();
		}
		/// <summary>
		/// Compares this Quaternion instance to another Quaternion for equality. 
		/// </summary>
		/// <param name="other">The other Quaternion to be used in the comparison.</param>
		/// <returns>True if both instances are equal; false otherwise.</returns>
		public bool Equals(Quaternion other)
		{
			return Xyz == other.Xyz && W == other.W;
		}
	}
>>>>>>> 6777488b
}<|MERGE_RESOLUTION|>--- conflicted
+++ resolved
@@ -28,734 +28,6 @@
 
 namespace Duality
 {
-<<<<<<< HEAD
-    /// <summary>
-    /// Represents a Quaternion.
-    /// </summary>
-    [StructLayout(LayoutKind.Sequential)]
-    public struct Quaternion : IEquatable<Quaternion>
-    {
-        #region Fields
-
-        Vector3 xyz;
-        float w;
-
-        #endregion
-
-        #region Constructors
-
-        /// <summary>
-        /// Construct a new Quaternion from vector and w components
-        /// </summary>
-        /// <param name="v">The vector part</param>
-        /// <param name="w">The w part</param>
-        public Quaternion(Vector3 v, float w)
-        {
-            this.xyz = v;
-            this.w = w;
-        }
-
-        /// <summary>
-        /// Construct a new Quaternion
-        /// </summary>
-        /// <param name="x">The x component</param>
-        /// <param name="y">The y component</param>
-        /// <param name="z">The z component</param>
-        /// <param name="w">The w component</param>
-        public Quaternion(float x, float y, float z, float w)
-            : this(new Vector3(x, y, z), w)
-        { }
-
-        #endregion
-
-        #region Public Members
-
-        #region Properties
-
-        /// <summary>
-        /// Gets or sets an OpenTK.Vector3 with the X, Y and Z components of this instance.
-        /// </summary>
-        public Vector3 Xyz { get { return xyz; } set { xyz = value; } }
-
-        /// <summary>
-        /// Gets or sets the X component of this instance.
-        /// </summary>
-        public float X { get { return xyz.X; } set { xyz.X = value; } }
-
-        /// <summary>
-        /// Gets or sets the Y component of this instance.
-        /// </summary>
-        public float Y { get { return xyz.Y; } set { xyz.Y = value; } }
-
-        /// <summary>
-        /// Gets or sets the Z component of this instance.
-        /// </summary>
-        public float Z { get { return xyz.Z; } set { xyz.Z = value; } }
-
-        /// <summary>
-        /// Gets or sets the W component of this instance.
-        /// </summary>
-        public float W { get { return w; } set { w = value; } }
-
-        #endregion
-
-        #region Instance
-
-        #region ToAxisAngle
-
-        /// <summary>
-        /// Convert the current quaternion to axis angle representation
-        /// </summary>
-        /// <param name="axis">The resultant axis</param>
-        /// <param name="angle">The resultant angle</param>
-        public void ToAxisAngle(out Vector3 axis, out float angle)
-        {
-            Vector4 result = ToAxisAngle();
-            axis = result.Xyz;
-            angle = result.W;
-        }
-
-        /// <summary>
-        /// Convert this instance to an axis-angle representation.
-        /// </summary>
-        /// <returns>A Vector4 that is the axis-angle representation of this quaternion.</returns>
-        public Vector4 ToAxisAngle()
-        {
-            Quaternion q = this;
-            if (Math.Abs(q.W) > 1.0f)
-                q.Normalize();
-
-            Vector4 result = new Vector4();
-
-            result.W = 2.0f * (float)System.Math.Acos(q.W); // angle
-            float den = (float)System.Math.Sqrt(1.0 - q.W * q.W);
-            if (den > 0.0001f)
-            {
-                result.Xyz = q.Xyz / den;
-            }
-            else
-            {
-                // This occurs when the angle is zero. 
-                // Not a problem: just set an arbitrary normalized axis.
-                result.Xyz = Vector3.UnitX;
-            }
-
-            return result;
-        }
-
-        #endregion
-
-        #region public float Length
-
-        /// <summary>
-        /// Gets the length (magnitude) of the quaternion.
-        /// </summary>
-        /// <seealso cref="LengthSquared"/>
-        public float Length
-        {
-            get
-            {
-                return (float)System.Math.Sqrt(W * W + Xyz.LengthSquared);
-            }
-        }
-
-        #endregion
-
-        #region public float LengthSquared
-
-        /// <summary>
-        /// Gets the square of the quaternion length (magnitude).
-        /// </summary>
-        public float LengthSquared
-        {
-            get
-            {
-                return W * W + Xyz.LengthSquared;
-            }
-        }
-
-        #endregion
-
-        /// <summary>
-        /// Returns a copy of the Quaternion scaled to unit length.
-        /// </summary>
-        public Quaternion Normalized()
-        {
-            Quaternion q = this;
-            q.Normalize();
-            return q;
-        }
-
-        /// <summary>
-        /// Reverses the rotation angle of this Quaterniond.
-        /// </summary>
-        public void Invert()
-        {
-            W = -W;
-        }
-
-        /// <summary>
-        /// Returns a copy of this Quaterniond with its rotation angle reversed.
-        /// </summary>
-        public Quaternion Inverted()
-        {
-            var q = this;
-            q.Invert();
-            return q;
-        }
-
-        #region public void Normalize()
-
-        /// <summary>
-        /// Scales the Quaternion to unit length.
-        /// </summary>
-        public void Normalize()
-        {
-            float scale = 1.0f / this.Length;
-            Xyz *= scale;
-            W *= scale;
-        }
-
-        #endregion
-
-        #region public void Conjugate()
-
-        /// <summary>
-        /// Inverts the Vector3 component of this Quaternion.
-        /// </summary>
-        public void Conjugate()
-        {
-            Xyz = -Xyz;
-        }
-
-        #endregion
-
-        #endregion
-
-        #region Static
-
-        #region Fields
-
-        /// <summary>
-        /// Defines the identity quaternion.
-        /// </summary>
-        public static readonly Quaternion Identity = new Quaternion(0, 0, 0, 1);
-
-        #endregion
-
-        #region Add
-
-        /// <summary>
-        /// Add two quaternions
-        /// </summary>
-        /// <param name="left">The first operand</param>
-        /// <param name="right">The second operand</param>
-        /// <returns>The result of the addition</returns>
-        public static Quaternion Add(Quaternion left, Quaternion right)
-        {
-            return new Quaternion(
-                left.Xyz + right.Xyz,
-                left.W + right.W);
-        }
-
-        /// <summary>
-        /// Add two quaternions
-        /// </summary>
-        /// <param name="left">The first operand</param>
-        /// <param name="right">The second operand</param>
-        /// <param name="result">The result of the addition</param>
-        public static void Add(ref Quaternion left, ref Quaternion right, out Quaternion result)
-        {
-            result = new Quaternion(
-                left.Xyz + right.Xyz,
-                left.W + right.W);
-        }
-
-        #endregion
-
-        #region Sub
-
-        /// <summary>
-        /// Subtracts two instances.
-        /// </summary>
-        /// <param name="left">The left instance.</param>
-        /// <param name="right">The right instance.</param>
-        /// <returns>The result of the operation.</returns>
-        public static Quaternion Sub(Quaternion left, Quaternion right)
-        {
-            return  new Quaternion(
-                left.Xyz - right.Xyz,
-                left.W - right.W);
-        }
-
-        /// <summary>
-        /// Subtracts two instances.
-        /// </summary>
-        /// <param name="left">The left instance.</param>
-        /// <param name="right">The right instance.</param>
-        /// <param name="result">The result of the operation.</param>
-        public static void Sub(ref Quaternion left, ref Quaternion right, out Quaternion result)
-        {
-            result = new Quaternion(
-                left.Xyz - right.Xyz,
-                left.W - right.W);
-        }
-
-        #endregion
-
-        #region Mult
-
-        /// <summary>
-        /// Multiplies two instances.
-        /// </summary>
-        /// <param name="left">The first instance.</param>
-        /// <param name="right">The second instance.</param>
-        /// <returns>A new instance containing the result of the calculation.</returns>
-        public static Quaternion Multiply(Quaternion left, Quaternion right)
-        {
-            Quaternion result;
-            Multiply(ref left, ref right, out result);
-            return result;
-        }
-
-        /// <summary>
-        /// Multiplies two instances.
-        /// </summary>
-        /// <param name="left">The first instance.</param>
-        /// <param name="right">The second instance.</param>
-        /// <param name="result">A new instance containing the result of the calculation.</param>
-        public static void Multiply(ref Quaternion left, ref Quaternion right, out Quaternion result)
-        {
-            result = new Quaternion(
-                right.W * left.Xyz + left.W * right.Xyz + Vector3.Cross(left.Xyz, right.Xyz),
-                left.W * right.W - Vector3.Dot(left.Xyz, right.Xyz));
-        }
-
-        /// <summary>
-        /// Multiplies an instance by a scalar.
-        /// </summary>
-        /// <param name="quaternion">The instance.</param>
-        /// <param name="scale">The scalar.</param>
-        /// <param name="result">A new instance containing the result of the calculation.</param>
-        public static void Multiply(ref Quaternion quaternion, float scale, out Quaternion result)
-        {
-            result = new Quaternion(quaternion.X * scale, quaternion.Y * scale, quaternion.Z * scale, quaternion.W * scale);
-        }
-
-        /// <summary>
-        /// Multiplies an instance by a scalar.
-        /// </summary>
-        /// <param name="quaternion">The instance.</param>
-        /// <param name="scale">The scalar.</param>
-        /// <returns>A new instance containing the result of the calculation.</returns>
-        public static Quaternion Multiply(Quaternion quaternion, float scale)
-        {
-            return new Quaternion(quaternion.X * scale, quaternion.Y * scale, quaternion.Z * scale, quaternion.W * scale);
-        }
-
-        #endregion
-
-        #region Conjugate
-
-        /// <summary>
-        /// Get the conjugate of the given quaternion
-        /// </summary>
-        /// <param name="q">The quaternion</param>
-        /// <returns>The conjugate of the given quaternion</returns>
-        public static Quaternion Conjugate(Quaternion q)
-        {
-            return new Quaternion(-q.Xyz, q.W);
-        }
-
-        /// <summary>
-        /// Get the conjugate of the given quaternion
-        /// </summary>
-        /// <param name="q">The quaternion</param>
-        /// <param name="result">The conjugate of the given quaternion</param>
-        public static void Conjugate(ref Quaternion q, out Quaternion result)
-        {
-            result = new Quaternion(-q.Xyz, q.W);
-        }
-
-        #endregion
-
-        #region Invert
-
-        /// <summary>
-        /// Get the inverse of the given quaternion
-        /// </summary>
-        /// <param name="q">The quaternion to invert</param>
-        /// <returns>The inverse of the given quaternion</returns>
-        public static Quaternion Invert(Quaternion q)
-        {
-            Quaternion result;
-            Invert(ref q, out result);
-            return result;
-        }
-
-        /// <summary>
-        /// Get the inverse of the given quaternion
-        /// </summary>
-        /// <param name="q">The quaternion to invert</param>
-        /// <param name="result">The inverse of the given quaternion</param>
-        public static void Invert(ref Quaternion q, out Quaternion result)
-        {
-            float lengthSq = q.LengthSquared;
-            if (lengthSq != 0.0)
-            {
-                float i = 1.0f / lengthSq;
-                result = new Quaternion(q.Xyz * -i, q.W * i);
-            }
-            else
-            {
-                result = q;
-            }
-        }
-
-        #endregion
-
-        #region Normalize
-
-        /// <summary>
-        /// Scale the given quaternion to unit length
-        /// </summary>
-        /// <param name="q">The quaternion to normalize</param>
-        /// <returns>The normalized quaternion</returns>
-        public static Quaternion Normalize(Quaternion q)
-        {
-            Quaternion result;
-            Normalize(ref q, out result);
-            return result;
-        }
-
-        /// <summary>
-        /// Scale the given quaternion to unit length
-        /// </summary>
-        /// <param name="q">The quaternion to normalize</param>
-        /// <param name="result">The normalized quaternion</param>
-        public static void Normalize(ref Quaternion q, out Quaternion result)
-        {
-            float scale = 1.0f / q.Length;
-            result = new Quaternion(q.Xyz * scale, q.W * scale);
-        }
-
-        #endregion
-
-        #region FromAxisAngle
-
-        /// <summary>
-        /// Build a quaternion from the given axis and angle
-        /// </summary>
-        /// <param name="axis">The axis to rotate about</param>
-        /// <param name="angle">The rotation angle in radians</param>
-        /// <returns>The equivalent quaternion</returns>
-        public static Quaternion FromAxisAngle(Vector3 axis, float angle)
-        {
-            if (axis.LengthSquared == 0.0f)
-                return Identity;
-
-            Quaternion result = Identity;
-
-            angle *= 0.5f;
-            axis.Normalize();
-            result.Xyz = axis * (float)System.Math.Sin(angle);
-            result.W = (float)System.Math.Cos(angle);
-
-            return Normalize(result);
-        }
-
-        #endregion
-
-        #region FromMatrix
-
-        /// <summary>
-        /// Builds a quaternion from the given rotation matrix
-        /// </summary>
-        /// <param name="matrix">A rotation matrix</param>
-        /// <returns>The equivalent quaternion</returns>
-        public static Quaternion FromMatrix(Matrix3 matrix)
-        {
-            Quaternion result;
-            FromMatrix(ref matrix, out result);
-            return result;
-        }
-
-        /// <summary>
-        /// Builds a quaternion from the given rotation matrix
-        /// </summary>
-        /// <param name="matrix">A rotation matrix</param>
-        /// <param name="result">The equivalent quaternion</param>
-        public static void FromMatrix(ref Matrix3 matrix, out Quaternion result)
-        {
-            float trace = matrix.Trace;
-
-            if (trace > 0)
-            {
-                float s = (float)Math.Sqrt(trace + 1) * 2;
-                float invS = 1f / s;
-
-                result.w = s * 0.25f;
-                result.xyz.X = (matrix.Row2.Y - matrix.Row1.Z) * invS;
-                result.xyz.Y = (matrix.Row0.Z - matrix.Row2.X) * invS;
-                result.xyz.Z = (matrix.Row1.X - matrix.Row0.Y) * invS;
-            }
-            else
-            {
-                float m00 = matrix.Row0.X, m11 = matrix.Row1.Y, m22 = matrix.Row2.Z;
-
-                if (m00 > m11 && m00 > m22)
-                {
-                    float s = (float)Math.Sqrt(1 + m00 - m11 - m22) * 2;
-                    float invS = 1f / s;
-
-                    result.w = (matrix.Row2.Y - matrix.Row1.Z) * invS;
-                    result.xyz.X = s * 0.25f;
-                    result.xyz.Y = (matrix.Row0.Y + matrix.Row1.X) * invS;
-                    result.xyz.Z = (matrix.Row0.Z + matrix.Row2.X) * invS;
-                }
-                else if (m11 > m22)
-                {
-                    float s = (float)Math.Sqrt(1 + m11 - m00 - m22) * 2;
-                    float invS = 1f / s;
-
-                    result.w = (matrix.Row0.Z - matrix.Row2.X) * invS;
-                    result.xyz.X = (matrix.Row0.Y + matrix.Row1.X) * invS;
-                    result.xyz.Y = s * 0.25f;
-                    result.xyz.Z = (matrix.Row1.Z + matrix.Row2.Y) * invS;
-                }
-                else
-                {
-                    float s = (float)Math.Sqrt(1 + m22 - m00 - m11) * 2;
-                    float invS = 1f / s;
-
-                    result.w = (matrix.Row1.X - matrix.Row0.Y) * invS;
-                    result.xyz.X = (matrix.Row0.Z + matrix.Row2.X) * invS;
-                    result.xyz.Y = (matrix.Row1.Z + matrix.Row2.Y) * invS;
-                    result.xyz.Z = s * 0.25f;
-                }
-            }
-        }
-
-        #endregion
-
-        #region Slerp
-
-        /// <summary>
-        /// Do Spherical linear interpolation between two quaternions 
-        /// </summary>
-        /// <param name="q1">The first quaternion</param>
-        /// <param name="q2">The second quaternion</param>
-        /// <param name="blend">The blend factor</param>
-        /// <returns>A smooth blend between the given quaternions</returns>
-        public static Quaternion Slerp(Quaternion q1, Quaternion q2, float blend)
-        {
-            // if either input is zero, return the other.
-            if (q1.LengthSquared == 0.0f)
-            {
-                if (q2.LengthSquared == 0.0f)
-                {
-                    return Identity;
-                }
-                return q2;
-            }
-            else if (q2.LengthSquared == 0.0f)
-            {
-                return q1;
-            }
-
-
-            float cosHalfAngle = q1.W * q2.W + Vector3.Dot(q1.Xyz, q2.Xyz);
-
-            if (cosHalfAngle >= 1.0f || cosHalfAngle <= -1.0f)
-            {
-                // angle = 0.0f, so just return one input.
-                return q1;
-            }
-            else if (cosHalfAngle < 0.0f)
-            {
-                q2.Xyz = -q2.Xyz;
-                q2.W = -q2.W;
-                cosHalfAngle = -cosHalfAngle;
-            }
-
-            float blendA;
-            float blendB;
-            if (cosHalfAngle < 0.99f)
-            {
-                // do proper slerp for big angles
-                float halfAngle = (float)System.Math.Acos(cosHalfAngle);
-                float sinHalfAngle = (float)System.Math.Sin(halfAngle);
-                float oneOverSinHalfAngle = 1.0f / sinHalfAngle;
-                blendA = (float)System.Math.Sin(halfAngle * (1.0f - blend)) * oneOverSinHalfAngle;
-                blendB = (float)System.Math.Sin(halfAngle * blend) * oneOverSinHalfAngle;
-            }
-            else
-            {
-                // do lerp if angle is really small.
-                blendA = 1.0f - blend;
-                blendB = blend;
-            }
-
-            Quaternion result = new Quaternion(blendA * q1.Xyz + blendB * q2.Xyz, blendA * q1.W + blendB * q2.W);
-            if (result.LengthSquared > 0.0f)
-                return Normalize(result);
-            else
-                return Identity;
-        }
-
-        #endregion
-
-        #endregion
-
-        #region Operators
-
-        /// <summary>
-        /// Adds two instances.
-        /// </summary>
-        /// <param name="left">The first instance.</param>
-        /// <param name="right">The second instance.</param>
-        /// <returns>The result of the calculation.</returns>
-        public static Quaternion operator +(Quaternion left, Quaternion right)
-        {
-            left.Xyz += right.Xyz;
-            left.W += right.W;
-            return left;
-        }
-
-        /// <summary>
-        /// Subtracts two instances.
-        /// </summary>
-        /// <param name="left">The first instance.</param>
-        /// <param name="right">The second instance.</param>
-        /// <returns>The result of the calculation.</returns>
-        public static Quaternion operator -(Quaternion left, Quaternion right)
-        {
-            left.Xyz -= right.Xyz;
-            left.W -= right.W;
-            return left;
-        }
-
-        /// <summary>
-        /// Multiplies two instances.
-        /// </summary>
-        /// <param name="left">The first instance.</param>
-        /// <param name="right">The second instance.</param>
-        /// <returns>The result of the calculation.</returns>
-        public static Quaternion operator *(Quaternion left, Quaternion right)
-        {
-            Multiply(ref left, ref right, out left);
-            return left;
-        }
-
-        /// <summary>
-        /// Multiplies an instance by a scalar.
-        /// </summary>
-        /// <param name="quaternion">The instance.</param>
-        /// <param name="scale">The scalar.</param>
-        /// <returns>A new instance containing the result of the calculation.</returns>
-        public static Quaternion operator *(Quaternion quaternion, float scale)
-        {
-            Multiply(ref quaternion, scale, out quaternion);
-            return quaternion;
-        }
-
-        /// <summary>
-        /// Multiplies an instance by a scalar.
-        /// </summary>
-        /// <param name="quaternion">The instance.</param>
-        /// <param name="scale">The scalar.</param>
-        /// <returns>A new instance containing the result of the calculation.</returns>
-        public static Quaternion operator *(float scale, Quaternion quaternion)
-        {
-            return new Quaternion(quaternion.X * scale, quaternion.Y * scale, quaternion.Z * scale, quaternion.W * scale);
-        }
-
-        /// <summary>
-        /// Compares two instances for equality.
-        /// </summary>
-        /// <param name="left">The first instance.</param>
-        /// <param name="right">The second instance.</param>
-        /// <returns>True, if left equals right; false otherwise.</returns>
-        public static bool operator ==(Quaternion left, Quaternion right)
-        {
-            return left.Equals(right);
-        }
-
-        /// <summary>
-        /// Compares two instances for inequality.
-        /// </summary>
-        /// <param name="left">The first instance.</param>
-        /// <param name="right">The second instance.</param>
-        /// <returns>True, if left does not equal right; false otherwise.</returns>
-        public static bool operator !=(Quaternion left, Quaternion right)
-        {
-            return !left.Equals(right);
-        }
-
-        #endregion
-
-        #region Overrides
-
-        #region public override string ToString()
-
-        /// <summary>
-        /// Returns a System.String that represents the current Quaternion.
-        /// </summary>
-        /// <returns></returns>
-        public override string ToString()
-        {
-            return String.Format("V: {0}, W: {1}", Xyz, W);
-        }
-
-        #endregion
-
-        #region public override bool Equals (object o)
-
-        /// <summary>
-        /// Compares this object instance to another object for equality. 
-        /// </summary>
-        /// <param name="other">The other object to be used in the comparison.</param>
-        /// <returns>True if both objects are Quaternions of equal value. Otherwise it returns false.</returns>
-        public override bool Equals(object other)
-        {
-            if (other is Quaternion == false) return false;
-               return this == (Quaternion)other;
-        }
-
-        #endregion
-
-        #region public override int GetHashCode ()
-
-        /// <summary>
-        /// Provides the hash code for this object. 
-        /// </summary>
-        /// <returns>A hash code formed from the bitwise XOR of this objects members.</returns>
-        public override int GetHashCode()
-        {
-            return Xyz.GetHashCode() ^ W.GetHashCode();
-        }
-
-        #endregion
-
-        #endregion
-
-        #endregion
-
-        #region IEquatable<Quaternion> Members
-
-        /// <summary>
-        /// Compares this Quaternion instance to another Quaternion for equality. 
-        /// </summary>
-        /// <param name="other">The other Quaternion to be used in the comparison.</param>
-        /// <returns>True if both instances are equal; false otherwise.</returns>
-        public bool Equals(Quaternion other)
-        {
-            return Xyz == other.Xyz && W == other.W;
-        }
-
-        #endregion
-    }
-=======
 	/// <summary>
 	/// Represents a Quaternion.
 	/// </summary>
@@ -966,33 +238,6 @@
 			result = new Quaternion(
 				left.Xyz - right.Xyz,
 				left.W - right.W);
-		}
-
-		/// <summary>
-		/// Multiplies two instances.
-		/// </summary>
-		/// <param name="left">The first instance.</param>
-		/// <param name="right">The second instance.</param>
-		/// <returns>A new instance containing the result of the calculation.</returns>
-		[Obsolete("Use Multiply instead.")]
-		public static Quaternion Mult(Quaternion left, Quaternion right)
-		{
-			return new Quaternion(
-				right.W * left.Xyz + left.W * right.Xyz + Vector3.Cross(left.Xyz, right.Xyz),
-				left.W * right.W - Vector3.Dot(left.Xyz, right.Xyz));
-		}
-		/// <summary>
-		/// Multiplies two instances.
-		/// </summary>
-		/// <param name="left">The first instance.</param>
-		/// <param name="right">The second instance.</param>
-		/// <param name="result">A new instance containing the result of the calculation.</param>
-		[Obsolete("Use Multiply instead.")]
-		public static void Mult(ref Quaternion left, ref Quaternion right, out Quaternion result)
-		{
-			result = new Quaternion(
-				right.W * left.Xyz + left.W * right.Xyz + Vector3.Cross(left.Xyz, right.Xyz),
-				left.W * right.W - Vector3.Dot(left.Xyz, right.Xyz));
 		}
 
 		/// <summary>
@@ -1376,5 +621,4 @@
 			return Xyz == other.Xyz && W == other.W;
 		}
 	}
->>>>>>> 6777488b
 }