﻿<?xml version="1.0" encoding="utf-8"?>
<Project Sdk="Microsoft.NET.Sdk">
  <PropertyGroup>
<<<<<<< HEAD
    <Configuration Condition=" '$(Configuration)' == '' ">Debug</Configuration>
    <Platform Condition=" '$(Platform)' == '' ">AnyCPU</Platform>
    <ProductVersion>8.0.30703</ProductVersion>
    <SchemaVersion>2.0</SchemaVersion>
    <ProjectGuid>{D821AFB9-BCC9-4025-9A9C-798E2BC546AB}</ProjectGuid>
    <OutputType>Library</OutputType>
    <AppDesignerFolder>Properties</AppDesignerFolder>
    <RootNamespace>Duality</RootNamespace>
    <AssemblyName>Duality</AssemblyName>
    <FileAlignment>512</FileAlignment>
    <SolutionDir Condition="$(SolutionDir) == '' Or $(SolutionDir) == '*Undefined*'">..\</SolutionDir>
    <RestorePackages>true</RestorePackages>
    <ProjectTypeGuids>{786C830F-07A1-408B-BD7F-6EE04809D6DB};{FAE04EC0-301F-11D3-BF4B-00C04F79EFBC}</ProjectTypeGuids>
    <TargetFrameworkProfile>Profile111</TargetFrameworkProfile>
    <TargetFrameworkVersion>v4.5</TargetFrameworkVersion>
    <OutputPath>bin\$(Configuration)\</OutputPath>
    <DocumentationFile>$(AssemblyName).xml</DocumentationFile>
  </PropertyGroup>
  <PropertyGroup Condition="'$(Configuration)|$(Platform)' == 'Debug|AnyCPU'">
    <DebugSymbols>true</DebugSymbols>
    <DefineConstants>DEBUG</DefineConstants>
    <NoWarn>1591,1592,1573,1571,1570,1572,0419</NoWarn>
    <PlatformTarget>AnyCPU</PlatformTarget>
    <DebugType>full</DebugType>
    <Prefer32Bit>false</Prefer32Bit>
    <AllowUnsafeBlocks>false</AllowUnsafeBlocks>
    <LangVersion>4</LangVersion>
  </PropertyGroup>
  <PropertyGroup Condition="'$(Configuration)|$(Platform)' == 'Release|AnyCPU'">
    <DefineConstants>TRACE</DefineConstants>
    <AllowUnsafeBlocks>false</AllowUnsafeBlocks>
    <Optimize>true</Optimize>
    <NoWarn>1591,1592,1573,1571,1570,1572</NoWarn>
    <PlatformTarget>AnyCPU</PlatformTarget>
    <DebugType>pdbonly</DebugType>
    <DebugSymbols>true</DebugSymbols>
    <Prefer32Bit>false</Prefer32Bit>
    <LangVersion>4</LangVersion>
  </PropertyGroup>
  <ItemGroup>
    <Reference Include="NVorbis, Version=0.7.5.0, Culture=neutral, processorArchitecture=MSIL">
      <HintPath>..\..\..\packages\AdamsLair.NVorbis.0.7.5\lib\portable-net45+win+wpa81+MonoAndroid10+xamarinios10+MonoTouch10\NVorbis.dll</HintPath>
      <Private>True</Private>
    </Reference>
  </ItemGroup>
  <ItemGroup>
    <Compile Include="Audio\Enums\AudioDataElementType.cs" />
    <Compile Include="Audio\Enums\AudioDataLayout.cs" />
    <Compile Include="Backend\Audio\AudioSourceState.cs" />
    <Compile Include="Backend\Audio\IAudioStreamProvider.cs" />
    <Compile Include="Audio\VorbisStreamHandle.cs" />
    <Compile Include="Audio\PcmData.cs" />
    <Compile Include="Audio\Enums\SoundType.cs" />
    <Compile Include="Backend\Audio\INativeAudioSource.cs" />
    <Compile Include="Backend\Audio\INativeAudioBuffer.cs" />
    <Compile Include="Backend\Dummy\DummyFileSystem.cs" />
    <Compile Include="Backend\Dummy\DummyNativeGraphicsBuffer.cs" />
    <Compile Include="Backend\Dummy\DummySystemBackend.cs" />
    <Compile Include="Backend\Dummy\DummyNativeAudioSource.cs" />
    <Compile Include="Backend\Dummy\DummyNativeAudioBuffer.cs" />
    <Compile Include="Backend\Dummy\DummyAudioBackend.cs" />
    <Compile Include="Backend\Dummy\DummyNativeShaderProgram.cs" />
    <Compile Include="Backend\Dummy\DummyNativeShaderPart.cs" />
    <Compile Include="Backend\Dummy\DummyNativeRenderTarget.cs" />
    <Compile Include="Backend\Dummy\DummyNativeWindow.cs" />
    <Compile Include="Backend\Dummy\DummyNativeTexture.cs" />
    <Compile Include="Backend\Dummy\DummyGraphicsBackend.cs" />
    <Compile Include="Backend\Graphics\INativeGraphicsBuffer.cs" />
    <Compile Include="Backend\Graphics\INativeRenderTarget.cs" />
    <Compile Include="Backend\Graphics\INativeShaderProgram.cs" />
    <Compile Include="Backend\Graphics\INativeShaderPart.cs" />
    <Compile Include="Backend\Graphics\INativeWindow.cs" />
    <Compile Include="Backend\Graphics\INativeTexture.cs" />
    <Compile Include="Backend\Graphics\WindowOptions.cs" />
    <Compile Include="Backend\Graphics\RenderStats.cs" />
    <Compile Include="Backend\BackendException.cs" />
    <Compile Include="Backend\ISystemBackend.cs" />
    <Compile Include="Backend\IDualiyBackend.cs" />
    <Compile Include="Backend\Graphics\RenderOptions.cs" />
    <Compile Include="Backend\Audio\IAudioBackend.cs" />
    <Compile Include="Backend\Graphics\IGraphicsBackend.cs" />
    <Compile Include="Backend\PluginLoader\AssemblyLoadedEventArgs.cs" />
    <Compile Include="Backend\PluginLoader\AssemblyResolveEventArgs.cs" />
    <Compile Include="Cloning\Surrogates\CultureInfoSurrogate.cs" />
    <Compile Include="Cloning\Surrogates\HashSetSurrogate.cs" />
    <Compile Include="Cloning\Surrogates\RegexSurrogate.cs" />
    <Compile Include="Components\Diagnostics\VisualLogLayerRenderer.cs" />
    <Compile Include="Components\Other\ComponentExecutionOrder.cs" />
    <Compile Include="Components\Other\ComponentRequirementMap.cs" />
    <Compile Include="Components\Other\ComponentTypeComparer.cs" />
    <Compile Include="Components\Other\ExecutionRelation.cs" />
    <Compile Include="Components\Other\ExecutionOrderAttribute.cs" />
    <Compile Include="Components\Other\RequiredComponentAttribute.cs" />
    <Compile Include="Components\ICmpInterfaces\ICmpSpriteRenderer.cs" />
    <Compile Include="Components\Physics\Shapes\ChainShapeInfo.cs" />
    <Compile Include="Components\Physics\Shapes\VertexShapeTrait.cs" />
    <Compile Include="Components\Physics\Shapes\VertexBasedShapeInfo.cs" />
    <Compile Include="Drawing\Enums\IndexDataElementType.cs" />
    <Compile Include="Drawing\Enums\GraphicsBufferType.cs" />
    <Compile Include="Drawing\ShaderParameterCollection.cs" />
    <Compile Include="Drawing\CullingInfo.cs" />
    <Compile Include="Drawing\VertexData\IVertexData.cs" />
    <Compile Include="Drawing\VertexData\VertexBuffer.cs" />
    <Compile Include="Resources\Shaders\ShaderSourceBuilder.cs" />
    <Compile Include="Utility\RawListPool.cs" />
    <Compile Include="Drawing\VertexData\VertexDrawRange.cs" />
    <Compile Include="Drawing\DrawBatch.cs" />
    <Compile Include="Drawing\SpriteIndexBlend.cs" />
    <Compile Include="Drawing\VertexData\IVertexBatch.cs" />
    <Compile Include="Utility\PinnedArrayHandle.cs" />
    <Compile Include="Drawing\VertexData\VertexBatch.cs" />
    <Compile Include="Drawing\VertexData\VertexBatchStore.cs" />
    <Compile Include="Drawing\VertexData\VertexSlice.cs" />
    <Compile Include="Drawing\Enums\UnicodeBlock.cs" />
    <Compile Include="Drawing\Enums\UnicodeRangeAttribute.cs" />
    <Compile Include="DualityPlugin.cs" />
    <Compile Include="PluginManager.cs" />
    <Compile Include="CorePluginManager.cs" />
    <Compile Include="Input\JoystickHatEventArgs.cs" />
    <Compile Include="Input\JoystickHatPosition.cs" />
    <Compile Include="Input\JoystickHat.cs" />
    <Compile Include="IO\NamedDirectory.cs" />
    <Compile Include="Cloning\CloneBehaviorAttribute.cs" />
    <Compile Include="Cloning\CloneBehavior.cs" />
    <Compile Include="Cloning\ICloneOperation.cs" />
    <Compile Include="Cloning\CloneFieldFlags.cs" />
    <Compile Include="Cloning\CloneFieldAttribute.cs" />
    <Compile Include="Cloning\ICloneTargetSetup.cs" />
    <Compile Include="Cloning\CloneType.cs" />
    <Compile Include="Cloning\ManuallyClonedAttribute.cs" />
    <Compile Include="Components\ICmpInterfaces\ICmpEditorUpdatable.cs" />
    <Compile Include="Components\ICmpInterfaces\ICmpInitializable.cs" />
    <Compile Include="Components\ICmpInterfaces\ICmpCollisionListener.cs" />
    <Compile Include="Components\ICmpInterfaces\ICmpRenderer.cs" />
    <Compile Include="Components\ICmpInterfaces\ICmpUpdatable.cs" />
    <Compile Include="Components\Physics\CollisionFilterData.cs" />
    <Compile Include="Components\Physics\CollisionFilter.cs" />
    <Compile Include="Components\Physics\RaycastCallback.cs" />
    <Compile Include="Components\Physics\CollisionCategory.cs" />
    <Compile Include="Components\Physics\BodyType.cs" />
    <Compile Include="Components\Physics\RayCastData.cs" />
    <Compile Include="Components\Physics\RigidBodyCollisionEventArgs.cs" />
    <Compile Include="Drawing\Enums\FontStyle.cs" />
    <Compile Include="Drawing\Enums\FitTextMode.cs" />
    <Compile Include="Drawing\Enums\BlendMode.cs" />
    <Compile Include="Drawing\Enums\ClearFlag.cs" />
    <Compile Include="Drawing\Enums\ColorDataElementType.cs" />
    <Compile Include="Drawing\Enums\ColorDataLayout.cs" />
    <Compile Include="Drawing\Enums\ImageScaleFilter.cs" />
    <Compile Include="Drawing\IImageCodec.cs" />
    <Compile Include="Drawing\PixelData.cs" />
    <Compile Include="Drawing\ImageCodec.cs" />
    <Compile Include="IO\FileOp.cs" />
    <Compile Include="IO\DirectoryOp.cs" />
    <Compile Include="IO\FileAccessMode.cs" />
    <Compile Include="IO\IFileSystem.cs" />
    <Compile Include="IO\PathEqualityComparer.cs" />
    <Compile Include="IO\PathOp.cs" />
    <Compile Include="Resources\AssetInfo.cs" />
    <Compile Include="Resources\RenderSetup\PickingRenderSetup.cs" />
    <Compile Include="Resources\RenderSetup\RenderSetupTargetResize.cs" />
    <Compile Include="Resources\RenderSetup\RenderStepPosition.cs" />
    <Compile Include="Resources\RenderSetup\RenderStep.cs" />
    <Compile Include="Resources\RenderSetup\RenderSetup.cs" />
    <Compile Include="Resources\Font\FontData.cs" />
    <Compile Include="Resources\Font\FontKerningLookup.cs" />
    <Compile Include="Resources\Font\FontKerningPair.cs" />
    <Compile Include="Resources\Font\FontRenderMode.cs" />
    <Compile Include="Resources\Font\FontGlyphData.cs" />
    <Compile Include="Resources\Font\FontMetrics.cs" />
    <Compile Include="Resources\Font\FontCharSet.cs" />
    <Compile Include="Resources\Shaders\BuiltinShaderFields.cs" />
    <Compile Include="Resources\Shaders\ShaderType.cs" />
    <Compile Include="Drawing\Enums\ProjectionMode.cs" />
    <Compile Include="Drawing\Enums\VertexMode.cs" />
    <Compile Include="Drawing\BatchInfo.cs" />
    <Compile Include="Drawing\Enums\TextureSizeMode.cs" />
    <Compile Include="Drawing\Enums\TextureMagFilter.cs" />
    <Compile Include="Drawing\Enums\TextureMinFilter.cs" />
    <Compile Include="Drawing\Enums\TextureWrapMode.cs" />
    <Compile Include="Drawing\VertexFormatDefinition\VertexDeclaration.cs" />
    <Compile Include="Drawing\VertexFormatDefinition\VertexElement.cs" />
    <Compile Include="Drawing\VertexFormatDefinition\VertexElementType.cs" />
    <Compile Include="Drawing\VertexFormatDefinition\VertexElementAttribute.cs" />
    <Compile Include="Drawing\Enums\TexturePixelFormat.cs" />
    <Compile Include="Components\Other\IRendererVisibilityStrategy.cs" />
    <Compile Include="Components\Other\DefaultRendererVisibilityStrategy.cs" />
    <Compile Include="Drawing\ScreenResolution.cs" />
    <Compile Include="Input\UserInputEventArgs.cs" />
    <Compile Include="Input\JoystickButtonEventArgs.cs" />
    <Compile Include="Input\JoystickAxisEventArgs.cs" />
    <Compile Include="Input\JoystickButton.cs" />
    <Compile Include="Input\JoystickAxis.cs" />
    <Compile Include="Input\KeyboardKeyEventArgs.cs" />
    <Compile Include="Input\Key.cs" />
    <Compile Include="Input\MouseEventArgs.cs" />
    <Compile Include="Input\MouseButton.cs" />
    <Compile Include="Resources\Shaders\ShaderFieldScope.cs" />
    <Compile Include="Resources\Shaders\ShaderFieldInfo.cs" />
    <Compile Include="Resources\Shaders\ShaderFieldType.cs" />
    <Compile Include="Backend\Dummy\DummyAssemblyLoader.cs" />
    <Compile Include="Serialization\Surrogates\CultureInfoSurrogate.cs" />
    <Compile Include="Serialization\Surrogates\HashSetSurrogate.cs" />
    <Compile Include="Serialization\Surrogates\RegexSurrogate.cs" />
    <Compile Include="Serialization\UniqueIdentifyableHelper.cs" />
    <Compile Include="Utility\EventArgs\GameObjectGroupEventArgs.cs" />
    <Compile Include="Utility\Math\ExtMethodsTargetResize.cs" />
    <Compile Include="Utility\Math\AudioUnit.cs" />
    <Compile Include="Utility\Math\TargetResize.cs" />
    <Compile Include="Utility\RefreshMode.cs" />
    <Compile Include="Utility\AAQuality.cs" />
    <Compile Include="Utility\ScreenMode.cs" />
    <Compile Include="Utility\EditorHints\EditorHintImageAttribute.cs" />
    <Compile Include="Utility\EditorHints\EditorHintCategoryAttribute.cs" />
    <Compile Include="Utility\EditorHints\EditorHintDecimalPlacesAttribute.cs" />
    <Compile Include="Utility\EditorHints\EditorHintIncrementAttribute.cs" />
    <Compile Include="Utility\EditorHints\EditorHintRangeAttribute.cs" />
    <Compile Include="Utility\EditorHints\EditorHintFlagsAttribute.cs" />
    <Compile Include="Utility\EditorHints\EditorHintAttribute.cs" />
    <Compile Include="Utility\EditorHints\MemberFlags.cs" />
    <Compile Include="Utility\EventArgs\DualityPluginEventArgs.cs" />
    <Compile Include="Utility\EventArgs\ComponentEventArgs.cs" />
    <Compile Include="Utility\EventArgs\CollisionEventArgs.cs" />
    <Compile Include="Utility\EventArgs\TransformChangedEventArgs.cs" />
    <Compile Include="Utility\EventArgs\ResourceResolveEventArgs.cs" />
    <Compile Include="Utility\EventArgs\ResourceSaveEventArgs.cs" />
    <Compile Include="Utility\EventArgs\ResourceEventArgs.cs" />
    <Compile Include="Utility\EventArgs\GameObjectParentChangedEventArgs.cs" />
    <Compile Include="Utility\EventArgs\GameObjectEventArgs.cs" />
    <Compile Include="Utility\Extensions\ExtMethodsIColorData.cs" />
    <Compile Include="Utility\Extensions\ExtMethodsMemberInfo.cs" />
    <Compile Include="IO\Streams\ExtMethodsStream.cs" />
    <Compile Include="Utility\Extensions\ExtMethodsPropertyInfo.cs" />
    <Compile Include="Utility\Extensions\ExtMethodsTypeInfo.cs" />
    <Compile Include="Utility\Extensions\ExtMethodsXml.cs" />
    <Compile Include="Utility\IReadOnlyGrid.cs" />
    <Compile Include="Utility\Grid.cs" />
    <Compile Include="Utility\Log\CustomVisualLogInfo.cs" />
    <Compile Include="Utility\Log\ILogOutput.cs" />
    <Compile Include="Utility\Log\CustomLogInfo.cs" />
    <Compile Include="Utility\Log\Logs.cs" />
    <Compile Include="Utility\Log\LogFormat.cs" />
    <Compile Include="Utility\Log\LogMessageType.cs" />
    <Compile Include="Utility\Log\LogEntry.cs" />
    <Compile Include="Utility\Log\VisualLogs.cs" />
    <Compile Include="Utility\Math\Range.cs" />
    <Compile Include="Utility\ObjectCreator.cs" />
    <Compile Include="Backend\PluginLoader\IAssemblyLoader.cs" />
    <Compile Include="IO\Streams\SubStreamWrapper.cs" />
    <Compile Include="IO\Streams\StreamWrapper.cs" />
    <Compile Include="IO\Streams\NonClosingStreamWrapper.cs" />
    <Compile Include="Cloning\CloneProvider.cs" />
    <Compile Include="Cloning\CloneProviderContext.cs" />
    <Compile Include="Cloning\ICloneExplicit.cs" />
    <Compile Include="Cloning\ICloneSurrogate.cs" />
    <Compile Include="Cloning\Surrogates\DelegateSurrogate.cs" />
    <Compile Include="Cloning\Surrogates\DictionarySurrogate.cs" />
    <Compile Include="Components\Diagnostics\VisualLogRenderer.cs" />
    <Compile Include="Components\Other\CollisionData.cs" />
    <Compile Include="Components\Physics\Joints\PulleyJointInfo.cs" />
    <Compile Include="Components\Physics\Joints\LineJointInfo.cs" />
    <Compile Include="Components\Physics\Joints\RopeJointInfo.cs" />
    <Compile Include="Components\Physics\Shapes\CircleShapeInfo.cs" />
    <Compile Include="Components\Physics\Joints\AngleJointInfo.cs" />
    <Compile Include="Components\Physics\Joints\DistanceJointInfo.cs" />
    <Compile Include="Components\Physics\Joints\FrictionJointInfo.cs" />
    <Compile Include="Components\Physics\Joints\RevoluteJointInfo.cs" />
    <Compile Include="Components\Physics\Joints\PrismaticJointInfo.cs" />
    <Compile Include="Components\Physics\Shapes\LoopShapeInfo.cs" />
    <Compile Include="Components\Physics\Shapes\PolyShapeInfo.cs" />
    <Compile Include="Components\Physics\RigidBody.cs" />
    <Compile Include="Components\Physics\ShapeInfo.cs" />
    <Compile Include="Components\Physics\JointInfo.cs" />
    <Compile Include="Components\Physics\Joints\WeldJointInfo.cs" />
    <Compile Include="Components\Renderers\RigidBodyRenderer.cs" />
    <Compile Include="Components\Diagnostics\ProfileRenderer.cs" />
    <Compile Include="ContentRef.cs" />
    <Compile Include="CorePlugin.cs" />
    <Compile Include="Properties\CoreResNames.cs" />
    <Compile Include="Drawing\DrawDevice.cs" />
    <Compile Include="Drawing\IDrawDevice.cs" />
    <Compile Include="Drawing\Enums\VisibilityFlag.cs" />
    <Compile Include="Drawing\Enums\DashPattern.cs" />
    <Compile Include="Drawing\CanvasState.cs" />
    <Compile Include="Components\Renderers\SpriteAnimator.cs" />
    <Compile Include="Components\Renderers\TextRenderer.cs" />
    <Compile Include="Components\SoundEmitter.cs" />
    <Compile Include="Components\SoundListener.cs" />
    <Compile Include="Drawing\Canvas.cs" />
    <Compile Include="Utility\DualityAppData.cs" />
    <Compile Include="Utility\DualityUserData.cs" />
    <Compile Include="Utility\IManageableObject.cs" />
    <Compile Include="Utility\InitState.cs" />
    <Compile Include="Utility\Math\GenericOperator.cs" />
    <Compile Include="Utility\Math\PhysicsUnit.cs" />
    <Compile Include="Utility\Extensions\ExtMethodsIEnumerable.cs" />
    <Compile Include="Utility\RawList.cs" />
    <Compile Include="IContentRef.cs" />
    <Compile Include="Input\Collections\GamepadInputCollection.cs" />
    <Compile Include="Input\GamepadButtonEventArgs.cs" />
    <Compile Include="Input\GamepadAxisEventArgs.cs" />
    <Compile Include="Input\StateManagers\IUserInput.cs" />
    <Compile Include="Input\Collections\JoystickInputCollection.cs" />
    <Compile Include="Input\GamepadButton.cs" />
    <Compile Include="Input\GamepadAxis.cs" />
    <Compile Include="Input\StateManagers\GamepadInput.cs" />
    <Compile Include="Input\Sources\IGamepadInputSource.cs" />
    <Compile Include="Input\Collections\UserInputCollection.cs" />
    <Compile Include="Input\Sources\IKeyboardInputSource.cs" />
    <Compile Include="Input\Sources\IMouseInputSource.cs" />
    <Compile Include="Input\Sources\IJoystickInputSource.cs" />
    <Compile Include="Input\StateManagers\JoystickInput.cs" />
    <Compile Include="Input\Sources\IUserInputSource.cs" />
    <Compile Include="Input\StateManagers\MouseInput.cs" />
    <Compile Include="Input\StateManagers\KeyboardInput.cs" />
    <Compile Include="Utility\Log\ExtMethodsVisualLogEntry.cs" />
    <Compile Include="Utility\Log\VisualLogAnchor.cs" />
    <Compile Include="Utility\Log\VisualLog.cs" />
    <Compile Include="Utility\Log\VisualLogEntries\VisualLogTextEntry.cs" />
    <Compile Include="Utility\Log\VisualLogEntries\VisualLogPolygonEntry.cs" />
    <Compile Include="Utility\Log\VisualLogEntries\VisualLogConnectionEntry.cs" />
    <Compile Include="Utility\Log\VisualLogEntries\VisualLogVectorEntry.cs" />
    <Compile Include="Utility\Log\VisualLogEntries\VisualLogCircleEntry.cs" />
    <Compile Include="Utility\Log\VisualLogEntries\VisualLogPointEntry.cs" />
    <Compile Include="Utility\Log\VisualLogEntry.cs" />
    <Compile Include="Utility\Profiling\ProfileReportCounterData.cs" />
    <Compile Include="Utility\Profiling\ProfileReportOptions.cs" />
    <Compile Include="Utility\Profiling\StatCounter.cs" />
    <Compile Include="Utility\Profiling\TimeCounter.cs" />
    <Compile Include="Utility\Profiling\ProfileCounter.cs" />
    <Compile Include="Utility\Profiling\Profile.cs" />
    <Compile Include="ContentProvider.cs" />
    <Compile Include="Utility\EventArgs\CollectDrawcallEventArgs.cs" />
    <Compile Include="Utility\Extensions\ExtMethodsIList.cs" />
    <Compile Include="Utility\Extensions\ExtMethodsRandom.cs" />
    <Compile Include="Utility\Extensions\ExtMethodsString.cs" />
    <Compile Include="Utility\ReflectionInfo.cs" />
    <Compile Include="Audio\OggVorbis.cs" />
    <Compile Include="Utility\ReflectionHelper.cs" />
    <Compile Include="Components\Camera.cs" />
    <Compile Include="Component.cs" />
    <Compile Include="Components\Renderer.cs" />
    <Compile Include="Components\Renderers\SpriteRenderer.cs" />
    <Compile Include="Components\Transform.cs" />
    <Compile Include="DualityApp.cs" />
    <Compile Include="GameObject.cs" />
    <Compile Include="Utility\GameObjectManager.cs" />
    <Compile Include="Utility\Log\Log.cs" />
    <Compile Include="Properties\AssemblyInfo.cs" />
    <Compile Include="Resource.cs" />
    <Compile Include="Resources\Shaders\Shader.cs" />
    <Compile Include="Resources\AudioData.cs" />
    <Compile Include="Resources\DrawTechnique.cs" />
    <Compile Include="Resources\Shaders\FragmentShader.cs" />
    <Compile Include="Resources\Font\Font.cs" />
    <Compile Include="Resources\Material.cs" />
    <Compile Include="Resources\RenderTarget.cs" />
    <Compile Include="Resources\Sound.cs" />
    <Compile Include="Resources\Texture.cs" />
    <Compile Include="Resources\Pixmap.cs" />
    <Compile Include="Resources\Prefab.cs" />
    <Compile Include="Resources\Shaders\VertexShader.cs" />
    <Compile Include="Resources\Scene.cs" />
    <Compile Include="Audio\SoundDevice.cs" />
    <Compile Include="Audio\SoundInstance.cs" />
    <Compile Include="Drawing\FormattedText.cs" />
    <Compile Include="Utility\Log\TextWriterLogOutput.cs" />
    <Compile Include="Serialization\BinarySerializer.cs" />
    <Compile Include="Serialization\ISerializeExplicit.cs" />
    <Compile Include="Serialization\IDataWriter.cs" />
    <Compile Include="Serialization\IDataReader.cs" />
    <Compile Include="Serialization\ISerializeSurrogate.cs" />
    <Compile Include="Serialization\Serializer.cs" />
    <Compile Include="Serialization\IUniqueIdentifyable.cs" />
    <Compile Include="Serialization\ObjectIdManager.cs" />
    <Compile Include="Serialization\SerializeErrorHandler.cs" />
    <Compile Include="Serialization\Surrogates\GuidSurrogate.cs" />
    <Compile Include="Serialization\XmlSerializer.cs" />
    <Compile Include="Serialization\SerializeType.cs" />
    <Compile Include="Serialization\DataType.cs" />
    <Compile Include="Serialization\Surrogates\DictionarySurrogate.cs" />
    <Compile Include="Serialization\TypeDataLayout.cs" />
    <Compile Include="Time.cs" />
    <Compile Include="Drawing\VertexData\VertexC1P3T2.cs" />
    <Compile Include="Drawing\VertexData\VertexC1P3.cs" />
  </ItemGroup>
  <ItemGroup>
    <EmbeddedResource Include="EmbeddedResources\Checkerboard.png" />
    <EmbeddedResource Include="EmbeddedResources\DualityLogoBig.png" />
    <EmbeddedResource Include="EmbeddedResources\DualityLogoMedium.png" />
    <EmbeddedResource Include="EmbeddedResources\DualityLogoSmall.png" />
    <EmbeddedResource Include="EmbeddedResources\DualityIcon.png" />
    <EmbeddedResource Include="EmbeddedResources\DualityIconB.png" />
    <EmbeddedResource Include="EmbeddedResources\SharpAlpha.frag" />
    <EmbeddedResource Include="EmbeddedResources\Cousine10.Font.res" />
    <EmbeddedResource Include="EmbeddedResources\Cousine8.Font.res" />
    <EmbeddedResource Include="EmbeddedResources\BuiltinShaderFunctions.glsl" />
    <None Include="packages.config" />
  </ItemGroup>
  <ItemGroup>
    <EmbeddedResource Include="EmbeddedResources\Beep.ogg" />
  </ItemGroup>
  <ItemGroup>
    <EmbeddedResource Include="EmbeddedResources\Picking.frag" />
    <EmbeddedResource Include="EmbeddedResources\Minimal.frag" />
    <EmbeddedResource Include="EmbeddedResources\Minimal.vert" />
  </ItemGroup>
  <ItemGroup>
    <EmbeddedResource Include="EmbeddedResources\EditorSupport\iconResVertexShader.png" />
    <EmbeddedResource Include="EmbeddedResources\EditorSupport\iconCmpCamera.png" />
    <EmbeddedResource Include="EmbeddedResources\EditorSupport\iconCmpCapsuleCollider.png" />
    <EmbeddedResource Include="EmbeddedResources\EditorSupport\iconCmpCircleCollider.png" />
    <EmbeddedResource Include="EmbeddedResources\EditorSupport\iconCmpEdgeCollider.png" />
    <EmbeddedResource Include="EmbeddedResources\EditorSupport\iconCmpLoopCollider.png" />
    <EmbeddedResource Include="EmbeddedResources\EditorSupport\iconCmpRectCollider.png" />
    <EmbeddedResource Include="EmbeddedResources\EditorSupport\iconCmpRigidBodyRenderer.png" />
    <EmbeddedResource Include="EmbeddedResources\EditorSupport\iconCmpSoundListener.png" />
    <EmbeddedResource Include="EmbeddedResources\EditorSupport\iconCmpSpriteRenderer.png" />
    <EmbeddedResource Include="EmbeddedResources\EditorSupport\iconCmpTransform.png" />
    <EmbeddedResource Include="EmbeddedResources\EditorSupport\iconCmpUnknown.png" />
    <EmbeddedResource Include="EmbeddedResources\EditorSupport\iconGameObj.png" />
    <EmbeddedResource Include="EmbeddedResources\EditorSupport\iconResAudioData.png" />
    <EmbeddedResource Include="EmbeddedResources\EditorSupport\iconResDrawTechnique.png" />
    <EmbeddedResource Include="EmbeddedResources\EditorSupport\iconResFont.png" />
    <EmbeddedResource Include="EmbeddedResources\EditorSupport\iconResFragmentShader.png" />
    <EmbeddedResource Include="EmbeddedResources\EditorSupport\iconResMaterial.png" />
    <EmbeddedResource Include="EmbeddedResources\EditorSupport\iconResPixmap.png" />
    <EmbeddedResource Include="EmbeddedResources\EditorSupport\iconResPrefabEmpty.png" />
    <EmbeddedResource Include="EmbeddedResources\EditorSupport\iconResPrefabFull.png" />
    <EmbeddedResource Include="EmbeddedResources\EditorSupport\iconResRenderTarget.png" />
    <EmbeddedResource Include="EmbeddedResources\EditorSupport\iconResScene.png" />
    <EmbeddedResource Include="EmbeddedResources\EditorSupport\iconResShaderProgram.png" />
    <EmbeddedResource Include="EmbeddedResources\EditorSupport\iconResSound.png" />
    <EmbeddedResource Include="EmbeddedResources\EditorSupport\iconResTexture.png" />
    <EmbeddedResource Include="EmbeddedResources\EditorSupport\iconResUnknown.png" />
    <EmbeddedResource Include="EmbeddedResources\EditorSupport\Primitive.png" />
    <EmbeddedResource Include="EmbeddedResources\EditorSupport\Object.png" />
    <EmbeddedResource Include="EmbeddedResources\EditorSupport\ObjectRef.png" />
    <EmbeddedResource Include="EmbeddedResources\EditorSupport\Method.png" />
    <EmbeddedResource Include="EmbeddedResources\EditorSupport\Array.png" />
    <EmbeddedResource Include="EmbeddedResources\EditorSupport\Delegate.png" />
    <EmbeddedResource Include="EmbeddedResources\EditorSupport\Class.png" />
    <EmbeddedResource Include="EmbeddedResources\EditorSupport\Event.png" />
    <EmbeddedResource Include="EmbeddedResources\EditorSupport\Field.png" />
    <EmbeddedResource Include="EmbeddedResources\EditorSupport\Property.png" />
    <EmbeddedResource Include="EmbeddedResources\EditorSupport\iconCmpProfileRenderer.png" />
  </ItemGroup>
  <ItemGroup>
    <EmbeddedResource Include="EmbeddedResources\White.png" />
  </ItemGroup>
  <ItemGroup>
    <Content Include="EmbeddedResources\CousineLicense.txt" />
    <EmbeddedResource Include="EmbeddedResources\EditorSupport\iconResRenderSetup.png" />
    <EmbeddedResource Include="EmbeddedResources\EditorSupport\iconCmpSpriteAnimator.png" />
    <EmbeddedResource Include="EmbeddedResources\EditorSupport\iconBinarySerializer.png" />
    <EmbeddedResource Include="EmbeddedResources\EditorSupport\iconXmlSerializer.png" />
  </ItemGroup>
  <ItemGroup>
    <ProjectReference Include="..\Physics\DualityPhysics.csproj">
      <Project>{5ca66347-c3da-47da-b07b-e2b89e6e712a}</Project>
      <Name>DualityPhysics</Name>
    </ProjectReference>
    <ProjectReference Include="..\Primitives\DualityPrimitives.csproj">
      <Project>{c87a6a2f-e537-48fa-a789-3c54cf29cc09}</Project>
      <Name>DualityPrimitives</Name>
    </ProjectReference>
  </ItemGroup>
  <Import Project="$(MSBuildExtensionsPath32)\Microsoft\Portable\$(TargetFrameworkVersion)\Microsoft.Portable.CSharp.targets" />
  <Target Name="AggregateOutput" BeforeTargets="AfterBuild">
    <Copy SourceFiles="$(OutputPath)$(AssemblyName).dll" DestinationFolder="$(SolutionDir)Build\Output\" />
    <Copy SourceFiles="$(OutputPath)$(AssemblyName).pdb" DestinationFolder="$(SolutionDir)Build\Output\" />
    <Copy SourceFiles="$(OutputPath)$(AssemblyName).xml" DestinationFolder="$(SolutionDir)Build\Output\" />
    <Copy SourceFiles="$(OutputPath)NVorbis.dll" DestinationFolder="$(SolutionDir)Build\Output\" />
    <Copy SourceFiles="$(OutputPath)NVorbis.xml" DestinationFolder="$(SolutionDir)Build\Output\" />
  </Target>
=======
    <TargetFramework>netstandard1.1</TargetFramework>
    <PackageTargetFallback>$(PackageTargetFallback);portable-win+net45+wp8+win81+wpa8</PackageTargetFallback>
  </PropertyGroup>
	<PropertyGroup>
		<GenerateAssemblyInfo>false</GenerateAssemblyInfo>
	</PropertyGroup>
  <ItemGroup>
    <PackageReference Include="Microsoft.NETCore.Portable.Compatibility" Version="1.0.1" />
    <PackageReference Include="System.Threading.Tasks.Parallel" Version="4.3.0" />
  </ItemGroup>
	<ItemGroup>
		<EmbeddedResource Include="EmbeddedResources\Checkerboard.png" />
		<EmbeddedResource Include="EmbeddedResources\DualityLogoBig.png" />
		<EmbeddedResource Include="EmbeddedResources\DualityLogoMedium.png" />
		<EmbeddedResource Include="EmbeddedResources\DualityLogoSmall.png" />
		<EmbeddedResource Include="EmbeddedResources\DualityIcon.png" />
		<EmbeddedResource Include="EmbeddedResources\DualityIconB.png" />
		<EmbeddedResource Include="EmbeddedResources\SharpAlpha.frag" />
		<EmbeddedResource Include="EmbeddedResources\Cousine10.Font.res" />
		<EmbeddedResource Include="EmbeddedResources\Cousine8.Font.res" />
	</ItemGroup>
	<ItemGroup>
		<EmbeddedResource Include="EmbeddedResources\Beep.ogg" />
	</ItemGroup>
	<ItemGroup>
		<EmbeddedResource Include="EmbeddedResources\SmoothAnim.vert" />
		<EmbeddedResource Include="EmbeddedResources\SmoothAnim.frag" />
		<EmbeddedResource Include="EmbeddedResources\Picking.frag" />
		<EmbeddedResource Include="EmbeddedResources\Minimal.frag" />
		<EmbeddedResource Include="EmbeddedResources\Minimal.vert" />
	</ItemGroup>
	<ItemGroup>
		<EmbeddedResource Include="EmbeddedResources\EditorSupport\iconResVertexShader.png" />
		<EmbeddedResource Include="EmbeddedResources\EditorSupport\iconCmpCamera.png" />
		<EmbeddedResource Include="EmbeddedResources\EditorSupport\iconCmpCapsuleCollider.png" />
		<EmbeddedResource Include="EmbeddedResources\EditorSupport\iconCmpCircleCollider.png" />
		<EmbeddedResource Include="EmbeddedResources\EditorSupport\iconCmpEdgeCollider.png" />
		<EmbeddedResource Include="EmbeddedResources\EditorSupport\iconCmpLoopCollider.png" />
		<EmbeddedResource Include="EmbeddedResources\EditorSupport\iconCmpRectCollider.png" />
		<EmbeddedResource Include="EmbeddedResources\EditorSupport\iconCmpRigidBodyRenderer.png" />
		<EmbeddedResource Include="EmbeddedResources\EditorSupport\iconCmpSoundListener.png" />
		<EmbeddedResource Include="EmbeddedResources\EditorSupport\iconCmpSpriteRenderer.png" />
		<EmbeddedResource Include="EmbeddedResources\EditorSupport\iconCmpTransform.png" />
		<EmbeddedResource Include="EmbeddedResources\EditorSupport\iconCmpUnknown.png" />
		<EmbeddedResource Include="EmbeddedResources\EditorSupport\iconGameObj.png" />
		<EmbeddedResource Include="EmbeddedResources\EditorSupport\iconResAudioData.png" />
		<EmbeddedResource Include="EmbeddedResources\EditorSupport\iconResDrawTechnique.png" />
		<EmbeddedResource Include="EmbeddedResources\EditorSupport\iconResFont.png" />
		<EmbeddedResource Include="EmbeddedResources\EditorSupport\iconResFragmentShader.png" />
		<EmbeddedResource Include="EmbeddedResources\EditorSupport\iconResMaterial.png" />
		<EmbeddedResource Include="EmbeddedResources\EditorSupport\iconResPixmap.png" />
		<EmbeddedResource Include="EmbeddedResources\EditorSupport\iconResPrefabEmpty.png" />
		<EmbeddedResource Include="EmbeddedResources\EditorSupport\iconResPrefabFull.png" />
		<EmbeddedResource Include="EmbeddedResources\EditorSupport\iconResRenderTarget.png" />
		<EmbeddedResource Include="EmbeddedResources\EditorSupport\iconResScene.png" />
		<EmbeddedResource Include="EmbeddedResources\EditorSupport\iconResShaderProgram.png" />
		<EmbeddedResource Include="EmbeddedResources\EditorSupport\iconResSound.png" />
		<EmbeddedResource Include="EmbeddedResources\EditorSupport\iconResTexture.png" />
		<EmbeddedResource Include="EmbeddedResources\EditorSupport\iconResUnknown.png" />
		<EmbeddedResource Include="EmbeddedResources\EditorSupport\Primitive.png" />
		<EmbeddedResource Include="EmbeddedResources\EditorSupport\Object.png" />
		<EmbeddedResource Include="EmbeddedResources\EditorSupport\ObjectRef.png" />
		<EmbeddedResource Include="EmbeddedResources\EditorSupport\Method.png" />
		<EmbeddedResource Include="EmbeddedResources\EditorSupport\Array.png" />
		<EmbeddedResource Include="EmbeddedResources\EditorSupport\Delegate.png" />
		<EmbeddedResource Include="EmbeddedResources\EditorSupport\Class.png" />
		<EmbeddedResource Include="EmbeddedResources\EditorSupport\Event.png" />
		<EmbeddedResource Include="EmbeddedResources\EditorSupport\Field.png" />
		<EmbeddedResource Include="EmbeddedResources\EditorSupport\Property.png" />
		<EmbeddedResource Include="EmbeddedResources\EditorSupport\iconCmpProfileRenderer.png" />
	</ItemGroup>
	<ItemGroup>
		<EmbeddedResource Include="EmbeddedResources\White.png" />
	</ItemGroup>
	<ItemGroup>
		<Content Include="EmbeddedResources\CousineLicense.txt" />
		<EmbeddedResource Include="EmbeddedResources\EditorSupport\iconBinarySerializer.png" />
		<EmbeddedResource Include="EmbeddedResources\EditorSupport\iconXmlSerializer.png" />
	</ItemGroup>
	<ItemGroup>
		<ProjectReference Include="..\Primitives\DualityPrimitives.csproj" />
	</ItemGroup>
	<ItemGroup>
	  <Reference Include="FarseerDuality">
	    <HintPath>..\..\..\..\farseerduality\bin\Debug\netstandard1.1\FarseerDuality.dll</HintPath>
	  </Reference>
	  <Reference Include="NVorbis">
	    <HintPath>..\..\..\..\nvorbis\NVorbis\bin\Debug\netstandard1.1\NVorbis.dll</HintPath>
	  </Reference>
	</ItemGroup>
>>>>>>> 6ce088b2
</Project><|MERGE_RESOLUTION|>--- conflicted
+++ resolved
@@ -1,493 +1,16 @@
 ﻿<?xml version="1.0" encoding="utf-8"?>
 <Project Sdk="Microsoft.NET.Sdk">
-  <PropertyGroup>
-<<<<<<< HEAD
-    <Configuration Condition=" '$(Configuration)' == '' ">Debug</Configuration>
-    <Platform Condition=" '$(Platform)' == '' ">AnyCPU</Platform>
-    <ProductVersion>8.0.30703</ProductVersion>
-    <SchemaVersion>2.0</SchemaVersion>
-    <ProjectGuid>{D821AFB9-BCC9-4025-9A9C-798E2BC546AB}</ProjectGuid>
-    <OutputType>Library</OutputType>
-    <AppDesignerFolder>Properties</AppDesignerFolder>
-    <RootNamespace>Duality</RootNamespace>
-    <AssemblyName>Duality</AssemblyName>
-    <FileAlignment>512</FileAlignment>
-    <SolutionDir Condition="$(SolutionDir) == '' Or $(SolutionDir) == '*Undefined*'">..\</SolutionDir>
-    <RestorePackages>true</RestorePackages>
-    <ProjectTypeGuids>{786C830F-07A1-408B-BD7F-6EE04809D6DB};{FAE04EC0-301F-11D3-BF4B-00C04F79EFBC}</ProjectTypeGuids>
-    <TargetFrameworkProfile>Profile111</TargetFrameworkProfile>
-    <TargetFrameworkVersion>v4.5</TargetFrameworkVersion>
-    <OutputPath>bin\$(Configuration)\</OutputPath>
-    <DocumentationFile>$(AssemblyName).xml</DocumentationFile>
-  </PropertyGroup>
-  <PropertyGroup Condition="'$(Configuration)|$(Platform)' == 'Debug|AnyCPU'">
-    <DebugSymbols>true</DebugSymbols>
-    <DefineConstants>DEBUG</DefineConstants>
-    <NoWarn>1591,1592,1573,1571,1570,1572,0419</NoWarn>
-    <PlatformTarget>AnyCPU</PlatformTarget>
-    <DebugType>full</DebugType>
-    <Prefer32Bit>false</Prefer32Bit>
-    <AllowUnsafeBlocks>false</AllowUnsafeBlocks>
-    <LangVersion>4</LangVersion>
-  </PropertyGroup>
-  <PropertyGroup Condition="'$(Configuration)|$(Platform)' == 'Release|AnyCPU'">
-    <DefineConstants>TRACE</DefineConstants>
-    <AllowUnsafeBlocks>false</AllowUnsafeBlocks>
-    <Optimize>true</Optimize>
-    <NoWarn>1591,1592,1573,1571,1570,1572</NoWarn>
-    <PlatformTarget>AnyCPU</PlatformTarget>
-    <DebugType>pdbonly</DebugType>
-    <DebugSymbols>true</DebugSymbols>
-    <Prefer32Bit>false</Prefer32Bit>
-    <LangVersion>4</LangVersion>
-  </PropertyGroup>
-  <ItemGroup>
-    <Reference Include="NVorbis, Version=0.7.5.0, Culture=neutral, processorArchitecture=MSIL">
-      <HintPath>..\..\..\packages\AdamsLair.NVorbis.0.7.5\lib\portable-net45+win+wpa81+MonoAndroid10+xamarinios10+MonoTouch10\NVorbis.dll</HintPath>
-      <Private>True</Private>
-    </Reference>
-  </ItemGroup>
-  <ItemGroup>
-    <Compile Include="Audio\Enums\AudioDataElementType.cs" />
-    <Compile Include="Audio\Enums\AudioDataLayout.cs" />
-    <Compile Include="Backend\Audio\AudioSourceState.cs" />
-    <Compile Include="Backend\Audio\IAudioStreamProvider.cs" />
-    <Compile Include="Audio\VorbisStreamHandle.cs" />
-    <Compile Include="Audio\PcmData.cs" />
-    <Compile Include="Audio\Enums\SoundType.cs" />
-    <Compile Include="Backend\Audio\INativeAudioSource.cs" />
-    <Compile Include="Backend\Audio\INativeAudioBuffer.cs" />
-    <Compile Include="Backend\Dummy\DummyFileSystem.cs" />
-    <Compile Include="Backend\Dummy\DummyNativeGraphicsBuffer.cs" />
-    <Compile Include="Backend\Dummy\DummySystemBackend.cs" />
-    <Compile Include="Backend\Dummy\DummyNativeAudioSource.cs" />
-    <Compile Include="Backend\Dummy\DummyNativeAudioBuffer.cs" />
-    <Compile Include="Backend\Dummy\DummyAudioBackend.cs" />
-    <Compile Include="Backend\Dummy\DummyNativeShaderProgram.cs" />
-    <Compile Include="Backend\Dummy\DummyNativeShaderPart.cs" />
-    <Compile Include="Backend\Dummy\DummyNativeRenderTarget.cs" />
-    <Compile Include="Backend\Dummy\DummyNativeWindow.cs" />
-    <Compile Include="Backend\Dummy\DummyNativeTexture.cs" />
-    <Compile Include="Backend\Dummy\DummyGraphicsBackend.cs" />
-    <Compile Include="Backend\Graphics\INativeGraphicsBuffer.cs" />
-    <Compile Include="Backend\Graphics\INativeRenderTarget.cs" />
-    <Compile Include="Backend\Graphics\INativeShaderProgram.cs" />
-    <Compile Include="Backend\Graphics\INativeShaderPart.cs" />
-    <Compile Include="Backend\Graphics\INativeWindow.cs" />
-    <Compile Include="Backend\Graphics\INativeTexture.cs" />
-    <Compile Include="Backend\Graphics\WindowOptions.cs" />
-    <Compile Include="Backend\Graphics\RenderStats.cs" />
-    <Compile Include="Backend\BackendException.cs" />
-    <Compile Include="Backend\ISystemBackend.cs" />
-    <Compile Include="Backend\IDualiyBackend.cs" />
-    <Compile Include="Backend\Graphics\RenderOptions.cs" />
-    <Compile Include="Backend\Audio\IAudioBackend.cs" />
-    <Compile Include="Backend\Graphics\IGraphicsBackend.cs" />
-    <Compile Include="Backend\PluginLoader\AssemblyLoadedEventArgs.cs" />
-    <Compile Include="Backend\PluginLoader\AssemblyResolveEventArgs.cs" />
-    <Compile Include="Cloning\Surrogates\CultureInfoSurrogate.cs" />
-    <Compile Include="Cloning\Surrogates\HashSetSurrogate.cs" />
-    <Compile Include="Cloning\Surrogates\RegexSurrogate.cs" />
-    <Compile Include="Components\Diagnostics\VisualLogLayerRenderer.cs" />
-    <Compile Include="Components\Other\ComponentExecutionOrder.cs" />
-    <Compile Include="Components\Other\ComponentRequirementMap.cs" />
-    <Compile Include="Components\Other\ComponentTypeComparer.cs" />
-    <Compile Include="Components\Other\ExecutionRelation.cs" />
-    <Compile Include="Components\Other\ExecutionOrderAttribute.cs" />
-    <Compile Include="Components\Other\RequiredComponentAttribute.cs" />
-    <Compile Include="Components\ICmpInterfaces\ICmpSpriteRenderer.cs" />
-    <Compile Include="Components\Physics\Shapes\ChainShapeInfo.cs" />
-    <Compile Include="Components\Physics\Shapes\VertexShapeTrait.cs" />
-    <Compile Include="Components\Physics\Shapes\VertexBasedShapeInfo.cs" />
-    <Compile Include="Drawing\Enums\IndexDataElementType.cs" />
-    <Compile Include="Drawing\Enums\GraphicsBufferType.cs" />
-    <Compile Include="Drawing\ShaderParameterCollection.cs" />
-    <Compile Include="Drawing\CullingInfo.cs" />
-    <Compile Include="Drawing\VertexData\IVertexData.cs" />
-    <Compile Include="Drawing\VertexData\VertexBuffer.cs" />
-    <Compile Include="Resources\Shaders\ShaderSourceBuilder.cs" />
-    <Compile Include="Utility\RawListPool.cs" />
-    <Compile Include="Drawing\VertexData\VertexDrawRange.cs" />
-    <Compile Include="Drawing\DrawBatch.cs" />
-    <Compile Include="Drawing\SpriteIndexBlend.cs" />
-    <Compile Include="Drawing\VertexData\IVertexBatch.cs" />
-    <Compile Include="Utility\PinnedArrayHandle.cs" />
-    <Compile Include="Drawing\VertexData\VertexBatch.cs" />
-    <Compile Include="Drawing\VertexData\VertexBatchStore.cs" />
-    <Compile Include="Drawing\VertexData\VertexSlice.cs" />
-    <Compile Include="Drawing\Enums\UnicodeBlock.cs" />
-    <Compile Include="Drawing\Enums\UnicodeRangeAttribute.cs" />
-    <Compile Include="DualityPlugin.cs" />
-    <Compile Include="PluginManager.cs" />
-    <Compile Include="CorePluginManager.cs" />
-    <Compile Include="Input\JoystickHatEventArgs.cs" />
-    <Compile Include="Input\JoystickHatPosition.cs" />
-    <Compile Include="Input\JoystickHat.cs" />
-    <Compile Include="IO\NamedDirectory.cs" />
-    <Compile Include="Cloning\CloneBehaviorAttribute.cs" />
-    <Compile Include="Cloning\CloneBehavior.cs" />
-    <Compile Include="Cloning\ICloneOperation.cs" />
-    <Compile Include="Cloning\CloneFieldFlags.cs" />
-    <Compile Include="Cloning\CloneFieldAttribute.cs" />
-    <Compile Include="Cloning\ICloneTargetSetup.cs" />
-    <Compile Include="Cloning\CloneType.cs" />
-    <Compile Include="Cloning\ManuallyClonedAttribute.cs" />
-    <Compile Include="Components\ICmpInterfaces\ICmpEditorUpdatable.cs" />
-    <Compile Include="Components\ICmpInterfaces\ICmpInitializable.cs" />
-    <Compile Include="Components\ICmpInterfaces\ICmpCollisionListener.cs" />
-    <Compile Include="Components\ICmpInterfaces\ICmpRenderer.cs" />
-    <Compile Include="Components\ICmpInterfaces\ICmpUpdatable.cs" />
-    <Compile Include="Components\Physics\CollisionFilterData.cs" />
-    <Compile Include="Components\Physics\CollisionFilter.cs" />
-    <Compile Include="Components\Physics\RaycastCallback.cs" />
-    <Compile Include="Components\Physics\CollisionCategory.cs" />
-    <Compile Include="Components\Physics\BodyType.cs" />
-    <Compile Include="Components\Physics\RayCastData.cs" />
-    <Compile Include="Components\Physics\RigidBodyCollisionEventArgs.cs" />
-    <Compile Include="Drawing\Enums\FontStyle.cs" />
-    <Compile Include="Drawing\Enums\FitTextMode.cs" />
-    <Compile Include="Drawing\Enums\BlendMode.cs" />
-    <Compile Include="Drawing\Enums\ClearFlag.cs" />
-    <Compile Include="Drawing\Enums\ColorDataElementType.cs" />
-    <Compile Include="Drawing\Enums\ColorDataLayout.cs" />
-    <Compile Include="Drawing\Enums\ImageScaleFilter.cs" />
-    <Compile Include="Drawing\IImageCodec.cs" />
-    <Compile Include="Drawing\PixelData.cs" />
-    <Compile Include="Drawing\ImageCodec.cs" />
-    <Compile Include="IO\FileOp.cs" />
-    <Compile Include="IO\DirectoryOp.cs" />
-    <Compile Include="IO\FileAccessMode.cs" />
-    <Compile Include="IO\IFileSystem.cs" />
-    <Compile Include="IO\PathEqualityComparer.cs" />
-    <Compile Include="IO\PathOp.cs" />
-    <Compile Include="Resources\AssetInfo.cs" />
-    <Compile Include="Resources\RenderSetup\PickingRenderSetup.cs" />
-    <Compile Include="Resources\RenderSetup\RenderSetupTargetResize.cs" />
-    <Compile Include="Resources\RenderSetup\RenderStepPosition.cs" />
-    <Compile Include="Resources\RenderSetup\RenderStep.cs" />
-    <Compile Include="Resources\RenderSetup\RenderSetup.cs" />
-    <Compile Include="Resources\Font\FontData.cs" />
-    <Compile Include="Resources\Font\FontKerningLookup.cs" />
-    <Compile Include="Resources\Font\FontKerningPair.cs" />
-    <Compile Include="Resources\Font\FontRenderMode.cs" />
-    <Compile Include="Resources\Font\FontGlyphData.cs" />
-    <Compile Include="Resources\Font\FontMetrics.cs" />
-    <Compile Include="Resources\Font\FontCharSet.cs" />
-    <Compile Include="Resources\Shaders\BuiltinShaderFields.cs" />
-    <Compile Include="Resources\Shaders\ShaderType.cs" />
-    <Compile Include="Drawing\Enums\ProjectionMode.cs" />
-    <Compile Include="Drawing\Enums\VertexMode.cs" />
-    <Compile Include="Drawing\BatchInfo.cs" />
-    <Compile Include="Drawing\Enums\TextureSizeMode.cs" />
-    <Compile Include="Drawing\Enums\TextureMagFilter.cs" />
-    <Compile Include="Drawing\Enums\TextureMinFilter.cs" />
-    <Compile Include="Drawing\Enums\TextureWrapMode.cs" />
-    <Compile Include="Drawing\VertexFormatDefinition\VertexDeclaration.cs" />
-    <Compile Include="Drawing\VertexFormatDefinition\VertexElement.cs" />
-    <Compile Include="Drawing\VertexFormatDefinition\VertexElementType.cs" />
-    <Compile Include="Drawing\VertexFormatDefinition\VertexElementAttribute.cs" />
-    <Compile Include="Drawing\Enums\TexturePixelFormat.cs" />
-    <Compile Include="Components\Other\IRendererVisibilityStrategy.cs" />
-    <Compile Include="Components\Other\DefaultRendererVisibilityStrategy.cs" />
-    <Compile Include="Drawing\ScreenResolution.cs" />
-    <Compile Include="Input\UserInputEventArgs.cs" />
-    <Compile Include="Input\JoystickButtonEventArgs.cs" />
-    <Compile Include="Input\JoystickAxisEventArgs.cs" />
-    <Compile Include="Input\JoystickButton.cs" />
-    <Compile Include="Input\JoystickAxis.cs" />
-    <Compile Include="Input\KeyboardKeyEventArgs.cs" />
-    <Compile Include="Input\Key.cs" />
-    <Compile Include="Input\MouseEventArgs.cs" />
-    <Compile Include="Input\MouseButton.cs" />
-    <Compile Include="Resources\Shaders\ShaderFieldScope.cs" />
-    <Compile Include="Resources\Shaders\ShaderFieldInfo.cs" />
-    <Compile Include="Resources\Shaders\ShaderFieldType.cs" />
-    <Compile Include="Backend\Dummy\DummyAssemblyLoader.cs" />
-    <Compile Include="Serialization\Surrogates\CultureInfoSurrogate.cs" />
-    <Compile Include="Serialization\Surrogates\HashSetSurrogate.cs" />
-    <Compile Include="Serialization\Surrogates\RegexSurrogate.cs" />
-    <Compile Include="Serialization\UniqueIdentifyableHelper.cs" />
-    <Compile Include="Utility\EventArgs\GameObjectGroupEventArgs.cs" />
-    <Compile Include="Utility\Math\ExtMethodsTargetResize.cs" />
-    <Compile Include="Utility\Math\AudioUnit.cs" />
-    <Compile Include="Utility\Math\TargetResize.cs" />
-    <Compile Include="Utility\RefreshMode.cs" />
-    <Compile Include="Utility\AAQuality.cs" />
-    <Compile Include="Utility\ScreenMode.cs" />
-    <Compile Include="Utility\EditorHints\EditorHintImageAttribute.cs" />
-    <Compile Include="Utility\EditorHints\EditorHintCategoryAttribute.cs" />
-    <Compile Include="Utility\EditorHints\EditorHintDecimalPlacesAttribute.cs" />
-    <Compile Include="Utility\EditorHints\EditorHintIncrementAttribute.cs" />
-    <Compile Include="Utility\EditorHints\EditorHintRangeAttribute.cs" />
-    <Compile Include="Utility\EditorHints\EditorHintFlagsAttribute.cs" />
-    <Compile Include="Utility\EditorHints\EditorHintAttribute.cs" />
-    <Compile Include="Utility\EditorHints\MemberFlags.cs" />
-    <Compile Include="Utility\EventArgs\DualityPluginEventArgs.cs" />
-    <Compile Include="Utility\EventArgs\ComponentEventArgs.cs" />
-    <Compile Include="Utility\EventArgs\CollisionEventArgs.cs" />
-    <Compile Include="Utility\EventArgs\TransformChangedEventArgs.cs" />
-    <Compile Include="Utility\EventArgs\ResourceResolveEventArgs.cs" />
-    <Compile Include="Utility\EventArgs\ResourceSaveEventArgs.cs" />
-    <Compile Include="Utility\EventArgs\ResourceEventArgs.cs" />
-    <Compile Include="Utility\EventArgs\GameObjectParentChangedEventArgs.cs" />
-    <Compile Include="Utility\EventArgs\GameObjectEventArgs.cs" />
-    <Compile Include="Utility\Extensions\ExtMethodsIColorData.cs" />
-    <Compile Include="Utility\Extensions\ExtMethodsMemberInfo.cs" />
-    <Compile Include="IO\Streams\ExtMethodsStream.cs" />
-    <Compile Include="Utility\Extensions\ExtMethodsPropertyInfo.cs" />
-    <Compile Include="Utility\Extensions\ExtMethodsTypeInfo.cs" />
-    <Compile Include="Utility\Extensions\ExtMethodsXml.cs" />
-    <Compile Include="Utility\IReadOnlyGrid.cs" />
-    <Compile Include="Utility\Grid.cs" />
-    <Compile Include="Utility\Log\CustomVisualLogInfo.cs" />
-    <Compile Include="Utility\Log\ILogOutput.cs" />
-    <Compile Include="Utility\Log\CustomLogInfo.cs" />
-    <Compile Include="Utility\Log\Logs.cs" />
-    <Compile Include="Utility\Log\LogFormat.cs" />
-    <Compile Include="Utility\Log\LogMessageType.cs" />
-    <Compile Include="Utility\Log\LogEntry.cs" />
-    <Compile Include="Utility\Log\VisualLogs.cs" />
-    <Compile Include="Utility\Math\Range.cs" />
-    <Compile Include="Utility\ObjectCreator.cs" />
-    <Compile Include="Backend\PluginLoader\IAssemblyLoader.cs" />
-    <Compile Include="IO\Streams\SubStreamWrapper.cs" />
-    <Compile Include="IO\Streams\StreamWrapper.cs" />
-    <Compile Include="IO\Streams\NonClosingStreamWrapper.cs" />
-    <Compile Include="Cloning\CloneProvider.cs" />
-    <Compile Include="Cloning\CloneProviderContext.cs" />
-    <Compile Include="Cloning\ICloneExplicit.cs" />
-    <Compile Include="Cloning\ICloneSurrogate.cs" />
-    <Compile Include="Cloning\Surrogates\DelegateSurrogate.cs" />
-    <Compile Include="Cloning\Surrogates\DictionarySurrogate.cs" />
-    <Compile Include="Components\Diagnostics\VisualLogRenderer.cs" />
-    <Compile Include="Components\Other\CollisionData.cs" />
-    <Compile Include="Components\Physics\Joints\PulleyJointInfo.cs" />
-    <Compile Include="Components\Physics\Joints\LineJointInfo.cs" />
-    <Compile Include="Components\Physics\Joints\RopeJointInfo.cs" />
-    <Compile Include="Components\Physics\Shapes\CircleShapeInfo.cs" />
-    <Compile Include="Components\Physics\Joints\AngleJointInfo.cs" />
-    <Compile Include="Components\Physics\Joints\DistanceJointInfo.cs" />
-    <Compile Include="Components\Physics\Joints\FrictionJointInfo.cs" />
-    <Compile Include="Components\Physics\Joints\RevoluteJointInfo.cs" />
-    <Compile Include="Components\Physics\Joints\PrismaticJointInfo.cs" />
-    <Compile Include="Components\Physics\Shapes\LoopShapeInfo.cs" />
-    <Compile Include="Components\Physics\Shapes\PolyShapeInfo.cs" />
-    <Compile Include="Components\Physics\RigidBody.cs" />
-    <Compile Include="Components\Physics\ShapeInfo.cs" />
-    <Compile Include="Components\Physics\JointInfo.cs" />
-    <Compile Include="Components\Physics\Joints\WeldJointInfo.cs" />
-    <Compile Include="Components\Renderers\RigidBodyRenderer.cs" />
-    <Compile Include="Components\Diagnostics\ProfileRenderer.cs" />
-    <Compile Include="ContentRef.cs" />
-    <Compile Include="CorePlugin.cs" />
-    <Compile Include="Properties\CoreResNames.cs" />
-    <Compile Include="Drawing\DrawDevice.cs" />
-    <Compile Include="Drawing\IDrawDevice.cs" />
-    <Compile Include="Drawing\Enums\VisibilityFlag.cs" />
-    <Compile Include="Drawing\Enums\DashPattern.cs" />
-    <Compile Include="Drawing\CanvasState.cs" />
-    <Compile Include="Components\Renderers\SpriteAnimator.cs" />
-    <Compile Include="Components\Renderers\TextRenderer.cs" />
-    <Compile Include="Components\SoundEmitter.cs" />
-    <Compile Include="Components\SoundListener.cs" />
-    <Compile Include="Drawing\Canvas.cs" />
-    <Compile Include="Utility\DualityAppData.cs" />
-    <Compile Include="Utility\DualityUserData.cs" />
-    <Compile Include="Utility\IManageableObject.cs" />
-    <Compile Include="Utility\InitState.cs" />
-    <Compile Include="Utility\Math\GenericOperator.cs" />
-    <Compile Include="Utility\Math\PhysicsUnit.cs" />
-    <Compile Include="Utility\Extensions\ExtMethodsIEnumerable.cs" />
-    <Compile Include="Utility\RawList.cs" />
-    <Compile Include="IContentRef.cs" />
-    <Compile Include="Input\Collections\GamepadInputCollection.cs" />
-    <Compile Include="Input\GamepadButtonEventArgs.cs" />
-    <Compile Include="Input\GamepadAxisEventArgs.cs" />
-    <Compile Include="Input\StateManagers\IUserInput.cs" />
-    <Compile Include="Input\Collections\JoystickInputCollection.cs" />
-    <Compile Include="Input\GamepadButton.cs" />
-    <Compile Include="Input\GamepadAxis.cs" />
-    <Compile Include="Input\StateManagers\GamepadInput.cs" />
-    <Compile Include="Input\Sources\IGamepadInputSource.cs" />
-    <Compile Include="Input\Collections\UserInputCollection.cs" />
-    <Compile Include="Input\Sources\IKeyboardInputSource.cs" />
-    <Compile Include="Input\Sources\IMouseInputSource.cs" />
-    <Compile Include="Input\Sources\IJoystickInputSource.cs" />
-    <Compile Include="Input\StateManagers\JoystickInput.cs" />
-    <Compile Include="Input\Sources\IUserInputSource.cs" />
-    <Compile Include="Input\StateManagers\MouseInput.cs" />
-    <Compile Include="Input\StateManagers\KeyboardInput.cs" />
-    <Compile Include="Utility\Log\ExtMethodsVisualLogEntry.cs" />
-    <Compile Include="Utility\Log\VisualLogAnchor.cs" />
-    <Compile Include="Utility\Log\VisualLog.cs" />
-    <Compile Include="Utility\Log\VisualLogEntries\VisualLogTextEntry.cs" />
-    <Compile Include="Utility\Log\VisualLogEntries\VisualLogPolygonEntry.cs" />
-    <Compile Include="Utility\Log\VisualLogEntries\VisualLogConnectionEntry.cs" />
-    <Compile Include="Utility\Log\VisualLogEntries\VisualLogVectorEntry.cs" />
-    <Compile Include="Utility\Log\VisualLogEntries\VisualLogCircleEntry.cs" />
-    <Compile Include="Utility\Log\VisualLogEntries\VisualLogPointEntry.cs" />
-    <Compile Include="Utility\Log\VisualLogEntry.cs" />
-    <Compile Include="Utility\Profiling\ProfileReportCounterData.cs" />
-    <Compile Include="Utility\Profiling\ProfileReportOptions.cs" />
-    <Compile Include="Utility\Profiling\StatCounter.cs" />
-    <Compile Include="Utility\Profiling\TimeCounter.cs" />
-    <Compile Include="Utility\Profiling\ProfileCounter.cs" />
-    <Compile Include="Utility\Profiling\Profile.cs" />
-    <Compile Include="ContentProvider.cs" />
-    <Compile Include="Utility\EventArgs\CollectDrawcallEventArgs.cs" />
-    <Compile Include="Utility\Extensions\ExtMethodsIList.cs" />
-    <Compile Include="Utility\Extensions\ExtMethodsRandom.cs" />
-    <Compile Include="Utility\Extensions\ExtMethodsString.cs" />
-    <Compile Include="Utility\ReflectionInfo.cs" />
-    <Compile Include="Audio\OggVorbis.cs" />
-    <Compile Include="Utility\ReflectionHelper.cs" />
-    <Compile Include="Components\Camera.cs" />
-    <Compile Include="Component.cs" />
-    <Compile Include="Components\Renderer.cs" />
-    <Compile Include="Components\Renderers\SpriteRenderer.cs" />
-    <Compile Include="Components\Transform.cs" />
-    <Compile Include="DualityApp.cs" />
-    <Compile Include="GameObject.cs" />
-    <Compile Include="Utility\GameObjectManager.cs" />
-    <Compile Include="Utility\Log\Log.cs" />
-    <Compile Include="Properties\AssemblyInfo.cs" />
-    <Compile Include="Resource.cs" />
-    <Compile Include="Resources\Shaders\Shader.cs" />
-    <Compile Include="Resources\AudioData.cs" />
-    <Compile Include="Resources\DrawTechnique.cs" />
-    <Compile Include="Resources\Shaders\FragmentShader.cs" />
-    <Compile Include="Resources\Font\Font.cs" />
-    <Compile Include="Resources\Material.cs" />
-    <Compile Include="Resources\RenderTarget.cs" />
-    <Compile Include="Resources\Sound.cs" />
-    <Compile Include="Resources\Texture.cs" />
-    <Compile Include="Resources\Pixmap.cs" />
-    <Compile Include="Resources\Prefab.cs" />
-    <Compile Include="Resources\Shaders\VertexShader.cs" />
-    <Compile Include="Resources\Scene.cs" />
-    <Compile Include="Audio\SoundDevice.cs" />
-    <Compile Include="Audio\SoundInstance.cs" />
-    <Compile Include="Drawing\FormattedText.cs" />
-    <Compile Include="Utility\Log\TextWriterLogOutput.cs" />
-    <Compile Include="Serialization\BinarySerializer.cs" />
-    <Compile Include="Serialization\ISerializeExplicit.cs" />
-    <Compile Include="Serialization\IDataWriter.cs" />
-    <Compile Include="Serialization\IDataReader.cs" />
-    <Compile Include="Serialization\ISerializeSurrogate.cs" />
-    <Compile Include="Serialization\Serializer.cs" />
-    <Compile Include="Serialization\IUniqueIdentifyable.cs" />
-    <Compile Include="Serialization\ObjectIdManager.cs" />
-    <Compile Include="Serialization\SerializeErrorHandler.cs" />
-    <Compile Include="Serialization\Surrogates\GuidSurrogate.cs" />
-    <Compile Include="Serialization\XmlSerializer.cs" />
-    <Compile Include="Serialization\SerializeType.cs" />
-    <Compile Include="Serialization\DataType.cs" />
-    <Compile Include="Serialization\Surrogates\DictionarySurrogate.cs" />
-    <Compile Include="Serialization\TypeDataLayout.cs" />
-    <Compile Include="Time.cs" />
-    <Compile Include="Drawing\VertexData\VertexC1P3T2.cs" />
-    <Compile Include="Drawing\VertexData\VertexC1P3.cs" />
-  </ItemGroup>
-  <ItemGroup>
-    <EmbeddedResource Include="EmbeddedResources\Checkerboard.png" />
-    <EmbeddedResource Include="EmbeddedResources\DualityLogoBig.png" />
-    <EmbeddedResource Include="EmbeddedResources\DualityLogoMedium.png" />
-    <EmbeddedResource Include="EmbeddedResources\DualityLogoSmall.png" />
-    <EmbeddedResource Include="EmbeddedResources\DualityIcon.png" />
-    <EmbeddedResource Include="EmbeddedResources\DualityIconB.png" />
-    <EmbeddedResource Include="EmbeddedResources\SharpAlpha.frag" />
-    <EmbeddedResource Include="EmbeddedResources\Cousine10.Font.res" />
-    <EmbeddedResource Include="EmbeddedResources\Cousine8.Font.res" />
-    <EmbeddedResource Include="EmbeddedResources\BuiltinShaderFunctions.glsl" />
-    <None Include="packages.config" />
-  </ItemGroup>
-  <ItemGroup>
-    <EmbeddedResource Include="EmbeddedResources\Beep.ogg" />
-  </ItemGroup>
-  <ItemGroup>
-    <EmbeddedResource Include="EmbeddedResources\Picking.frag" />
-    <EmbeddedResource Include="EmbeddedResources\Minimal.frag" />
-    <EmbeddedResource Include="EmbeddedResources\Minimal.vert" />
-  </ItemGroup>
-  <ItemGroup>
-    <EmbeddedResource Include="EmbeddedResources\EditorSupport\iconResVertexShader.png" />
-    <EmbeddedResource Include="EmbeddedResources\EditorSupport\iconCmpCamera.png" />
-    <EmbeddedResource Include="EmbeddedResources\EditorSupport\iconCmpCapsuleCollider.png" />
-    <EmbeddedResource Include="EmbeddedResources\EditorSupport\iconCmpCircleCollider.png" />
-    <EmbeddedResource Include="EmbeddedResources\EditorSupport\iconCmpEdgeCollider.png" />
-    <EmbeddedResource Include="EmbeddedResources\EditorSupport\iconCmpLoopCollider.png" />
-    <EmbeddedResource Include="EmbeddedResources\EditorSupport\iconCmpRectCollider.png" />
-    <EmbeddedResource Include="EmbeddedResources\EditorSupport\iconCmpRigidBodyRenderer.png" />
-    <EmbeddedResource Include="EmbeddedResources\EditorSupport\iconCmpSoundListener.png" />
-    <EmbeddedResource Include="EmbeddedResources\EditorSupport\iconCmpSpriteRenderer.png" />
-    <EmbeddedResource Include="EmbeddedResources\EditorSupport\iconCmpTransform.png" />
-    <EmbeddedResource Include="EmbeddedResources\EditorSupport\iconCmpUnknown.png" />
-    <EmbeddedResource Include="EmbeddedResources\EditorSupport\iconGameObj.png" />
-    <EmbeddedResource Include="EmbeddedResources\EditorSupport\iconResAudioData.png" />
-    <EmbeddedResource Include="EmbeddedResources\EditorSupport\iconResDrawTechnique.png" />
-    <EmbeddedResource Include="EmbeddedResources\EditorSupport\iconResFont.png" />
-    <EmbeddedResource Include="EmbeddedResources\EditorSupport\iconResFragmentShader.png" />
-    <EmbeddedResource Include="EmbeddedResources\EditorSupport\iconResMaterial.png" />
-    <EmbeddedResource Include="EmbeddedResources\EditorSupport\iconResPixmap.png" />
-    <EmbeddedResource Include="EmbeddedResources\EditorSupport\iconResPrefabEmpty.png" />
-    <EmbeddedResource Include="EmbeddedResources\EditorSupport\iconResPrefabFull.png" />
-    <EmbeddedResource Include="EmbeddedResources\EditorSupport\iconResRenderTarget.png" />
-    <EmbeddedResource Include="EmbeddedResources\EditorSupport\iconResScene.png" />
-    <EmbeddedResource Include="EmbeddedResources\EditorSupport\iconResShaderProgram.png" />
-    <EmbeddedResource Include="EmbeddedResources\EditorSupport\iconResSound.png" />
-    <EmbeddedResource Include="EmbeddedResources\EditorSupport\iconResTexture.png" />
-    <EmbeddedResource Include="EmbeddedResources\EditorSupport\iconResUnknown.png" />
-    <EmbeddedResource Include="EmbeddedResources\EditorSupport\Primitive.png" />
-    <EmbeddedResource Include="EmbeddedResources\EditorSupport\Object.png" />
-    <EmbeddedResource Include="EmbeddedResources\EditorSupport\ObjectRef.png" />
-    <EmbeddedResource Include="EmbeddedResources\EditorSupport\Method.png" />
-    <EmbeddedResource Include="EmbeddedResources\EditorSupport\Array.png" />
-    <EmbeddedResource Include="EmbeddedResources\EditorSupport\Delegate.png" />
-    <EmbeddedResource Include="EmbeddedResources\EditorSupport\Class.png" />
-    <EmbeddedResource Include="EmbeddedResources\EditorSupport\Event.png" />
-    <EmbeddedResource Include="EmbeddedResources\EditorSupport\Field.png" />
-    <EmbeddedResource Include="EmbeddedResources\EditorSupport\Property.png" />
-    <EmbeddedResource Include="EmbeddedResources\EditorSupport\iconCmpProfileRenderer.png" />
-  </ItemGroup>
-  <ItemGroup>
-    <EmbeddedResource Include="EmbeddedResources\White.png" />
-  </ItemGroup>
-  <ItemGroup>
-    <Content Include="EmbeddedResources\CousineLicense.txt" />
-    <EmbeddedResource Include="EmbeddedResources\EditorSupport\iconResRenderSetup.png" />
-    <EmbeddedResource Include="EmbeddedResources\EditorSupport\iconCmpSpriteAnimator.png" />
-    <EmbeddedResource Include="EmbeddedResources\EditorSupport\iconBinarySerializer.png" />
-    <EmbeddedResource Include="EmbeddedResources\EditorSupport\iconXmlSerializer.png" />
-  </ItemGroup>
-  <ItemGroup>
-    <ProjectReference Include="..\Physics\DualityPhysics.csproj">
-      <Project>{5ca66347-c3da-47da-b07b-e2b89e6e712a}</Project>
-      <Name>DualityPhysics</Name>
-    </ProjectReference>
-    <ProjectReference Include="..\Primitives\DualityPrimitives.csproj">
-      <Project>{c87a6a2f-e537-48fa-a789-3c54cf29cc09}</Project>
-      <Name>DualityPrimitives</Name>
-    </ProjectReference>
-  </ItemGroup>
-  <Import Project="$(MSBuildExtensionsPath32)\Microsoft\Portable\$(TargetFrameworkVersion)\Microsoft.Portable.CSharp.targets" />
-  <Target Name="AggregateOutput" BeforeTargets="AfterBuild">
-    <Copy SourceFiles="$(OutputPath)$(AssemblyName).dll" DestinationFolder="$(SolutionDir)Build\Output\" />
-    <Copy SourceFiles="$(OutputPath)$(AssemblyName).pdb" DestinationFolder="$(SolutionDir)Build\Output\" />
-    <Copy SourceFiles="$(OutputPath)$(AssemblyName).xml" DestinationFolder="$(SolutionDir)Build\Output\" />
-    <Copy SourceFiles="$(OutputPath)NVorbis.dll" DestinationFolder="$(SolutionDir)Build\Output\" />
-    <Copy SourceFiles="$(OutputPath)NVorbis.xml" DestinationFolder="$(SolutionDir)Build\Output\" />
-  </Target>
-=======
-    <TargetFramework>netstandard1.1</TargetFramework>
-    <PackageTargetFallback>$(PackageTargetFallback);portable-win+net45+wp8+win81+wpa8</PackageTargetFallback>
-  </PropertyGroup>
+	<PropertyGroup>
+		<TargetFramework>netstandard1.1</TargetFramework>
+		<PackageTargetFallback>$(PackageTargetFallback);portable-win+net45+wp8+win81+wpa8</PackageTargetFallback>
+	</PropertyGroup>
 	<PropertyGroup>
 		<GenerateAssemblyInfo>false</GenerateAssemblyInfo>
 	</PropertyGroup>
-  <ItemGroup>
-    <PackageReference Include="Microsoft.NETCore.Portable.Compatibility" Version="1.0.1" />
-    <PackageReference Include="System.Threading.Tasks.Parallel" Version="4.3.0" />
-  </ItemGroup>
+	<ItemGroup>
+		<PackageReference Include="Microsoft.NETCore.Portable.Compatibility" Version="1.0.1" />
+		<PackageReference Include="System.Threading.Tasks.Parallel" Version="4.3.0" />
+	</ItemGroup>
 	<ItemGroup>
 		<EmbeddedResource Include="EmbeddedResources\Checkerboard.png" />
 		<EmbeddedResource Include="EmbeddedResources\DualityLogoBig.png" />
@@ -498,13 +21,12 @@
 		<EmbeddedResource Include="EmbeddedResources\SharpAlpha.frag" />
 		<EmbeddedResource Include="EmbeddedResources\Cousine10.Font.res" />
 		<EmbeddedResource Include="EmbeddedResources\Cousine8.Font.res" />
+		<EmbeddedResource Include="EmbeddedResources\BuiltinShaderFunctions.glsl" />
 	</ItemGroup>
 	<ItemGroup>
 		<EmbeddedResource Include="EmbeddedResources\Beep.ogg" />
 	</ItemGroup>
 	<ItemGroup>
-		<EmbeddedResource Include="EmbeddedResources\SmoothAnim.vert" />
-		<EmbeddedResource Include="EmbeddedResources\SmoothAnim.frag" />
 		<EmbeddedResource Include="EmbeddedResources\Picking.frag" />
 		<EmbeddedResource Include="EmbeddedResources\Minimal.frag" />
 		<EmbeddedResource Include="EmbeddedResources\Minimal.vert" />
@@ -554,6 +76,8 @@
 	</ItemGroup>
 	<ItemGroup>
 		<Content Include="EmbeddedResources\CousineLicense.txt" />
+		<EmbeddedResource Include="EmbeddedResources\EditorSupport\iconResRenderSetup.png" />
+		<EmbeddedResource Include="EmbeddedResources\EditorSupport\iconCmpSpriteAnimator.png" />
 		<EmbeddedResource Include="EmbeddedResources\EditorSupport\iconBinarySerializer.png" />
 		<EmbeddedResource Include="EmbeddedResources\EditorSupport\iconXmlSerializer.png" />
 	</ItemGroup>
@@ -561,12 +85,11 @@
 		<ProjectReference Include="..\Primitives\DualityPrimitives.csproj" />
 	</ItemGroup>
 	<ItemGroup>
-	  <Reference Include="FarseerDuality">
-	    <HintPath>..\..\..\..\farseerduality\bin\Debug\netstandard1.1\FarseerDuality.dll</HintPath>
-	  </Reference>
-	  <Reference Include="NVorbis">
-	    <HintPath>..\..\..\..\nvorbis\NVorbis\bin\Debug\netstandard1.1\NVorbis.dll</HintPath>
-	  </Reference>
+		<Reference Include="FarseerDuality">
+			<HintPath>..\..\..\..\farseerduality\bin\Debug\netstandard1.1\FarseerDuality.dll</HintPath>
+		</Reference>
+		<Reference Include="NVorbis">
+			<HintPath>..\..\..\..\nvorbis\NVorbis\bin\Debug\netstandard1.1\NVorbis.dll</HintPath>
+		</Reference>
 	</ItemGroup>
->>>>>>> 6ce088b2
 </Project>