#region --- License ---
/*
Copyright (c) 2006 - 2008 The Open Toolkit library.

Permission is hereby granted, free of charge, to any person obtaining a copy of
this software and associated documentation files (the "Software"), to deal in
the Software without restriction, including without limitation the rights to
use, copy, modify, merge, publish, distribute, sublicense, and/or sell copies
of the Software, and to permit persons to whom the Software is furnished to do
so, subject to the following conditions:

The above copyright notice and this permission notice shall be included in all
copies or substantial portions of the Software.

THE SOFTWARE IS PROVIDED "AS IS", WITHOUT WARRANTY OF ANY KIND, EXPRESS OR
IMPLIED, INCLUDING BUT NOT LIMITED TO THE WARRANTIES OF MERCHANTABILITY,
FITNESS FOR A PARTICULAR PURPOSE AND NONINFRINGEMENT. IN NO EVENT SHALL THE
AUTHORS OR COPYRIGHT HOLDERS BE LIABLE FOR ANY CLAIM, DAMAGES OR OTHER
LIABILITY, WHETHER IN AN ACTION OF CONTRACT, TORT OR OTHERWISE, ARISING FROM,
OUT OF OR IN CONNECTION WITH THE SOFTWARE OR THE USE OR OTHER DEALINGS IN THE
SOFTWARE.

Note: This code has been heavily modified for the Duality framework.

	*/
#endregion

using System;
using System.Runtime.InteropServices;

namespace Duality
{
	/// <summary>
	/// Represents a 4D vector using four single-precision floating-point numbers.
	/// </summary>
	[StructLayout(LayoutKind.Sequential)]
	public struct Vector4 : IEquatable<Vector4>
	{
		/// <summary>
		/// Defines a unit-length Vector4 that points towards the X-axis.
		/// </summary>
		public static Vector4 UnitX = new Vector4(1, 0, 0, 0);
		/// <summary>
		/// Defines a unit-length Vector4 that points towards the Y-axis.
		/// </summary>
		public static Vector4 UnitY = new Vector4(0, 1, 0, 0);
		/// <summary>
		/// Defines a unit-length Vector4 that points towards the Z-axis.
		/// </summary>
		public static Vector4 UnitZ = new Vector4(0, 0, 1, 0);
		/// <summary>
		/// Defines a unit-length Vector4 that points towards the W-axis.
		/// </summary>
		public static Vector4 UnitW = new Vector4(0, 0, 0, 1);
		/// <summary>
		/// Defines a zero-length Vector4.
		/// </summary>
		public static Vector4 Zero = new Vector4(0, 0, 0, 0);
		/// <summary>
		/// Defines an instance with all components set to 1.
		/// </summary>
		public static readonly Vector4 One = new Vector4(1, 1, 1, 1);

		/// <summary>
		/// The X component of the Vector4.
		/// </summary>
		public float X;
		/// <summary>
		/// The Y component of the Vector4.
		/// </summary>
		public float Y;
		/// <summary>
		/// The Z component of the Vector4.
		/// </summary>
		public float Z;
		/// <summary>
		/// The W component of the Vector4.
		/// </summary>
		public float W;

		/// <summary>
		/// Gets or sets an OpenTK.Vector2 with the X and Y components of this instance.
		/// </summary>
		public Vector2 Xy { get { return new Vector2(this.X, this.Y); } set { this.X = value.X; this.Y = value.Y; } }
		/// <summary>
		/// Gets or sets an OpenTK.Vector3 with the X, Y and Z components of this instance.
		/// </summary>
		public Vector3 Xyz { get { return new Vector3(this.X, this.Y, this.Z); } set { this.X = value.X; this.Y = value.Y; this.Z = value.Z; } }

		
		/// <summary>
		/// Gets the length (magnitude) of the vector.
		/// </summary>
		/// <seealso cref="LengthSquared"/>
		public float Length
		{
			get
			{
<<<<<<< HEAD
				return (float)System.Math.Sqrt(
					this.X * this.X + 
					this.Y * this.Y + 
					this.Z * this.Z + 
					this.W * this.W);
=======
				return (float)System.Math.Sqrt(this.X * this.X + this.Y * this.Y + this.Z * this.Z + this.W * this.W);
>>>>>>> 335831bc
			}
		}
		/// <summary>
		/// Gets the square of the vector length (magnitude).
		/// </summary>
		/// <remarks>
		/// This property avoids the costly square root operation required by the Length property. This makes it more suitable
		/// for comparisons.
		/// </remarks>
		/// <see cref="Length"/>
		public float LengthSquared
		{
			get
			{
<<<<<<< HEAD
				return 
					this.X * this.X + 
					this.Y * this.Y + 
					this.Z * this.Z + 
					this.W * this.W;
=======
				return this.X * this.X + this.Y * this.Y + this.Z * this.Z + this.W * this.W;
>>>>>>> 335831bc
			}
		}
		/// <summary>
		/// Returns a normalized version of this vector.
		/// </summary>
		public Vector4 Normalized
		{
			get
			{
				float length = this.Length;
				if (length < 1e-15f) return Vector4.Zero;

				float scale = 1.0f / length;
				return new Vector4(
					this.X * scale, 
					this.Y * scale, 
					this.Z * scale, 
					this.W * scale);
			}
		}

		/// <summary>
		/// Gets or sets the value at the index of the Vector.
		/// </summary>
<<<<<<< HEAD
		public float this[int index]
		{
			get
			{
				switch (index)
				{
					case 0: return this.X;
					case 1: return this.Y;
					case 2: return this.Z;
					case 3: return this.W;
					default: throw new IndexOutOfRangeException("Vector4 access at index: " + index);
				}
			}
			set
			{
				switch (index)
				{
					case 0: this.X = value; return;
					case 1: this.Y = value; return;
					case 2: this.Z = value; return;
					case 3: this.W = value; return;
					default: throw new IndexOutOfRangeException("Vector4 access at index: " + index);
				}
=======
		public float this[int index] {
			get{
				if(index == 0) return this.X;
				else if(index == 1) return this.Y;
				else if(index == 2) return this.Z;
				else if(index == 3) return this.W;
				throw new IndexOutOfRangeException("You tried to access this vector at index: " + index);
			} set{
				if(index == 0) this.X = value;
				else if(index == 1) this.Y = value;
				else if(index == 2) this.Z = value;
				else if(index == 3) this.W = value;
				else throw new IndexOutOfRangeException("You tried to set this vector at index: " + index);
>>>>>>> 335831bc
			}
		}

		/// <summary>
		/// Scales the Vector4 to unit length.
		/// </summary>
		public void Normalize()
		{
			float length = this.Length;
			if (length < 1e-15f)
			{
				this = Vector4.Zero;
		}
			else
			{
				float scale = 1.0f / length;
				this.X *= scale;
				this.Y *= scale;
				this.Z *= scale;
				this.W *= scale;
			}
		}

		/// <summary>
		/// Constructs a new instance.
		/// </summary>
		/// <param name="value">The value that will initialize this instance.</param>
		public Vector4(float value)
		{
			this.X = value;
			this.Y = value;
			this.Z = value;
			this.W = value;
		}
		/// <summary>
		/// Constructs a new Vector4.
		/// </summary>
		/// <param name="x">The x component of the Vector4.</param>
		/// <param name="y">The y component of the Vector4.</param>
		/// <param name="z">The z component of the Vector4.</param>
		/// <param name="w">The w component of the Vector4.</param>
		public Vector4(float x, float y, float z, float w)
		{
			this.X = x;
			this.Y = y;
			this.Z = z;
			this.W = w;
		}
		/// <summary>
		/// Constructs a new Vector4 from the given Vector2.
		/// </summary>
		/// <param name="v">The Vector2 to copy components from.</param>
		public Vector4(Vector2 v)
		{
			this.X = v.X;
			this.Y = v.Y;
			this.Z = 0.0f;
			this.W = 0.0f;
		}
		/// <summary>
		/// Constructs a new Vector4 from the given Vector2.
		/// </summary>
		/// <param name="v">The Vector2 to copy components from.</param>
		/// <param name="z"></param>
		public Vector4(Vector2 v, float z)
		{
			this.X = v.X;
			this.Y = v.Y;
			this.Z = z;
			this.W = 0.0f;
		}
		/// <summary>
		/// Constructs a new Vector4 from the given Vector2.
		/// </summary>
		/// <param name="v">The Vector2 to copy components from.</param>
		/// <param name="z"></param>
		/// <param name="w"></param>
		public Vector4(Vector2 v, float z, float w)
		{
			this.X = v.X;
			this.Y = v.Y;
			this.Z = z;
			this.W = w;
		}
		/// <summary>
		/// Constructs a new Vector4 from the given Vector3.
		/// The w component is initialized to 0.
		/// </summary>
		/// <param name="v">The Vector3 to copy components from.</param>
		/// <remarks><seealso cref="Vector4(Vector3, float)"/></remarks>
		public Vector4(Vector3 v)
		{
			this.X = v.X;
			this.Y = v.Y;
			this.Z = v.Z;
			this.W = 0.0f;
		}
		/// <summary>
		/// Constructs a new Vector4 from the specified Vector3 and w component.
		/// </summary>
		/// <param name="v">The Vector3 to copy components from.</param>
		/// <param name="w">The w component of the new Vector4.</param>
		public Vector4(Vector3 v, float w)
		{
			this.X = v.X;
			this.Y = v.Y;
			this.Z = v.Z;
			this.W = w;
		}

		/// <summary>
		/// Adds two vectors.
		/// </summary>
		/// <param name="a">Left operand.</param>
		/// <param name="b">Right operand.</param>
		/// <param name="result">Result of operation.</param>
		public static void Add(ref Vector4 a, ref Vector4 b, out Vector4 result)
		{
			result = new Vector4(a.X + b.X, a.Y + b.Y, a.Z + b.Z, a.W + b.W);
		}
		/// <summary>
		/// Subtract one Vector from another
		/// </summary>
		/// <param name="a">First operand</param>
		/// <param name="b">Second operand</param>
		/// <param name="result">Result of subtraction</param>
		public static void Subtract(ref Vector4 a, ref Vector4 b, out Vector4 result)
		{
			result = new Vector4(a.X - b.X, a.Y - b.Y, a.Z - b.Z, a.W - b.W);
		}
		/// <summary>
		/// Multiplies a vector by a scalar.
		/// </summary>
		/// <param name="vector">Left operand.</param>
		/// <param name="scale">Right operand.</param>
		/// <param name="result">Result of the operation.</param>
		public static void Multiply(ref Vector4 vector, float scale, out Vector4 result)
		{
			result = new Vector4(vector.X * scale, vector.Y * scale, vector.Z * scale, vector.W * scale);
		}
		/// <summary>
		/// Multiplies a vector by the components of a vector (scale).
		/// </summary>
		/// <param name="vector">Left operand.</param>
		/// <param name="scale">Right operand.</param>
		/// <param name="result">Result of the operation.</param>
		public static void Multiply(ref Vector4 vector, ref Vector4 scale, out Vector4 result)
		{
			result = new Vector4(vector.X * scale.X, vector.Y * scale.Y, vector.Z * scale.Z, vector.W * scale.W);
		}
		/// <summary>
		/// Divides a vector by a scalar.
		/// </summary>
		/// <param name="vector">Left operand.</param>
		/// <param name="scale">Right operand.</param>
		/// <param name="result">Result of the operation.</param>
		public static void Divide(ref Vector4 vector, float scale, out Vector4 result)
		{
			Multiply(ref vector, 1 / scale, out result);
		}
		/// <summary>
		/// Divide a vector by the components of a vector (scale).
		/// </summary>
		/// <param name="vector">Left operand.</param>
		/// <param name="scale">Right operand.</param>
		/// <param name="result">Result of the operation.</param>
		public static void Divide(ref Vector4 vector, ref Vector4 scale, out Vector4 result)
		{
			result = new Vector4(vector.X / scale.X, vector.Y / scale.Y, vector.Z / scale.Z, vector.W / scale.W);
		}
		
		/// <summary>
		/// Calculate the component-wise minimum of two vectors
		/// </summary>
		/// <param name="a">First operand</param>
		/// <param name="b">Second operand</param>
		/// <returns>The component-wise minimum</returns>
		public static Vector4 Min(Vector4 a, Vector4 b)
		{
			a.X = a.X < b.X ? a.X : b.X;
			a.Y = a.Y < b.Y ? a.Y : b.Y;
			a.Z = a.Z < b.Z ? a.Z : b.Z;
			a.W = a.W < b.W ? a.W : b.W;
			return a;
		}
		/// <summary>
		/// Calculate the component-wise minimum of two vectors
		/// </summary>
		/// <param name="a">First operand</param>
		/// <param name="b">Second operand</param>
		/// <param name="result">The component-wise minimum</param>
		public static void Min(ref Vector4 a, ref Vector4 b, out Vector4 result)
		{
			result.X = a.X < b.X ? a.X : b.X;
			result.Y = a.Y < b.Y ? a.Y : b.Y;
			result.Z = a.Z < b.Z ? a.Z : b.Z;
			result.W = a.W < b.W ? a.W : b.W;
		}

		/// <summary>
		/// Calculate the component-wise maximum of two vectors
		/// </summary>
		/// <param name="a">First operand</param>
		/// <param name="b">Second operand</param>
		/// <returns>The component-wise maximum</returns>
		public static Vector4 Max(Vector4 a, Vector4 b)
		{
			a.X = a.X > b.X ? a.X : b.X;
			a.Y = a.Y > b.Y ? a.Y : b.Y;
			a.Z = a.Z > b.Z ? a.Z : b.Z;
			a.W = a.W > b.W ? a.W : b.W;
			return a;
		}
		/// <summary>
		/// Calculate the component-wise maximum of two vectors
		/// </summary>
		/// <param name="a">First operand</param>
		/// <param name="b">Second operand</param>
		/// <param name="result">The component-wise maximum</param>
		public static void Max(ref Vector4 a, ref Vector4 b, out Vector4 result)
		{
			result.X = a.X > b.X ? a.X : b.X;
			result.Y = a.Y > b.Y ? a.Y : b.Y;
			result.Z = a.Z > b.Z ? a.Z : b.Z;
			result.W = a.W > b.W ? a.W : b.W;
		}

		/// <summary>
		/// Calculate the dot product of two vectors
		/// </summary>
		/// <param name="left">First operand</param>
		/// <param name="right">Second operand</param>
		/// <returns>The dot product of the two inputs</returns>
		public static float Dot(Vector4 left, Vector4 right)
		{
			return left.X * right.X + left.Y * right.Y + left.Z * right.Z + left.W * right.W;
		}
		/// <summary>
		/// Calculate the dot product of two vectors
		/// </summary>
		/// <param name="left">First operand</param>
		/// <param name="right">Second operand</param>
		/// <param name="result">The dot product of the two inputs</param>
		public static void Dot(ref Vector4 left, ref Vector4 right, out float result)
		{
			result = left.X * right.X + left.Y * right.Y + left.Z * right.Z + left.W * right.W;
		}

		/// <summary>
		/// Returns a new Vector that is the linear blend of the 2 given Vectors
		/// </summary>
		/// <param name="a">First input vector</param>
		/// <param name="b">Second input vector</param>
		/// <param name="blend">The blend factor. a when blend=0, b when blend=1.</param>
		/// <returns>a when blend=0, b when blend=1, and a linear combination otherwise</returns>
		public static Vector4 Lerp(Vector4 a, Vector4 b, float blend)
		{
			a.X = blend * (b.X - a.X) + a.X;
			a.Y = blend * (b.Y - a.Y) + a.Y;
			a.Z = blend * (b.Z - a.Z) + a.Z;
			a.W = blend * (b.W - a.W) + a.W;
			return a;
		}
		/// <summary>
		/// Returns a new Vector that is the linear blend of the 2 given Vectors
		/// </summary>
		/// <param name="a">First input vector</param>
		/// <param name="b">Second input vector</param>
		/// <param name="blend">The blend factor. a when blend=0, b when blend=1.</param>
		/// <param name="result">a when blend=0, b when blend=1, and a linear combination otherwise</param>
		public static void Lerp(ref Vector4 a, ref Vector4 b, float blend, out Vector4 result)
		{
			result.X = blend * (b.X - a.X) + a.X;
			result.Y = blend * (b.Y - a.Y) + a.Y;
			result.Z = blend * (b.Z - a.Z) + a.Z;
			result.W = blend * (b.W - a.W) + a.W;
		}
		
		/// <summary>
		/// Transform a Vector by the given Matrix</summary>
		/// <param name="vec">The vector to transform</param>
		/// <param name="mat">The desired transformation</param>
		/// <returns>The transformed vector</returns>
		public static Vector4 Transform(Vector4 vec, Matrix4 mat)
		{
			Vector4 result;
			Transform(ref vec, ref mat, out result);
			return result;
		}
		/// <summary>
		/// Transform a Vector by the given Matrix</summary>
		/// <param name="vec">The vector to transform</param>
		/// <param name="mat">The desired transformation</param>
		/// <param name="result">The transformed vector</param>
		public static void Transform(ref Vector4 vec, ref Matrix4 mat, out Vector4 result)
		{
			result.X = vec.X * mat.Row0.X + vec.Y * mat.Row1.X + vec.Z * mat.Row2.X + vec.W * mat.Row3.X;
			result.Y = vec.X * mat.Row0.Y + vec.Y * mat.Row1.Y + vec.Z * mat.Row2.Y + vec.W * mat.Row3.Y;
			result.Z = vec.X * mat.Row0.Z + vec.Y * mat.Row1.Z + vec.Z * mat.Row2.Z + vec.W * mat.Row3.Z;
			result.W = vec.X * mat.Row0.W + vec.Y * mat.Row1.W + vec.Z * mat.Row2.W + vec.W * mat.Row3.W;
		}
		/// <summary>
		/// Transforms a vector by a quaternion rotation.
		/// </summary>
		/// <param name="vec">The vector to transform.</param>
		/// <param name="quat">The quaternion to rotate the vector by.</param>
		/// <returns>The result of the operation.</returns>
		public static Vector4 Transform(Vector4 vec, Quaternion quat)
		{
			Vector4 result;
			Transform(ref vec, ref quat, out result);
			return result;
		}
		/// <summary>
		/// Transforms a vector by a quaternion rotation.
		/// </summary>
		/// <param name="vec">The vector to transform.</param>
		/// <param name="quat">The quaternion to rotate the vector by.</param>
		/// <param name="result">The result of the operation.</param>
		public static void Transform(ref Vector4 vec, ref Quaternion quat, out Vector4 result)
		{
			Quaternion v = new Quaternion(vec.X, vec.Y, vec.Z, vec.W), i, t;
			Quaternion.Invert(ref quat, out i);
			Quaternion.Multiply(ref quat, ref v, out t);
			Quaternion.Multiply(ref t, ref i, out v);

			result = new Vector4(v.X, v.Y, v.Z, v.W);
		}

		/// <summary>
		/// Adds two instances.
		/// </summary>
		/// <param name="left">The first instance.</param>
		/// <param name="right">The second instance.</param>
		/// <returns>The result of the calculation.</returns>
		public static Vector4 operator +(Vector4 left, Vector4 right)
		{
			left.X += right.X;
			left.Y += right.Y;
			left.Z += right.Z;
			left.W += right.W;
			return left;
		}
		/// <summary>
		/// Subtracts two instances.
		/// </summary>
		/// <param name="left">The first instance.</param>
		/// <param name="right">The second instance.</param>
		/// <returns>The result of the calculation.</returns>
		public static Vector4 operator -(Vector4 left, Vector4 right)
		{
			left.X -= right.X;
			left.Y -= right.Y;
			left.Z -= right.Z;
			left.W -= right.W;
			return left;
		}
		/// <summary>
		/// Negates an instance.
		/// </summary>
		/// <param name="vec">The instance.</param>
		/// <returns>The result of the calculation.</returns>
		public static Vector4 operator -(Vector4 vec)
		{
			vec.X = -vec.X;
			vec.Y = -vec.Y;
			vec.Z = -vec.Z;
			vec.W = -vec.W;
			return vec;
		}
		/// <summary>
		/// Multiplies an instance by a scalar.
		/// </summary>
		/// <param name="vec">The instance.</param>
		/// <param name="scale">The scalar.</param>
		/// <returns>The result of the calculation.</returns>
		public static Vector4 operator *(Vector4 vec, float scale)
		{
			vec.X *= scale;
			vec.Y *= scale;
			vec.Z *= scale;
			vec.W *= scale;
			return vec;
		}
		/// <summary>
		/// Scales an instance by a vector.
		/// </summary>
		/// <param name="vec">The instance.</param>
		/// <param name="scale">The scalar.</param>
		/// <returns>The result of the calculation.</returns>
		public static Vector4 operator *(Vector4 vec, Vector4 scale)
		{
			vec.X *= scale.X;
			vec.Y *= scale.Y;
			vec.Z *= scale.Z;
			vec.W *= scale.W;
			return vec;
		}
		/// <summary>
		/// Multiplies an instance by a scalar.
		/// </summary>
		/// <param name="scale">The scalar.</param>
		/// <param name="vec">The instance.</param>
		/// <returns>The result of the calculation.</returns>
		public static Vector4 operator *(float scale, Vector4 vec)
		{
			vec.X *= scale;
			vec.Y *= scale;
			vec.Z *= scale;
			vec.W *= scale;
			return vec;
		}
		/// <summary>
		/// Divides an instance by a scalar.
		/// </summary>
		/// <param name="vec">The instance.</param>
		/// <param name="scale">The scalar.</param>
		/// <returns>The result of the calculation.</returns>
		public static Vector4 operator /(Vector4 vec, float scale)
		{
			float mult = 1.0f / scale;
			vec.X *= mult;
			vec.Y *= mult;
			vec.Z *= mult;
			vec.W *= mult;
			return vec;
		}
		/// <summary>
		/// Divides an instance by a vector.
		/// </summary>
		/// <param name="vec">The instance.</param>
		/// <param name="scale">The scalar.</param>
		/// <returns>The result of the calculation.</returns>
		public static Vector4 operator /(Vector4 vec, Vector4 scale)
		{
			vec.X /= scale.X;
			vec.Y /= scale.Y;
			vec.Z /= scale.Z;
			vec.W /= scale.W;
			return vec;
		}
		/// <summary>
		/// Compares two instances for equality.
		/// </summary>
		/// <param name="left">The first instance.</param>
		/// <param name="right">The second instance.</param>
		/// <returns>True, if left equals right; false otherwise.</returns>
		public static bool operator ==(Vector4 left, Vector4 right)
		{
			return left.Equals(right);
		}
		/// <summary>
		/// Compares two instances for inequality.
		/// </summary>
		/// <param name="left">The first instance.</param>
		/// <param name="right">The second instance.</param>
		/// <returns>True, if left does not equa lright; false otherwise.</returns>
		public static bool operator !=(Vector4 left, Vector4 right)
		{
			return !left.Equals(right);
		}


		/// <summary>
		/// Returns a System.String that represents the current Vector4.
		/// </summary>
		/// <returns></returns>
		public override string ToString()
		{
			return string.Format("({0}, {1}, {2}, {3})", this.X, this.Y, this.Z, this.W);
		}
		/// <summary>
		/// Returns the hashcode for this instance.
		/// </summary>
		/// <returns>A System.Int32 containing the unique hashcode for this instance.</returns>
		public override int GetHashCode()
		{
			return this.X.GetHashCode() ^ this.Y.GetHashCode() ^ this.Z.GetHashCode() ^ this.W.GetHashCode();
		}
		/// <summary>
		/// Indicates whether this instance and a specified object are equal.
		/// </summary>
		/// <param name="obj">The object to compare to.</param>
		/// <returns>True if the instances are equal; false otherwise.</returns>
		public override bool Equals(object obj)
		{
			if (!(obj is Vector4))
				return false;

			return this.Equals((Vector4)obj);
		}

		/// <summary>
		/// Indicates whether the current vector is equal to another vector.</summary>
		/// <param name="other">A vector to compare with this vector.</param>
		/// <returns>true if the current vector is equal to the vector parameter; otherwise, false.</returns>
		public bool Equals(Vector4 other)
		{
			return
				this.X == other.X &&
				this.Y == other.Y &&
				this.Z == other.Z &&
				this.W == other.W;
		}
	}
}<|MERGE_RESOLUTION|>--- conflicted
+++ resolved
@@ -96,15 +96,11 @@
 		{
 			get
 			{
-<<<<<<< HEAD
 				return (float)System.Math.Sqrt(
 					this.X * this.X + 
 					this.Y * this.Y + 
 					this.Z * this.Z + 
 					this.W * this.W);
-=======
-				return (float)System.Math.Sqrt(this.X * this.X + this.Y * this.Y + this.Z * this.Z + this.W * this.W);
->>>>>>> 335831bc
 			}
 		}
 		/// <summary>
@@ -119,15 +115,11 @@
 		{
 			get
 			{
-<<<<<<< HEAD
 				return 
 					this.X * this.X + 
 					this.Y * this.Y + 
 					this.Z * this.Z + 
 					this.W * this.W;
-=======
-				return this.X * this.X + this.Y * this.Y + this.Z * this.Z + this.W * this.W;
->>>>>>> 335831bc
 			}
 		}
 		/// <summary>
@@ -152,7 +144,6 @@
 		/// <summary>
 		/// Gets or sets the value at the index of the Vector.
 		/// </summary>
-<<<<<<< HEAD
 		public float this[int index]
 		{
 			get
@@ -176,21 +167,6 @@
 					case 3: this.W = value; return;
 					default: throw new IndexOutOfRangeException("Vector4 access at index: " + index);
 				}
-=======
-		public float this[int index] {
-			get{
-				if(index == 0) return this.X;
-				else if(index == 1) return this.Y;
-				else if(index == 2) return this.Z;
-				else if(index == 3) return this.W;
-				throw new IndexOutOfRangeException("You tried to access this vector at index: " + index);
-			} set{
-				if(index == 0) this.X = value;
-				else if(index == 1) this.Y = value;
-				else if(index == 2) this.Z = value;
-				else if(index == 3) this.W = value;
-				else throw new IndexOutOfRangeException("You tried to set this vector at index: " + index);
->>>>>>> 335831bc
 			}
 		}
 
