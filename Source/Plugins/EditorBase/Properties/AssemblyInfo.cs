using System.Reflection;
using System.Runtime.CompilerServices;
using System.Runtime.InteropServices;

// Allgemeine Informationen über eine Assembly werden über die folgenden 
// Attribute gesteuert. Ändern Sie diese Attributwerte, um die Informationen zu ändern,
// die mit einer Assembly verknüpft sind.
[assembly: AssemblyTitle("EditorBase")]
[assembly: AssemblyDescription("")]
[assembly: AssemblyConfiguration("")]
[assembly: AssemblyCompany("")]
[assembly: AssemblyProduct("EditorBase")]
[assembly: AssemblyCopyright("Copyright © Fedja Adam 2012")]
[assembly: AssemblyTrademark("")]
[assembly: AssemblyCulture("")]

// Durch Festlegen von ComVisible auf "false" werden die Typen in dieser Assembly unsichtbar 
// für COM-Komponenten. Wenn Sie auf einen Typ in dieser Assembly von 
// COM zugreifen müssen, legen Sie das ComVisible-Attribut für diesen Typ auf "true" fest.
[assembly: ComVisible(false)]

// Die folgende GUID bestimmt die ID der Typbibliothek, wenn dieses Projekt für COM verfügbar gemacht wird
[assembly: Guid("327ab6dc-6107-4d45-8285-d57f1196df1c")]

// Versionsinformationen für eine Assembly bestehen aus den folgenden vier Werten:
//
//      Hauptversion
//      Nebenversion 
//      Buildnummer
//      Revision
//
// Sie können alle Werte angeben oder die standardmäßigen Build- und Revisionsnummern 
// übernehmen, indem Sie "*" eingeben:
<<<<<<< HEAD
// [assembly: AssemblyVersion("2.3.2")]
[assembly: AssemblyVersion("2.3.2")]
=======
// [assembly: AssemblyVersion("3.0.0")]
[assembly: AssemblyVersion("3.0.0")]
>>>>>>> 917de30a
<|MERGE_RESOLUTION|>--- conflicted
+++ resolved
@@ -31,10 +31,5 @@
 //
 // Sie können alle Werte angeben oder die standardmäßigen Build- und Revisionsnummern 
 // übernehmen, indem Sie "*" eingeben:
-<<<<<<< HEAD
-// [assembly: AssemblyVersion("2.3.2")]
-[assembly: AssemblyVersion("2.3.2")]
-=======
 // [assembly: AssemblyVersion("3.0.0")]
 [assembly: AssemblyVersion("3.0.0")]
->>>>>>> 917de30a
