--- conflicted
+++ resolved
@@ -100,20 +100,15 @@
 				if (!File.Exists(docPaths[i]))
 				{
 					string remappedPath = Path.Combine(PathHelper.ExecutingAssemblyDir, docPaths[i]);
-					if (File.Exists(remappedPath))
+				if (File.Exists(remappedPath))
 						docPaths[i] = remappedPath;
 					else
 						docPaths.RemoveAt(i);
-				}
-			}
-
-<<<<<<< HEAD
-			if (File.Exists(mainDocPath)) LoadXmlCodeDoc(mainDocPath);
-			foreach (string baseDir in DualityApp.PluginManager.AssemblyLoader.BaseDirectories)
-=======
+			}
+			}
+
 			// Load all documentation files that are available
 			foreach (string path in docPaths)
->>>>>>> 4d05e067
 			{
 				try
 				{
@@ -121,7 +116,7 @@
 				}
 				catch (Exception e)
 				{
-					Log.Editor.Write("Error loading XML documentation file '{0}': {1}", path, Log.Exception(e));
+					Logs.Editor.Write("Error loading XML documentation file '{0}': {1}", path, LogFormat.Exception(e));
 				}
 			}
 		}
