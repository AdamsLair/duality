--- conflicted
+++ resolved
@@ -132,10 +132,10 @@
 					}
 					catch (Exception e)
 					{
-						Log.Editor.WriteError(
+						Logs.Editor.WriteError(
 							"Failed to load PackageManager config file '{0}': {1}",
 							configFilePath,
-							Log.Exception(e));
+							LogFormat.Exception(e));
 					}
 				}
 			}
@@ -273,8 +273,8 @@
 				return;
 			}
 
-			Log.Editor.Write("Installing package '{0}'...", package.PackageName);
-			Log.Editor.PushIndent();
+			Logs.Editor.Write("Installing package '{0}'...", package.PackageName);
+			Logs.Editor.PushIndent();
 			try
 			{
 				// Request NuGet to install the package
@@ -282,7 +282,7 @@
 			}
 			finally
 			{
-				Log.Editor.PopIndent();
+				Logs.Editor.PopIndent();
 			}
 		}
 
@@ -304,8 +304,8 @@
 		}
 		private void UninstallPackage(string id, Version version, bool force)
 		{
-			Log.Editor.Write("Uninstalling package '{0} {1}'...", id, version);
-			Log.Editor.PushIndent();
+			Logs.Editor.Write("Uninstalling package '{0} {1}'...", id, version);
+			Logs.Editor.PushIndent();
 			try
 			{
 				// Find all dependencies of the package we want to uninstall
@@ -356,7 +356,7 @@
 			}
 			finally
 			{
-				Log.Editor.PopIndent();
+				Logs.Editor.PopIndent();
 			}
 		}
 
@@ -417,15 +417,15 @@
 				return;
 			}
 			
-			Log.Editor.Write("Updating package '{0}'...", package.PackageName);
-			Log.Editor.PushIndent();
+			Logs.Editor.Write("Updating package '{0}'...", package.PackageName);
+			Logs.Editor.PushIndent();
 			try
 			{
 				this.manager.UpdatePackage(newPackage, true, false);
 			}
 			finally
 			{
-				Log.Editor.PopIndent();
+				Logs.Editor.PopIndent();
 			}
 		}
 
@@ -441,29 +441,29 @@
 		{
 			if (!File.Exists(this.env.UpdateFilePath)) return false;
 
-			Log.Editor.Write("Applying package update...");
-			Log.Editor.PushIndent();
+			Logs.Editor.Write("Applying package update...");
+			Logs.Editor.PushIndent();
 			try
 			{
 				// Manually perform update operations on the updater itself
 				try
 				{
-					Log.Editor.Write("Preparing updater...");
+					Logs.Editor.Write("Preparing updater...");
 					PackageUpdateSchedule schedule = this.PrepareUpdateSchedule();
 					schedule.ApplyUpdaterChanges(this.env.UpdaterExecFilePath);
 					this.SaveUpdateSchedule(schedule);
 				}
 				catch (Exception e)
 				{
-					Log.Editor.WriteError(
+					Logs.Editor.WriteError(
 						"Can't update '{0}', because an error occurred: {1}", 
 						this.env.UpdaterExecFilePath, 
-						Log.Exception(e));
+						LogFormat.Exception(e));
 					return false;
 				}
 
 				// Run the updater application
-				Log.Editor.Write("Running updater...");
+				Logs.Editor.Write("Running updater...");
 				Process.Start(this.env.UpdaterExecFilePath, string.Format("\"{0}\" \"{1}\" \"{2}\"",
 					this.env.UpdateFilePath,
 					restartEditor ? typeof(DualityEditorApp).Assembly.Location : "",
@@ -471,7 +471,7 @@
 			}
 			finally
 			{
-				Log.Editor.PopIndent();
+				Logs.Editor.PopIndent();
 			}
 
 			return true;
@@ -641,316 +641,16 @@
 			}
 		}
 
-<<<<<<< HEAD
-		public bool ApplyUpdate(bool restartEditor = true)
-		{
-			const string UpdaterFileName = "DualityUpdater.exe";
-			if (!File.Exists(this.UpdateFilePath)) return false;
-			
-			// Manually perform update operations on the updater itself
-			try
-			{
-				XDocument updateDoc = this.PrepareUpdateFile();
-				foreach (XElement elem in updateDoc.Root.Elements())
-				{
-					XAttribute attribTarget = elem.Attribute("target");
-					XAttribute attribSource = elem.Attribute("source");
-					string target = (attribTarget != null) ? attribTarget.Value : null;
-					string source = (attribSource != null) ? attribSource.Value : null;
-
-					// Only Updater-updates
-					if (string.Equals(Path.GetFileName(target), UpdaterFileName, StringComparison.InvariantCultureIgnoreCase))
-					{
-						if (string.Equals(elem.Name.LocalName, "Remove", StringComparison.InvariantCultureIgnoreCase))
-							File.Delete(target);
-						else if (string.Equals(elem.Name.LocalName, "Update", StringComparison.InvariantCultureIgnoreCase))
-							File.Copy(source, target, true);
-					}
-				}
-			}
-			catch (Exception e)
-			{
-				Logs.Editor.WriteError("Can't update {0}, because an error occurred: {1}", UpdaterFileName, LogFormat.Exception(e));
-				return false;
-			}
-
-			// Run the updater application
-			Process.Start(UpdaterFileName, string.Format("\"{0}\" \"{1}\" \"{2}\"",
-				UpdateConfigFile,
-				restartEditor ? typeof(DualityEditorApp).Assembly.Location : "",
-				restartEditor ? Environment.CurrentDirectory : ""));
-
-			return true;
-		}
-		
-		/// <summary>
-		/// Enumerates the complete dependency tree of the specified packages.
-		/// </summary>
-		/// <param name="package"></param>
-		/// <returns></returns>
-		private IEnumerable<PackageInfo> GetDeepDependencies(IEnumerable<PackageInfo> packages)
-		{
-			Dictionary<PackageInfo,int> deepDependencyCount = this.GetDeepDependencyCount(packages);
-			return deepDependencyCount.Keys;
-		}
-		/// <summary>
-		/// Determines the number of deep dependencies for each package in the specified collection.
-		/// </summary>
-		/// <param name="packages"></param>
-		/// <returns></returns>
-		private Dictionary<PackageInfo,int> GetDeepDependencyCount(IEnumerable<PackageInfo> packages)
-		{
-			// Build a lookup for the packages we already know
-			Dictionary<PackageName,PackageInfo> resolveCache = new Dictionary<PackageName,PackageInfo>();
-			foreach (PackageInfo package in packages)
-			{
-				if (package == null) continue;
-				resolveCache[package.PackageName] = package;
-			}
-
-			// Determine the dependency count of each package
-			Dictionary<PackageInfo,int> result = new Dictionary<PackageInfo,int>();
-			foreach (PackageInfo package in packages)
-			{
-				if (package == null) continue;
-				GetDeepDependencyCount(package, result, resolveCache);
-			}
-
-			return result;
-		}
-		/// <summary>
-		/// Determines the number of deep dependencies for the specified package.
-		/// </summary>
-		/// <param name="package"></param>
-		/// <param name="deepCount"></param>
-		/// <param name="resolver"></param>
-		/// <returns></returns>
-		private int GetDeepDependencyCount(PackageInfo package, Dictionary<PackageInfo,int> deepCount, Dictionary<PackageName,PackageInfo> resolveCache)
-		{
-			int count;
-			if (!deepCount.TryGetValue(package, out count))
-			{
-				// Use the count of direct dependencies as starting value
-				count = package.Dependencies.Count();
-
-				// Prevent endless recursion on cyclic dependency graphs by registering early
-				deepCount[package] = count;
-
-				// Iterate over dependencies and count theirs as well
-				foreach (PackageName dependencyName in package.Dependencies)
-				{
-					// Try to resolve the dependency name to get a hold on the actual info
-					PackageInfo dependency;
-					if (!resolveCache.TryGetValue(dependencyName, out dependency))
-					{
-						// Try the exact name locally and online
-						dependency = this.QueryPackageInfo(dependencyName);
-
-						// If nothing turns up, see if we have a similar package locally and try that as well
-						if (dependency == null)
-						{
-							LocalPackage localDependency = this.localPackages.FirstOrDefault(p => p.Id == dependencyName.Id);
-							if (localDependency != null)
-							{
-								if (localDependency.Info != null)
-									dependency = localDependency.Info;
-								else
-									dependency = this.QueryPackageInfo(localDependency.PackageName);
-							}
-						}
-
-						// If we still have nothing, try a general search for the newest package with that Id
-						if (dependency == null)
-						{
-							dependency = this.QueryPackageInfo(dependencyName.VersionInvariant);
-						}
-
-						// Cache the results for later
-						resolveCache[dependencyName] = dependency;
-					}
-					if (dependency == null) continue;
-
-					// Add secondary dependencies
-					count += GetDeepDependencyCount(dependency, deepCount, resolveCache);
-				}
-
-				// Update the registered value
-				deepCount[package] = count;
-			}
-			return count;
-		}
-
-		public IEnumerable<PackageInfo> QueryAvailablePackages()
-		{
-			// Query all NuGet packages
-			IQueryable<NuGet.IPackage> query = this.repository.GetPackages();
-
-			// Filter out old packages
-			query = query.Where(p => p.IsLatestVersion);
-
-			// Only look at NuGet packages tagged with "Duality" and "Plugin"
-			query = query.Where(p => 
-				p.Tags != null && 
-				p.Tags.Contains(DualityTag));
-
-			// If there is a local package repository, IsLatest isn't set. Need to emulate this
-			if (this.hasLocalRepo)
-			{
-				List<IPackage> packages = query.ToList();
-				for (int i = packages.Count - 1; i >= 0; i--)
-				{
-					IPackage current = packages[i];
-					bool isLatest = !packages.Any(p => p.Id == current.Id && p.Version > current.Version);
-					if (!isLatest)
-					{
-						packages.RemoveAt(i);
-					}
-				}
-				query = packages.AsQueryable<IPackage>();
-			}
-
-			// Transform results into Duality package representation
-			foreach (NuGet.IPackage package in query)
-			{
-				// Filter out all packages that shouldn't be presented to the user. This
-				// includes pre-release and unlisted packages.
-				if (!this.IsUserAvailable(package)) continue;
-
-				// Create a Duality package representation for all query hits
-				PackageInfo info = this.CreatePackageInfo(package);
-				yield return info;
-			}
-		}
-		public PackageInfo QueryPackageInfo(PackageName packageRef)
-		{
-			NuGet.IPackage package = this.FindPackageInfo(packageRef);
-			return package != null ? this.CreatePackageInfo(package) : null;
-		}
-		
-		private NuGet.IPackage FindPackageInfo(PackageName packageRef)
-=======
 		private void RetrieveLocalPackageInfo()
->>>>>>> 274589db
 		{
 			foreach (LocalPackage setupItem in this.setup.Packages)
 			{
-<<<<<<< HEAD
-				// Query locally first, since we're looking for a specific version number anyway.
-				foreach (NuGet.IPackage package in this.manager.LocalRepository.FindPackagesById(packageRef.Id))
-				{
-					if (package.Version.Version == packageRef.Version)
-						return package;
-				}
-
-				// Nothing found? Query online then.
-				try
-				{
-					// First try an indexed lookup. This may fail for freshly released packages.
-					foreach (NuGet.IPackage package in this.GetRepositoryPackages(packageRef.Id))
-					{
-						if (!package.IsReleaseVersion()) continue;
-						if (package.Version.Version != packageRef.Version) continue;
-						return package;
-					}
-
-					// If that fails, enumerate all packages and select the one we need.
-					//
-					// Note: Make sure to include OrderByDescending. Without it, non-indexed
-					// packages will not be returned from the query.
-					IQueryable<NuGet.IPackage> query = 
-						this.repository.GetPackages()
-						.Where(p => p.Id == packageRef.Id)
-						.OrderByDescending(p => p.Version);
-					foreach (NuGet.IPackage package in query)
-					{
-						if (!package.IsReleaseVersion()) continue;
-						if (package.Version.Version != packageRef.Version) continue;
-						return package;
-					}
-				}
-				catch (Exception e)
-				{
-					Logs.Editor.WriteWarning("Error querying NuGet package repository: {0}", LogFormat.Exception(e));
-					return null;
-				}
-=======
 				if (setupItem.Version == null) continue;
 				if (string.IsNullOrEmpty(setupItem.Id)) continue;
->>>>>>> 274589db
 
 				foreach (NuGet.IPackage localPackage in this.manager.LocalRepository.FindPackagesById(setupItem.Id))
 				{
-<<<<<<< HEAD
-					// Enumerate all package versions - do not rely on an indexed
-					// lookup to get the latest, as the index might not be up-to-date.
-					//
-					// Note: Make sure to include OrderByDescending. Without it, non-indexed
-					// packages will not be returned from the query.
-					IQueryable<NuGet.IPackage> query = 
-						this.repository.GetPackages()
-						.Where(p => p.Id == packageRef.Id)
-						.OrderByDescending(p => p.Version);
-
-					// Note: IQueryable LINQ expressions will actually be transformed into
-					// queries that are executed server-side. Unfortunately for us, the server
-					// will order versions as if they were strings, meaning that 1.0.10 < 1.0.9.
-					// To fix this, we'll have to iterate over them all and find the highest one
-					// manually. We'll still include the OrderByDescending, so we avoid running
-					// into a supposed caching mechanism that doesn't return non-indexed packages
-					// and appears to be active when just filtering by ID.
-					Version latestVersion = new Version(0, 0);
-					NuGet.IPackage latestPackage = null;
-					foreach (NuGet.IPackage package in query)
-					{
-						if (!this.IsUserAvailable(package)) continue;
-						if (package.Version.Version > latestVersion)
-						{
-							latestVersion = package.Version.Version;
-							latestPackage = package;
-						}
-					}
-					return latestPackage;
-				}
-				catch (Exception e)
-				{
-					Logs.Editor.WriteWarning("Error querying NuGet package repository: {0}", LogFormat.Exception(e));
-					return null;
-				}
-			}
-		}
-		private IEnumerable<NuGet.IPackage> GetRepositoryPackages(string id)
-		{
-			// Quickly check if we have this result in our cache already
-			NuGet.IPackage[] result;
-			lock (this.cacheLock)
-			{
-				if (this.repositoryPackageCache.TryGetValue(id, out result))
-					return result;
-			}
-			
-			// Otherwise, query the repository for all packages with this id
-			result = this.repository
-				.FindPackagesById(id)
-				.ToArray();
-
-			// Update the cache with our new results
-			lock (this.cacheLock)
-			{
-				this.repositoryPackageCache[id] = result;
-			}
-			return result;
-		}
-		private bool IsUserAvailable(NuGet.IPackage package)
-		{
-			// Filter unlisted, non-release and special versions
-			if (!package.IsReleaseVersion()) return false;
-			if (!package.IsListed()) return false;
-			if (package.Version != new SemanticVersion(package.Version.Version)) return false;
-			return true;
-		}
-=======
 					if (localPackage.Version.Version != setupItem.Version) continue;
->>>>>>> 274589db
 
 					setupItem.Info = new PackageInfo(localPackage);
 					break;
@@ -1041,62 +741,7 @@
 			return true;
 		}
 
-<<<<<<< HEAD
-			// Check whethere there is a config file to load
-			string configFilePath = this.PackageFilePath;
-			if (!File.Exists(configFilePath))
-			{
-				this.SaveConfig();
-				return;
-			}
-
-			// If there is, load data from the config file
-			try
-			{
-				XDocument doc = XDocument.Load(configFilePath);
-
-				string firstInstallString = doc.Root.GetElementValue("FirstDualityInstall");
-				bool firstInstallValue;
-				if (!string.IsNullOrWhiteSpace(firstInstallString) && bool.TryParse(firstInstallString, out firstInstallValue))
-					this.firstInstall = firstInstallValue;
-
-				this.repositoryUrls.Clear();
-				this.repositoryUrls.AddRange(doc.Root.Elements("RepositoryUrl").Select(x => x.Value));
-				if (this.repositoryUrls.Count == 0)
-				{
-					this.repositoryUrls.Add(DefaultRepositoryUrl);
-				}
-
-				XElement packagesElement = doc.Root.Element("Packages");
-				if (packagesElement != null)
-				{
-					foreach (XElement packageElement in packagesElement.Elements("Package"))
-					{
-						PackageName package = PackageName.None;
-						package.Id = packageElement.GetAttributeValue("id");
-						string versionString = packageElement.GetAttributeValue("version");
-						if (versionString != null) Version.TryParse(versionString, out package.Version);
-
-						// Skip invalid package references
-						if (string.IsNullOrWhiteSpace(package.Id)) continue;
-
-						// Create local package entry
-						this.localPackages.Add(new LocalPackage(package));
-					}
-				}
-			}
-			catch (Exception e)
-			{
-				Logs.Editor.WriteError(
-					"Failed to load PackageManager config file '{0}': {1}",
-					configFilePath,
-					LogFormat.Exception(e));
-			}
-		}
-		private void SaveConfig()
-=======
 		private PackageUpdateSchedule PrepareUpdateSchedule()
->>>>>>> 274589db
 		{
 			// Load existing update schedule in order to extend it
 			string updateFilePath = this.env.UpdateFilePath;
@@ -1109,13 +754,8 @@
 				}
 				catch (Exception exception)
 				{
-<<<<<<< HEAD
-					updateDoc = null;
-					Logs.Editor.WriteError("Can't update existing '{0}' file: {1}", 
-=======
 					updateSchedule = null;
-					Log.Editor.WriteError("Error parsing existing package update schedule '{0}': {1}", 
->>>>>>> 274589db
+					Logs.Editor.WriteError("Error parsing existing package update schedule '{0}': {1}", 
 						Path.GetFileName(updateFilePath), 
 						LogFormat.Exception(exception));
 				}
@@ -1208,11 +848,7 @@
 		
 		private void manager_PackageUninstalled(object sender, PackageOperationEventArgs e)
 		{
-<<<<<<< HEAD
-			Logs.Editor.Write("Package removal scheduled: {0}, {1}", e.Package.Id, e.Package.Version);
-=======
-			Log.Editor.Write("Integrating uninstall of package '{0} {1}'...", e.Package.Id, e.Package.Version);
->>>>>>> 274589db
+			Logs.Editor.Write("Integrating uninstall of package '{0} {1}'...", e.Package.Id, e.Package.Version);
 
 			// Determine all files that are referenced by a package, and the ones referenced by this one
 			IEnumerable<string> localFiles = this.CreateFileMapping(e.Package).Select(p => p.Key);
@@ -1271,11 +907,7 @@
 		}
 		private void manager_PackageInstalled(object sender, PackageOperationEventArgs e)
 		{
-<<<<<<< HEAD
-			Logs.Editor.Write("Package downloaded: {0}, {1}", e.Package.Id, e.Package.Version);
-=======
-			Log.Editor.Write("Integrating install of package '{0} {1}'...", e.Package.Id, e.Package.Version);
->>>>>>> 274589db
+			Logs.Editor.Write("Integrating install of package '{0} {1}'...", e.Package.Id, e.Package.Version);
 			
 			// Update package entries from local config
 			PackageInfo packageInfo = this.GetPackage(new PackageName(e.Package.Id, e.Package.Version.Version));
