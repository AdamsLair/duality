--- conflicted
+++ resolved
@@ -53,7 +53,6 @@
 			set { this.startScene = value; }
 		}
 		/// <summary>
-<<<<<<< HEAD
 		/// [GET / SET] The default <see cref="RenderSetup"/> that describes both how to render a given <see cref="Scene"/>, e.g.
 		/// the rendering steps that a <see cref="Duality.Components.Camera"/> will execute by default.
 		/// </summary>
@@ -81,15 +80,10 @@
 			set { this.forcedRenderResizeMode = value; }
 		}
 		/// <summary>
-		/// [GET / SET] The speed of sound. While this is technically a unitless value, you might assume something like "meters per second".
-		/// It is used to calculate the doppler effect of <see cref="Duality.Audio.SoundInstance">SoundInstances</see> that are moving relative to the
-		/// <see cref="Duality.Components.SoundListener"/>.
-=======
 		/// [GET / SET] The speed of sound in "meters per second". Duality units will be converted to SI units that are used in the calculation
 		/// using the values provided by the static <see cref="AudioUnit"/> class.
 		/// The speed of sound is used to calculate the doppler effect of <see cref="Duality.Audio.SoundInstance">SoundInstances</see> that are 
 		/// moving relative to the <see cref="Duality.Components.SoundListener"/>.
->>>>>>> 3b14d7be
 		/// </summary>
 		public float SpeedOfSound
 		{
