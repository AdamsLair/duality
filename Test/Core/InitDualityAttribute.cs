﻿using System;
using System.Collections.Generic;
using System.Linq;
using System.Text;
using System.IO;

using Duality;
using Duality.Serialization;
using Duality.Backend;

using NUnit.Framework;


namespace Duality.Tests
{
	[AttributeUsage(AttributeTargets.Assembly, AllowMultiple = false)]
	public class InitDualityAttribute : Attribute, ITestAction
	{
		private	string				oldEnvDir			= null;
		private	CorePlugin			unitTestPlugin		= null;
		private	INativeWindow		dummyWindow			= null;
		private	TextWriterLogOutput	consoleLogOutput	= null;

		public ActionTargets Targets
		{
			get { return ActionTargets.Suite; }
		}

		public InitDualityAttribute() {}
		public void BeforeTest(TestDetails details)
		{
			Console.WriteLine("----- Beginning Duality environment setup -----");

			// Set environment directory to Duality binary directory
			this.oldEnvDir = Environment.CurrentDirectory;
			string codeBaseURI = typeof(DualityApp).Assembly.CodeBase;
			string codeBasePath = codeBaseURI.StartsWith("file:") ? codeBaseURI.Remove(0, "file:".Length) : codeBaseURI;
			codeBasePath = codeBasePath.TrimStart('/');
			Console.WriteLine("Testing Core Assembly: {0}", codeBasePath);
			Environment.CurrentDirectory = Path.GetDirectoryName(codeBasePath);

			// Add some Console logs manually for NUnit
<<<<<<< HEAD
			if (!Logs.Core.Outputs.OfType<TextWriterLogOutput>().Any(o => o.Target == Console.Out))
			{
				if (this.consoleLogOutput == null) this.consoleLogOutput = new TextWriterLogOutput(Console.Out);
				Logs.AddGlobalOutput(this.consoleLogOutput);
			}
=======
			if (this.consoleLogOutput == null)
				this.consoleLogOutput = new TextWriterLogOutput(Console.Out);
			Log.AddGlobalOutput(this.consoleLogOutput);
>>>>>>> fbb40fbe

			// Initialize Duality
			DualityApp.Init(
				DualityApp.ExecutionEnvironment.Launcher, 
				DualityApp.ExecutionContext.Game, 
				new DefaultAssemblyLoader(),
				null);

			// Manually register pseudo-plugin for the Unit Testing Assembly
			this.unitTestPlugin = DualityApp.PluginManager.LoadPlugin(
				typeof(DualityTestsPlugin).Assembly, 
				codeBasePath);

			// Create a dummy window, to get access to all the device contexts
			if (this.dummyWindow == null)
			{
				WindowOptions options = new WindowOptions
				{
					Width = 800,
					Height = 600
				};
				this.dummyWindow = DualityApp.OpenWindow(options);
			}

			// Load local testing memory
			TestHelper.LocalTestMemory = Serializer.TryReadObject<TestMemory>(TestHelper.LocalTestMemoryFilePath, typeof(XmlSerializer));

			Console.WriteLine("----- Duality environment setup complete -----");
		}
		public void AfterTest(TestDetails details)
		{
			Console.WriteLine("----- Beginning Duality environment teardown -----");
			
			// Remove NUnit Console logs
			Logs.RemoveGlobalOutput(this.consoleLogOutput);
			this.consoleLogOutput = null;

			if (this.dummyWindow != null)
			{
				ContentProvider.ClearContent();
				ContentProvider.DisposeDefaultContent();
			    this.dummyWindow.Dispose();
			    this.dummyWindow = null;
			}

			// Save local testing memory. As this uses Duality serializers, 
			// it needs to be done before terminating Duality.
			if (TestContext.CurrentContext.Result.Status == TestStatus.Passed && !System.Diagnostics.Debugger.IsAttached)
			{
				Serializer.WriteObject(TestHelper.LocalTestMemory, TestHelper.LocalTestMemoryFilePath, typeof(XmlSerializer));
			}

			DualityApp.Terminate();
			Environment.CurrentDirectory = this.oldEnvDir;

			Console.WriteLine("----- Duality environment teardown complete -----");
		}
	}
}<|MERGE_RESOLUTION|>--- conflicted
+++ resolved
@@ -40,17 +40,9 @@
 			Environment.CurrentDirectory = Path.GetDirectoryName(codeBasePath);
 
 			// Add some Console logs manually for NUnit
-<<<<<<< HEAD
-			if (!Logs.Core.Outputs.OfType<TextWriterLogOutput>().Any(o => o.Target == Console.Out))
-			{
-				if (this.consoleLogOutput == null) this.consoleLogOutput = new TextWriterLogOutput(Console.Out);
-				Logs.AddGlobalOutput(this.consoleLogOutput);
-			}
-=======
 			if (this.consoleLogOutput == null)
 				this.consoleLogOutput = new TextWriterLogOutput(Console.Out);
-			Log.AddGlobalOutput(this.consoleLogOutput);
->>>>>>> fbb40fbe
+			Logs.AddGlobalOutput(this.consoleLogOutput);
 
 			// Initialize Duality
 			DualityApp.Init(
