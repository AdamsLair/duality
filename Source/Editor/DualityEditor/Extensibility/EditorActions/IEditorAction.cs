﻿using System;
using System.Collections.Generic;
using System.Linq;
using System.Drawing;

namespace Duality.Editor
{
	/// <summary>
<<<<<<< HEAD
	/// The public interface for editor actions. If a public type implements this
	/// interface, it will be available as an action throughout the editor.
	/// </summary>
	public interface IEditorAction
	{
		/// <summary>
		/// [GET] The user-friendly name of this action that will be displayed in the user interface.
		/// </summary>
		string Name { get; }
		/// <summary>
		/// [GET] The icon of this action when displayed to the user.
		/// </summary>
		Image Icon { get; }
		/// <summary>
		/// [GET] An optional hint about this action that is displayed in the user interface.
		/// </summary>
		HelpInfo HelpInfo { get; }
		/// <summary>
		/// [GET] The type of object that this editor action deals with, i.e. the kind of
		/// object that the action is able to operate on.
		/// </summary>
		Type SubjectType { get; }
		/// <summary>
		/// [GET] When multiple actions are available for the same object or set of objects,
		/// the one with the highest priority will be used.
		/// </summary>
		int Priority { get; }
		
		/// <summary>
		/// Performs the action on the specified set of objects.
		/// </summary>
		/// <param name="objEnum"></param>
		void Perform(IEnumerable<object> obj);
		/// <summary>
		/// Returns whether the action can be performed on the specified set of objects.
		/// </summary>
		/// <param name="objEnum"></param>
		bool CanPerformOn(IEnumerable<object> obj);
		/// <summary>
		/// Returns whether the action matches the specified context.
		/// </summary>
		/// <param name="context"></param>
		/// <returns></returns>
=======
	/// A generic action that can be executed in the editor 
	/// (context menus, opening resources, etc.)
	/// </summary>
	/// <seealso cref="EditorAction{T}"/>
	/// <seealso cref="EditorSingleAction{T}"/>
	public interface IEditorAction
	{
		/// <summary>
		/// [GET] The display friendly name of this action.
		/// </summary>
		string Name { get; }
		/// <summary>
		/// [GET] The display friendly description of  this action.
		/// </summary>
		string Description { get; }
		/// <summary>
		/// [GET] The <see cref="Image"/> to use as an icon for this action.
		/// </summary>
		Image Icon { get; }
		/// <summary>
		/// [GET] The type of object that this action can be performed on.
		/// </summary>
		Type SubjectType { get; }
		/// <summary>
		/// [GET] The priority of this action. Controls display order
		/// when multiple relevant actions are displayed together.
		/// </summary>
		int Priority { get; }

		/// <summary>
		/// Performs this action on the given object.
		/// </summary>
		void Perform(object obj);
		/// <summary>
		/// Performs this action on the given sequence of objects.
		/// </summary>
		void Perform(IEnumerable<object> obj);
		/// <summary>
		/// Determines whether or not this action can be applied 
		/// to the given sequence of objects. Actions returning false
		/// from this method will not be presented to the user.
		/// </summary>
		bool CanPerformOn(IEnumerable<object> obj);
		/// <summary>
		/// Returns whether or not this action matches the 
		/// given action context. Actions returning false
		/// from this method will not be presented to the user.
		/// </summary>
		/// <param name="context">
		/// A custom string coming from a plugin 
		/// or one of the constant Action strings defined 
		/// in <see cref="DualityEditorApp"/>
		/// </param>
>>>>>>> 1b7bec7f
		bool MatchesContext(string context);
	}
}<|MERGE_RESOLUTION|>--- conflicted
+++ resolved
@@ -6,10 +6,11 @@
 namespace Duality.Editor
 {
 	/// <summary>
-<<<<<<< HEAD
 	/// The public interface for editor actions. If a public type implements this
 	/// interface, it will be available as an action throughout the editor.
 	/// </summary>
+	/// <seealso cref="EditorAction{T}"/>
+	/// <seealso cref="EditorSingleAction{T}"/>
 	public interface IEditorAction
 	{
 		/// <summary>
@@ -30,51 +31,6 @@
 		/// </summary>
 		Type SubjectType { get; }
 		/// <summary>
-		/// [GET] When multiple actions are available for the same object or set of objects,
-		/// the one with the highest priority will be used.
-		/// </summary>
-		int Priority { get; }
-		
-		/// <summary>
-		/// Performs the action on the specified set of objects.
-		/// </summary>
-		/// <param name="objEnum"></param>
-		void Perform(IEnumerable<object> obj);
-		/// <summary>
-		/// Returns whether the action can be performed on the specified set of objects.
-		/// </summary>
-		/// <param name="objEnum"></param>
-		bool CanPerformOn(IEnumerable<object> obj);
-		/// <summary>
-		/// Returns whether the action matches the specified context.
-		/// </summary>
-		/// <param name="context"></param>
-		/// <returns></returns>
-=======
-	/// A generic action that can be executed in the editor 
-	/// (context menus, opening resources, etc.)
-	/// </summary>
-	/// <seealso cref="EditorAction{T}"/>
-	/// <seealso cref="EditorSingleAction{T}"/>
-	public interface IEditorAction
-	{
-		/// <summary>
-		/// [GET] The display friendly name of this action.
-		/// </summary>
-		string Name { get; }
-		/// <summary>
-		/// [GET] The display friendly description of  this action.
-		/// </summary>
-		string Description { get; }
-		/// <summary>
-		/// [GET] The <see cref="Image"/> to use as an icon for this action.
-		/// </summary>
-		Image Icon { get; }
-		/// <summary>
-		/// [GET] The type of object that this action can be performed on.
-		/// </summary>
-		Type SubjectType { get; }
-		/// <summary>
 		/// [GET] The priority of this action. Controls display order
 		/// when multiple relevant actions are displayed together.
 		/// </summary>
@@ -89,10 +45,9 @@
 		/// </summary>
 		void Perform(IEnumerable<object> obj);
 		/// <summary>
-		/// Determines whether or not this action can be applied 
-		/// to the given sequence of objects. Actions returning false
-		/// from this method will not be presented to the user.
+		/// Returns whether the action can be performed on the specified set of objects.
 		/// </summary>
+		/// <param name="objEnum"></param>
 		bool CanPerformOn(IEnumerable<object> obj);
 		/// <summary>
 		/// Returns whether or not this action matches the 
@@ -104,7 +59,6 @@
 		/// or one of the constant Action strings defined 
 		/// in <see cref="DualityEditorApp"/>
 		/// </param>
->>>>>>> 1b7bec7f
 		bool MatchesContext(string context);
 	}
 }