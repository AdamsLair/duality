--- conflicted
+++ resolved
@@ -18,16 +18,6 @@
 {
 	public partial class ObjectInspector : DockContent
 	{
-<<<<<<< HEAD
-		private int                      runtimeId        = 0;
-		private double                   lastAutoRefresh  = 0.0d;
-		private ObjectSelection.Category selSchedMouseCat = ObjectSelection.Category.None;
-		private ObjectSelection          selSchedMouse    = null;
-		private ObjectSelection          displaySel       = null;
-		private ObjectSelection.Category displayCat       = ObjectSelection.Category.None;
-
-		private ExpandState              gridExpandState  = new ExpandState();
-=======
 		private int                      runtimeId           = 0;
 		private TimeSpan                 lastRefreshTime     = TimeSpan.MinValue;
 		private TimeSpan                 lastRefreshGameTime = TimeSpan.MinValue;
@@ -37,7 +27,6 @@
 		private ObjectSelection.Category displayCat          = ObjectSelection.Category.None;
 
 		private ExpandState              gridExpandState     = new ExpandState();
->>>>>>> ef5a8225
 
 
 		public bool LockedSelection
