﻿using System;
using System.Collections.Generic;
using System.Reflection;
using System.Linq;
using System.Linq.Expressions;
using System.IO;
using System.Text;

using Duality;
using Duality.Components;
using Duality.Drawing;
using Duality.Resources;
using Duality.IO;
using Duality.Serialization;
using Duality.Tests.Properties;

using NUnit.Framework;

namespace Duality.Tests.Serialization
{
	[TestFixture(typeof(XmlSerializer))]
	[TestFixture(typeof(BinarySerializer))]
	public class SerializerTest
	{
		private TestingLogOutput logWatcher = new TestingLogOutput();
		private Type format;

		private Type PrimaryFormat
		{
			get { return this.format; }
		}
		private IEnumerable<Type> OtherFormats
		{
			get { return Serializer.AvailableTypes.Where(m => m != this.PrimaryFormat); }
		}

		public SerializerTest(Type format)
		{
			this.format = format;
		}


		[SetUp] public void Init()
		{
			// Watch out for logged errors and warnings. Serialization is
			// designed to be as robust as possible and trying to not throw
			// errors. It may log errors and warnings though.
			this.logWatcher.Reset();
			Logs.AddGlobalOutput(this.logWatcher);
		}
		[TearDown] public void Cleanup()
		{
			// By default, expect no errors or warnings. If a test expects either,
			// it will assert for them, which will clear the log watcher state.
			// If it does not assert for them, we will assume that this is an unexpected
			// error or warning, and fail the assert here.
			Logs.RemoveGlobalOutput(this.logWatcher);
			this.logWatcher.AssertNoErrorsOrWarnings();
		}

		[Test] public void SerializePlainOldData()
		{
			Random rnd = new Random();

			this.TestWriteRead(rnd.NextBool(),			this.PrimaryFormat);
			this.TestWriteRead(rnd.NextByte(),			this.PrimaryFormat);
			this.TestWriteRead(rnd.Next(),				this.PrimaryFormat);
			this.TestWriteRead(rnd.NextFloat(),			this.PrimaryFormat);
			this.TestWriteRead(rnd.NextDouble(),		this.PrimaryFormat);
			this.TestWriteRead(rnd.Next().ToString(),	this.PrimaryFormat);
			this.TestWriteRead((SomeEnum)rnd.Next(10),	this.PrimaryFormat);
		}
		[Test] public void SerializeCharData()
		{
			for (int i = 0; i < 256; i++)
			{
				this.TestWriteRead((char)i,	this.PrimaryFormat);
			}
		}
		[Test] public void SerializePrimitiveArrays()
		{
			Random rnd = new Random();

			this.TestWriteRead(
				this.CreateArray<bool>(50, () => rnd.NextBool()), 
				this.PrimaryFormat,
				ArrayEquals);

			this.TestWriteRead(
				this.CreateArray<byte>(50, () => rnd.NextByte()), 
				this.PrimaryFormat,
				ArrayEquals);

			this.TestWriteRead(
				this.CreateArray<sbyte>(50, () => (sbyte)rnd.Next(sbyte.MinValue, sbyte.MaxValue)), 
				this.PrimaryFormat,
				ArrayEquals);

			this.TestWriteRead(
				this.CreateArray<short>(50, () => (short)rnd.Next(short.MinValue, short.MaxValue)), 
				this.PrimaryFormat,
				ArrayEquals);

			this.TestWriteRead(
				this.CreateArray<ushort>(50, () => (ushort)rnd.Next(ushort.MinValue, ushort.MaxValue)), 
				this.PrimaryFormat,
				ArrayEquals);

			this.TestWriteRead(
				this.CreateArray<int>(50, () => (int)rnd.Next(int.MinValue, int.MaxValue)), 
				this.PrimaryFormat,
				ArrayEquals);

			this.TestWriteRead(
				this.CreateArray<uint>(50, () => (uint)rnd.Next()), 
				this.PrimaryFormat,
				ArrayEquals);

			this.TestWriteRead(
				this.CreateArray<long>(50, () => (long)rnd.Next()), 
				this.PrimaryFormat,
				ArrayEquals);

			this.TestWriteRead(
				this.CreateArray<ulong>(50, () => (ulong)rnd.Next()), 
				this.PrimaryFormat,
				ArrayEquals);

			this.TestWriteRead(
				this.CreateArray<float>(50, () => rnd.NextFloat()), 
				this.PrimaryFormat,
				ArrayEquals);

			this.TestWriteRead(
				this.CreateArray<double>(50, () => rnd.NextDouble()), 
				this.PrimaryFormat,
				ArrayEquals);

			this.TestWriteRead(
				this.CreateArray<decimal>(50, () => (decimal)rnd.NextDouble()), 
				this.PrimaryFormat,
				ArrayEquals);
		}
		[Test] public void SerializeEmptyArrays()
		{
			Random rnd = new Random();

			// Primitive Types
			this.TestWriteRead(new bool[0],		this.PrimaryFormat, ArrayEquals);
			this.TestWriteRead(new byte[0],		this.PrimaryFormat, ArrayEquals);
			this.TestWriteRead(new sbyte[0],	this.PrimaryFormat, ArrayEquals);
			this.TestWriteRead(new short[0],	this.PrimaryFormat, ArrayEquals);
			this.TestWriteRead(new ushort[0],	this.PrimaryFormat, ArrayEquals);
			this.TestWriteRead(new int[0],		this.PrimaryFormat, ArrayEquals);
			this.TestWriteRead(new uint[0],		this.PrimaryFormat, ArrayEquals);
			this.TestWriteRead(new long[0],		this.PrimaryFormat, ArrayEquals);
			this.TestWriteRead(new ulong[0],	this.PrimaryFormat, ArrayEquals);
			this.TestWriteRead(new float[0],	this.PrimaryFormat, ArrayEquals);
			this.TestWriteRead(new double[0],	this.PrimaryFormat, ArrayEquals);
			this.TestWriteRead(new decimal[0],	this.PrimaryFormat, ArrayEquals);

			// Complex Types
			this.TestWriteRead(new object[0],		this.PrimaryFormat, ArrayEquals);
			this.TestWriteRead(new Type[0],			this.PrimaryFormat, ArrayEquals);
			this.TestWriteRead(new string[0],		this.PrimaryFormat, ArrayEquals);
			this.TestWriteRead(new GameObject[0],	this.PrimaryFormat, ArrayEquals);
			this.TestWriteRead(new Component[0],	this.PrimaryFormat, ArrayEquals);
		}
		[Test] public void SerializeStructArrays()
		{
			Random rnd = new Random();
			TestData[] testData = new TestData[10];
			for (int i = 0; i < testData.Length; i++)
			{
				testData[i] = new TestData(rnd);
			}

			// Can we properly serialize an array of structs?
			this.TestWriteRead(testData, this.PrimaryFormat, ArrayEquals);
		}
		[Test] public void SerializeNullDefault()
		{
			Random rnd = new Random();
			NullDefaultTestObject nullTestObj = new NullDefaultTestObject
			{
				TestField = rnd.Next(),
				ReferenceTypeField = null,
				ValueTypeField = default(TestData)
			};

			// Can we properly serialize null and default values?
			this.TestWriteRead(nullTestObj, this.PrimaryFormat);
		}
		[Test] public void SerializeEnumArrays()
		{
			Random rnd = new Random();
			SomeEnum[] testData = new SomeEnum[10];
			for (int i = 0; i < testData.Length; i++)
			{
				switch (rnd.Next(4))
				{
					default:
					case 0: testData[i] = SomeEnum.Zero;   break;
					case 1: testData[i] = SomeEnum.First;  break;
					case 2: testData[i] = SomeEnum.Second; break;
					case 3: testData[i] = SomeEnum.Third;  break;
				}
			}

			// Can we properly serialize an array of enums?
			this.TestWriteRead(testData, this.PrimaryFormat, ArrayEquals);
		}
		[Test] public void SerializeMemberInfo()
		{
			Type type = typeof(MemberInfoTestObject);
			TypeInfo typeInfo = type.GetTypeInfo();
			FieldInfo fieldInfo = type.GetRuntimeFields().FirstOrDefault();
			PropertyInfo propertyInfo = type.GetRuntimeProperties().FirstOrDefault();
			MethodInfo methodInfo = type.GetRuntimeMethods().FirstOrDefault();
			ConstructorInfo constructorInfo = typeInfo.DeclaredConstructors.FirstOrDefault();
			EventInfo eventInfo = type.GetRuntimeEvents().FirstOrDefault();

			this.TestWriteRead(type,			this.PrimaryFormat);
			this.TestWriteRead(fieldInfo,		this.PrimaryFormat);
			this.TestWriteRead(propertyInfo,	this.PrimaryFormat);
			this.TestWriteRead(methodInfo,		this.PrimaryFormat);
			this.TestWriteRead(constructorInfo,	this.PrimaryFormat);
			this.TestWriteRead(eventInfo,		this.PrimaryFormat);
		}
		[Test] public void SerializeFlatStruct()
		{
			Random rnd = new Random();
			this.TestWriteRead(new TestData(rnd), this.PrimaryFormat);
		}
		[Test] public void SerializeObjectTree()
		{
			Random rnd = new Random();
			this.TestWriteRead(new TestObject(rnd), this.PrimaryFormat);
		}
		[Test] public void SequentialAccess()
		{
			Random rnd = new Random();
			TestObject dataA = new TestObject(rnd);
			TestObject dataB = new TestObject(rnd);

			this.TestSequential(dataA, dataB, this.PrimaryFormat);
		}
		[Test] public void RandomAccess()
		{
			Random rnd = new Random();
			TestObject dataA = new TestObject(rnd);
			TestObject dataB = new TestObject(rnd);

			this.TestRandomAccess(dataA, dataB, this.PrimaryFormat);
		}
		[Test] public void BlendInOtherData()
		{
			Random rnd = new Random();

			string		rawDataA	= "Hello World";
			long		rawDataB	= 17;
			TestObject	data		= new TestObject(rnd);

			string		rawDataResultA;
			long		rawDataResultB;
			TestObject	dataResult;

			using (MemoryStream stream = new MemoryStream())
			using (Serializer formatter = Serializer.Create(stream, this.PrimaryFormat))
			{
				using (BinaryWriter binWriter = new BinaryWriter(stream.NonClosing()))
				{
					binWriter.Write(rawDataA);
					formatter.WriteObject(data);
					binWriter.Write(rawDataB);
				}

				stream.Position = 0;
				using (BinaryReader binReader = new BinaryReader(stream.NonClosing()))
				{
					rawDataResultA = binReader.ReadString();
					formatter.ReadObject(out dataResult);
					rawDataResultB = binReader.ReadInt64();
				}
			}

			Assert.IsTrue(rawDataA.Equals(rawDataResultA));
			Assert.IsTrue(rawDataB.Equals(rawDataResultB));
			Assert.IsTrue(data.Equals(dataResult));
		}
		[Test] public void ConvertFormat([ValueSource("OtherFormats")] Type to)
		{
			Random rnd = new Random();
			TestObject data = new TestObject(rnd);
			TestObject dataResult;

			using (MemoryStream stream = new MemoryStream())
			{
				// Write old format
				using (Serializer formatterWrite = Serializer.Create(stream, this.PrimaryFormat))
				{
					formatterWrite.WriteObject(data);
				}

				// Read
				stream.Position = 0;
				using (Serializer formatterRead = Serializer.Create(stream))
				{
					formatterRead.ReadObject(out dataResult);
				}

				// Write new format
				using (Serializer formatterWrite = Serializer.Create(stream, to))
				{
					formatterWrite.WriteObject(data);
				}

				// Read
				stream.Position = 0;
				using (Serializer formatterRead = Serializer.Create(stream))
				{
					formatterRead.ReadObject(out dataResult);
				}
			}

			Assert.IsTrue(data.Equals(dataResult));
		}
		[Test] public void BackwardsCompatibility()
		{
			Random rnd = new Random(0);
			TestObject obj = TestObject.CreateBackwardsCompatible(rnd);
			this.TestDataEqual("Old", obj, this.PrimaryFormat);

			// Test Data last updated 2014-03-11
			// this.CreateReferenceFile("Old", obj, this.PrimaryFormat);
		}
		[Test] public void PerformanceTest()
		{
			var watch = new System.Diagnostics.Stopwatch();
			
			Random rnd = new Random(0);
			TestObject data = new TestObject(rnd, 5);
			TestObject[] results = new TestObject[50];
			
			watch.Start();
			long memUsage;
			using (MemoryStream stream = new MemoryStream())
			{
				// Write
				for (int i = 0; i < results.Length; i++)
				{
					using (Serializer formatterWrite = Serializer.Create(stream, format))
					{
						formatterWrite.WriteObject(data);
					}
				}

				memUsage = stream.Length / 1024;
				stream.Position = 0;

				// Read
				for (int i = 0; i < results.Length; i++)
				{
					using (Serializer formatterRead = Serializer.Create(stream))
					{
						results[i] = formatterRead.ReadObject<TestObject>();
					}
				}
			}
			watch.Stop();
			TestHelper.LogNumericTestResult(this, "ReadWritePerformance" + this.format.ToString(), watch.Elapsed.TotalMilliseconds, "ms");
			TestHelper.LogNumericTestResult(this, "MemoryUsage" + this.format.ToString(), memUsage, "Kb");

			Assert.Pass();
		}
		[Test] public void CleanupAfterDisposedStream()
		{
			Random rnd = new Random();
			
			// Prepare stream and serializer. Make sure it's a stream that won't
			// allow flushing after disposal, i.e. not a MemoryStream, which is fairly
			// robust with regard to behavior-after-disposal.
			string tempFile = Path.GetTempFileName();
			Stream stream = File.Open(tempFile, FileMode.Create);
			Serializer serializer = Serializer.Create(stream, this.PrimaryFormat);

			// Write something arbitrary
			serializer.WriteObject(rnd.NextVector2());

			// Dispose the stream first, and the serializer afterwards.
			// Make sure it doesn't fail on cleanup if the stream is already
			// gone.
			stream.Dispose();
			File.Delete(tempFile);
			serializer.Dispose();
		}
		[Test] public void DeserializeNonExistentComponentType()
		{
			const string DataName = "NonExistentComponent";
			Type nonExistentComponent = ReflectionHelper.ResolveType("Duality.Tests.Serialization.NonExistentComponent");

			// If we do have the non-existent component type available, re-generate our testing data
			if (nonExistentComponent != null)
			{
				GameObject writeObj = new GameObject("TestObject");
				writeObj.AddComponent(nonExistentComponent);
				writeObj.AddComponent<Transform>();

				this.CreateReferenceFile(DataName, writeObj, this.PrimaryFormat);

				Assert.Inconclusive(
					"Re-generated non-existent type test data. " +
					"Cannot perform the test as long as the type is actually available.");
			}

			// Read the testing data we saved before. The type we used won't actually exist.
			GameObject readObj = this.ReadReferenceFile(DataName, this.PrimaryFormat) as GameObject;
			
			// Assert an error log for the deserialization failure
			this.logWatcher.AssertError();

			// Sanitize the GameObject to give it a chance for cleanup of missing data
			readObj.PerformSanitaryCheck();

			// Assert a warning log for the missing Component while sanitizing the GameObject
			this.logWatcher.AssertWarning();

			// Deserialization should never throw an exception due to non-parsable / incompatible 
			// data, but it may log an error and return null. In this specific case, we expect the
			// object overall to be functional, but devoid of the faulty Component.
			Assert.IsNotNull(readObj);
			Assert.AreEqual(readObj.Name, "TestObject");
			Assert.IsNotNull(readObj.GetComponent<Transform>());
			Assert.AreEqual(1, readObj.GetComponents<Component>().Count());
		}
		[Test] public void DeserializeMismatchedComponentType()
		{
			const string DataName = "MismatchedComponent";
			Type mismatchedComponent = typeof(MismatchedComponent);

			// If we do have the mismatched component type available, re-generate our testing data
			if (typeof(Component).IsAssignableFrom(mismatchedComponent))
			{
				GameObject writeObj = new GameObject("TestObject");
				writeObj.AddComponent(mismatchedComponent);
				writeObj.AddComponent<Transform>();

				this.CreateReferenceFile(DataName, writeObj, this.PrimaryFormat);

				Assert.Inconclusive(
					"Re-generated mismatched type test data. " +
					"Cannot perform the test as long as the type is actually matching.");
			}

			// Read the testing data we saved before. The type we used won't actually be a Component.
			GameObject readObj = this.ReadReferenceFile(DataName, this.PrimaryFormat) as GameObject;

			// Assert a warning for not being able to assign the deserialized object as intended
			// due to mismatching types / no longer being a Component.
			this.logWatcher.AssertWarning();

			// Sanitize the GameObject to give it a chance for cleanup of missing data
			readObj.PerformSanitaryCheck();

			// Assert a warning log for the missing Component while sanitizing the GameObject
			this.logWatcher.AssertWarning();

			// Deserialization should never throw an exception due to non-parsable / incompatible 
			// data, but it may log an error and return null. In this specific case, we expect the
			// object overall to be functional, but devoid of the faulty Component.
			Assert.IsNotNull(readObj);
			Assert.AreEqual(readObj.Name, "TestObject");
			Assert.IsNotNull(readObj.GetComponent<Transform>());
			Assert.AreEqual(1, readObj.GetComponents<Component>().Count());
		}
		[Test] public void SaveMultipleResourcesToStream()
		{
			// In this test, we will check whether it's possible to save and load multiple
			// Resources sequentially into the same stream without problems. Note that this
			// is specifically about Resources, not "data" in general.
			Pixmap[] sourceData = new Pixmap[]
			{
				new Pixmap(new PixelData(1, 1, ColorRgba.Red)),
				new Pixmap(new PixelData(1, 1, ColorRgba.Green)),
				new Pixmap(new PixelData(1, 1, ColorRgba.Blue)),
			};
			Pixmap[] targetData = new Pixmap[sourceData.Length];

<<<<<<< HEAD
			TestingLogOutput logWatcher = new TestingLogOutput();
			Logs.AddGlobalOutput(logWatcher);

=======
>>>>>>> fbb40fbe
			// Save and load resources into a memory stream sequentially.
			// We expect no errors.
			using (MemoryStream stream = new MemoryStream())
			{
				for (int i = 0; i < sourceData.Length; i++)
					sourceData[i].Save(stream);

				stream.Position = 0;

				for (int i = 0; i < targetData.Length; i++)
					targetData[i] = Resource.Load<Pixmap>(stream);
			}

			// Assert that there were no errors or warnings, i.e. everything
			// went allright.
			this.logWatcher.AssertNoErrorsOrWarnings();

			// Do a simple sanity check of the data. No extensive comparison,
			// we've dealt with that in lots of other tests.
			for (int i = 0; i < sourceData.Length; i++)
			{
				Assert.IsNotNull(targetData[i]);
				Assert.IsNotNull(targetData[i].MainLayer);
				Assert.AreNotSame(sourceData[i], targetData[i]);
				Assert.AreNotSame(sourceData[i].MainLayer, targetData[i].MainLayer);
			}
		}

		
		private string GetReferenceResourceName(string name, Type format)
		{
			return string.Format("SerializerTest{0}{1}Data", name, format.Name);
		}
		private void CreateReferenceFile(string name, object writeObj, Type format)
		{
			string filePath = TestHelper.GetEmbeddedResourcePath(GetReferenceResourceName(name, format), ".dat");
			using (FileStream stream = File.Open(filePath, FileMode.Create))
			using (Serializer formatter = Serializer.Create(stream, format))
			{
				formatter.WriteObject(writeObj);
			}
		}
		private object ReadReferenceFile(string name, Type format)
		{
			byte[] data = (byte[])TestRes.ResourceManager.GetObject(
				this.GetReferenceResourceName(name, format), 
				System.Globalization.CultureInfo.InvariantCulture);

			using (MemoryStream stream = new MemoryStream(data))
			using (Serializer formatter = Serializer.Create(stream, format))
			{
				return formatter.ReadObject();
			}
		}

		private T[] CreateArray<T>(int length, Func<T> initValue) where T : struct
		{
			T[] result = new T[length];
			for (int i = 0; i < length; i++)
			{
				result[i] = initValue();
			}
			return result;
		}
		private static bool ArrayEquals<T>(T[] a, T[] b)
		{
			if (a == b) return true;
			if (a == null) return false;
			if (b == null) return false;
			if (a.Length != b.Length) return false;

			for (int i = 0; i < a.Length; i++)
			{
				if (!object.Equals(a[i], b[i]))
					return false;
			}

			return true;
		}

		private void TestDataEqual<T>(string name, T writeObj, Type format, Func<T,T,bool> checkEqual = null)
		{
			if (checkEqual == null) checkEqual = (a, b) => object.Equals(a, b);

			T readObj = (T)this.ReadReferenceFile(name, format);
			Assert.IsTrue(checkEqual(writeObj, readObj), "Failed data equality check of Type {0} with Value {1}", typeof(T), writeObj);
		}
		private void TestWriteRead<T>(T writeObj, Type format, Func<T,T,bool> checkEqual = null)
		{
			if (checkEqual == null) checkEqual = (a, b) => object.Equals(a, b);

			T readObj;
			using (MemoryStream stream = new MemoryStream())
			{
				// Write
				using (Serializer formatterWrite = Serializer.Create(stream, format))
				{
					formatterWrite.WriteObject(writeObj);
				}

				// Read
				stream.Position = 0;
				using (Serializer formatterRead = Serializer.Create(stream))
				{
					readObj = formatterRead.ReadObject<T>();
				}
			}
			Assert.IsTrue(checkEqual(writeObj, readObj), "Failed single WriteRead of Type {0} with Value {1}", typeof(T), writeObj);
		}
		private void TestSequential<T>(T writeObjA, T writeObjB, Type format, Func<T,T,bool> checkEqual = null)
		{
			if (checkEqual == null) checkEqual = (a, b) => object.Equals(a, b);

			T readObjA;
			T readObjB;

			using (MemoryStream stream = new MemoryStream())
			{
				long beginPos = stream.Position;
				// Write
				using (Serializer formatter = Serializer.Create(stream, format))
				{
					stream.Position = beginPos;
					formatter.WriteObject(writeObjA);
					formatter.WriteObject(writeObjB);

					stream.Position = beginPos;
					readObjA = (T)formatter.ReadObject();
					readObjB = (T)formatter.ReadObject();

					stream.Position = beginPos;
					formatter.WriteObject(writeObjA);
					formatter.WriteObject(writeObjB);
				}

				// Read
				stream.Position = beginPos;
				using (Serializer formatter = Serializer.Create(stream))
				{
					readObjA = (T)formatter.ReadObject();
					readObjB = (T)formatter.ReadObject();
				}
			}

			Assert.IsTrue(checkEqual(writeObjA, readObjA), "Failed sequential WriteRead of Type {0} with Value {1}", typeof(T), writeObjA);
			Assert.IsTrue(checkEqual(writeObjB, readObjB), "Failed sequential WriteRead of Type {0} with Value {1}", typeof(T), writeObjB);
		}
		private void TestRandomAccess<T>(T writeObjA, T writeObjB, Type format, Func<T,T,bool> checkEqual = null)
		{
			if (checkEqual == null) checkEqual = (a, b) => object.Equals(a, b);

			T readObjA;
			T readObjB;

			using (MemoryStream stream = new MemoryStream())
			{
				long posB = 0;
				long posA = 0;
				// Write
				using (Serializer formatter = Serializer.Create(stream, format))
				{
					posB = stream.Position;
					formatter.WriteObject(writeObjB);
					posA = stream.Position;
					formatter.WriteObject(writeObjA);
					stream.Position = posB;
					formatter.WriteObject(writeObjB);

					stream.Position = posA;
					readObjA = (T)formatter.ReadObject();
					stream.Position = posB;
					readObjB = (T)formatter.ReadObject();

					stream.Position = posA;
					formatter.WriteObject(writeObjA);
					stream.Position = posB;
					formatter.WriteObject(writeObjB);
				}

				// Read
				using (Serializer formatter = Serializer.Create(stream, format))
				{
					stream.Position = posA;
					readObjA = (T)formatter.ReadObject();
					stream.Position = posB;
					readObjB = (T)formatter.ReadObject();
				}
			}

			Assert.IsTrue(checkEqual(writeObjA, readObjA), "Failed random access WriteRead of Type {0} with Value {1}", typeof(T), writeObjA);
			Assert.IsTrue(checkEqual(writeObjB, readObjB), "Failed random access WriteRead of Type {0} with Value {1}", typeof(T), writeObjB);
		}
	}
}<|MERGE_RESOLUTION|>--- conflicted
+++ resolved
@@ -486,12 +486,6 @@
 			};
 			Pixmap[] targetData = new Pixmap[sourceData.Length];
 
-<<<<<<< HEAD
-			TestingLogOutput logWatcher = new TestingLogOutput();
-			Logs.AddGlobalOutput(logWatcher);
-
-=======
->>>>>>> fbb40fbe
 			// Save and load resources into a memory stream sequentially.
 			// We expect no errors.
 			using (MemoryStream stream = new MemoryStream())
