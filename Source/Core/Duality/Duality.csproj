--- conflicted
+++ resolved
@@ -86,18 +86,15 @@
     <Compile Include="Backend\Graphics\IGraphicsBackend.cs" />
     <Compile Include="Backend\PluginLoader\AssemblyLoadedEventArgs.cs" />
     <Compile Include="Backend\PluginLoader\AssemblyResolveEventArgs.cs" />
-<<<<<<< HEAD
     <Compile Include="Components\ICmpInterfaces\ICmpSpriteRenderer.cs" />
-=======
-    <Compile Include="Components\Other\ComponentRequirementMap.cs" />
-    <Compile Include="Components\Other\ComponentTypeComparer.cs" />
-    <Compile Include="Components\Other\RequiredComponentAttribute.cs" />
->>>>>>> 41b28a2b
     <Compile Include="Components\Physics\Shapes\ChainShapeInfo.cs" />
     <Compile Include="Drawing\SpriteIndexBlend.cs" />
     <Compile Include="DualityPlugin.cs" />
     <Compile Include="PluginManager.cs" />
     <Compile Include="CorePluginManager.cs" />
+    <Compile Include="Components\Other\ComponentRequirementMap.cs" />
+    <Compile Include="Components\Other\ComponentTypeComparer.cs" />
+    <Compile Include="Components\Other\RequiredComponentAttribute.cs" />
     <Compile Include="Input\JoystickHatEventArgs.cs" />
     <Compile Include="Input\JoystickHatPosition.cs" />
     <Compile Include="Input\JoystickHat.cs" />
