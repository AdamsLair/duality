--- conflicted
+++ resolved
@@ -122,18 +122,13 @@
     <Compile Include="CorePlugin.cs" />
     <Compile Include="GlobalSetup.cs" />
     <Compile Include="Drawing\CanvasTest.cs" />
-<<<<<<< HEAD
+    <Compile Include="Testing\IdentityComparer.cs" />
+    <Compile Include="Utility\SortingIntContainer.cs" />
     <Compile Include="Utility\ExtMethodsRandomTest.cs" />
     <Compile Include="Utility\ExtMethodsMemberInfoTest.cs" />
     <Compile Include="Utility\Log\LogsTest.cs" />
     <Compile Include="Utility\Log\LogFormatTest.cs" />
-=======
-    <Compile Include="Testing\IdentityComparer.cs" />
-    <Compile Include="Utility\SortingIntContainer.cs" />
-    <Compile Include="Utility\ExtMethodsMemberInfoTest.cs" />
-    <Compile Include="Math\RectTest.cs" />
     <Compile Include="Utility\ExtMethodsIListTest.cs" />
->>>>>>> b6cebd62
     <Compile Include="Utility\ExtMethodsTypeInfoTest.cs" />
     <Compile Include="Utility\ObjectCreatorTest.cs" />
     <Compile Include="Utility\ReflectionHelperTest.cs" />
