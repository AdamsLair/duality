﻿using System;
using System.Collections.Generic;

using Duality.Resources;
using Duality.Components;

namespace Duality.Audio
{
	/// <summary>
	/// Provides functionality to play and manage sound in Duality.
	/// </summary>
	[DontSerialize]
	public sealed class SoundDevice : IDisposable
	{
		private	bool					disposed		= false;
		private SoundListener			soundListener	= null;
		private	List<SoundInstance>		sounds			= new List<SoundInstance>();
		private	Dictionary<string,int>	resPlaying		= new Dictionary<string,int>();
		private	int						numPlaying2D	= 0;
		private	int						numPlaying3D	= 0;
		private	bool					mute			= false;

		/// <summary>
		/// [GET / SET] The current listener object. This is automatically set to an available
		/// <see cref="SoundListener"/>.
		/// </summary>
		public SoundListener Listener
		{
			get { return this.soundListener; }
			set { this.soundListener = value; }
		}
		/// <summary>
		/// [GET] The current listeners position.
		/// </summary>
		public Vector3 ListenerPos
		{
			get { return (this.soundListener != null) ? this.soundListener.Position : Vector3.Zero; }
		}
		/// <summary>
		/// [GET] The current listeners velocity.
		/// </summary>
		public Vector3 ListenerVel
		{
			get { return (this.soundListener != null) ? this.soundListener.Velocity : Vector3.Zero; }
		}
		/// <summary>
		/// [GET] The current listeners rotation / angle in radians.
		/// </summary>
		public float ListenerAngle
		{
			get { return (this.soundListener != null) ? this.soundListener.Angle : 0.0f; }
		}
		
		/// <summary>
		/// [GET / SET] Whether all Duality audio is currently muted completely.
		/// </summary>
		public bool Mute
		{
			get { return this.mute; }
			set { this.mute = value; }
		}
		/// <summary>
		/// [GET] Returns a <see cref="Duality.Resources.Sound">Sounds</see> default minimum distance.
		/// </summary>
		public float DefaultMinDist
		{
			get { return 350.0f; }
		}
		/// <summary>
		/// [GET] Returns a <see cref="Duality.Resources.Sound">Sounds</see> default maximum distance.
		/// </summary>
		public float DefaultMaxDist
		{
			get { return 3500.0f; }
		}
		/// <summary>
		/// [GET] Returns the maximum number of available OpenAL sound sources.
		/// </summary>
		public int MaxOpenALSources
		{
			get { return DualityApp.AudioBackend.MaxSourceCount; }
		}
		/// <summary>
		/// [GET] Returns the number of currently playing 2d sounds.
		/// </summary>
		public int NumPlaying2D
		{
			get { return this.numPlaying2D; }
		}
		/// <summary>
		/// [GET] Returns the number of currently playing 3d sounds.
		/// </summary>
		public int NumPlaying3D
		{
			get { return this.numPlaying3D; }
		}
		/// <summary>
		/// [GET] Returns the number of currently available OpenAL sound sources.
		/// </summary>
		public int NumAvailable
		{
			get { return DualityApp.AudioBackend.AvailableSources; }
		}
		/// <summary>
		/// [GET] Enumerates all currently playing SoundInstances.
		/// </summary>
		public IEnumerable<SoundInstance> Playing
		{
			get { return this.sounds; }
		}


		public SoundDevice()
		{
<<<<<<< HEAD
			this.appData = appData;
			this.userData = userData;
			this.appData.Applying += this.OnAppDataApplying;
			UpdateWorldSettings();
=======
			DualityApp.AppData.Changed += this.AppDataChanged;
			this.UpdateWorldSettings();
>>>>>>> e5a43218
		}
		~SoundDevice()
		{
			this.Dispose(false);
		}
		public void Dispose()
		{
			this.Dispose(true);
			GC.SuppressFinalize(this);
		}
		private void Dispose(bool manually)
		{
			if (!this.disposed)
			{
				this.disposed = true;
<<<<<<< HEAD
				this.appData.Applying -= this.OnAppDataApplying;
=======
				DualityApp.AppData.Changed -= this.AppDataChanged;
>>>>>>> e5a43218

				// Clear all playing sounds
				foreach (SoundInstance inst in this.sounds) inst.Dispose();
				this.sounds.Clear();
			}
		}

		/// <summary>
		/// Determines the number of playing instances of a specific <see cref="Duality.Resources.Sound"/>.
		/// </summary>
		/// <param name="snd">The Sound of which to determine the number of playing instances.</param>
		/// <returns>The number of the specified Sounds playing instances.</returns>
		public int GetNumPlaying(ContentRef<Sound> snd)
		{
			int curNumSoundRes;
			if (!snd.IsAvailable || snd.IsRuntimeResource || !this.resPlaying.TryGetValue(snd.Path, out curNumSoundRes))
				return 0;
			else
				return curNumSoundRes;
		}
		/// <summary>
		/// Registers a <see cref="Duality.Resources.Sound">Sounds</see> playing instance.
		/// </summary>
		/// <param name="snd">The Sound that is playing.</param>
		/// <param name="is3D">Whether the instance is 3d or not.</param>
		internal void RegisterPlaying(ContentRef<Sound> snd, bool is3D)
		{
			if (is3D)	this.numPlaying3D++;
			else		this.numPlaying2D++;

			if (snd.IsAvailable && !snd.IsRuntimeResource)
			{
				if (!this.resPlaying.ContainsKey(snd.Path))
					this.resPlaying.Add(snd.Path, 1);
				else
					this.resPlaying[snd.Path]++;
			}
		}
		/// <summary>
		/// Unregisters a <see cref="Duality.Resources.Sound">Sounds</see> playing instance.
		/// </summary>
		/// <param name="snd">The Sound that was playing.</param>
		/// <param name="is3D">Whether the instance is 3d or not.</param>
		internal void UnregisterPlaying(ContentRef<Sound> snd, bool is3D)
		{
			if (is3D)	this.numPlaying3D--;
			else		this.numPlaying2D--;

			if (snd.IsAvailable && !snd.IsRuntimeResource)
				this.resPlaying[snd.Path]--;
		}
		
		/// <summary>
		/// Updates the SoundDevice.
		/// </summary>
		internal void Update()
		{
			Profile.TimeUpdateAudio.BeginMeasure();

			this.UpdateListener();

			for (int i = this.sounds.Count - 1; i >= 0; i--)
			{
				this.sounds[i].Update();
				if (this.sounds[i].Disposed) this.sounds.RemoveAt(i);
			}
			this.sounds.Sort((obj1, obj2) => obj2.Priority - obj1.Priority);

			Profile.TimeUpdateAudio.EndMeasure();
			Profile.StatNumPlaying2D.Add(this.numPlaying2D);
			Profile.StatNumPlaying3D.Add(this.numPlaying3D);
		}
		private void UpdateListener()
		{
			if (this.soundListener != null && (this.soundListener.Disposed || !this.soundListener.Active)) this.soundListener = null;

			// If no listener is defined, search one
			if (this.soundListener == null)
			{
				this.soundListener = Scene.Current.FindComponent<SoundListener>();
			}

			DualityApp.AudioBackend.UpdateListener(
				this.ListenerPos * AudioUnit.LengthToPhysical,
				this.ListenerVel * AudioUnit.VelocityToPhysical,
				this.ListenerAngle * AudioUnit.AngleToPhysical,
				this.mute);
		}
		private void UpdateWorldSettings()
		{
			DualityApp.AudioBackend.UpdateWorldSettings(
				DualityApp.AppData.Instance.SpeedOfSound, // Already in meters per second / audio units
				DualityApp.AppData.Instance.SoundDopplerFactor);
		}
		
		/// <summary>
		/// Plays a sound in 2D.
		/// </summary>
		/// <param name="snd">The <see cref="Sound"/> to play.</param>
		/// <returns>A new <see cref="SoundInstance"/> representing the playing sound.</returns>
		public SoundInstance PlaySound(ContentRef<Sound> snd)
		{
			SoundInstance inst = new SoundInstance(snd);
			this.sounds.Add(inst);
			return inst;
		}
		/// <summary>
		/// Plays a sound in 3D, so it will be adjusted depending on its spatial relation to the <see cref="SoundListener"/>.
		/// </summary>
		/// <param name="snd">The <see cref="Sound"/> to play.</param>
		/// <param name="pos">The position of the sound in space.</param>
		/// <returns>A new <see cref="SoundInstance"/> representing the playing sound.</returns>
		public SoundInstance PlaySound3D(ContentRef<Sound> snd, Vector3 pos)
		{
			SoundInstance inst = new SoundInstance(snd, pos);
			this.sounds.Add(inst);
			return inst;
		}
		/// <summary>
		/// Plays a sound in 3D, so it will be adjusted depending on its spatial relation to the <see cref="SoundListener"/>.
		/// </summary>
		/// <param name="snd">The <see cref="Sound"/> to play.</param>
		/// <param name="attachTo">The GameObject to which the sound will be attached.</param>
		/// <param name="trackVelocity">Whether the attached objects movement will affect the sounds playback.</param>
		/// <returns>A new <see cref="SoundInstance"/> representing the playing sound.</returns>
		public SoundInstance PlaySound3D(ContentRef<Sound> snd, GameObject attachTo, bool trackVelocity)
		{
			SoundInstance inst = new SoundInstance(snd, attachTo, trackVelocity);
			this.sounds.Add(inst);
			return inst;
		}
		/// <summary>
		/// Plays a sound in 3D, so it will be adjusted depending on its spatial relation to the <see cref="SoundListener"/>.
		/// </summary>
		/// <param name="snd">The <see cref="Sound"/> to play.</param>
		/// <param name="attachTo">The GameObject to which the sound will be attached.</param>
		/// <param name="relativePos">The position of the sound relative to the GameObject.</param>
		/// <param name="trackVelocity">Whether the attached objects movement will affect the sounds playback.</param>
		/// <returns>A new <see cref="SoundInstance"/> representing the playing sound.</returns>
		public SoundInstance PlaySound3D(ContentRef<Sound> snd, GameObject attachTo, Vector3 relativePos, bool trackVelocity)
		{
			SoundInstance inst = new SoundInstance(snd, attachTo, trackVelocity);
			inst.Pos = relativePos;
			this.sounds.Add(inst);
			return inst;
		}
		/// <summary>
		/// Stops all currently playing sounds.
		/// </summary>
		public void StopAll()
		{
			for (int i = this.sounds.Count - 1; i >= 0; i--)
			{
				this.sounds[i].Stop();
			}
		}
		
		private void OnAppDataApplying(object sender, EventArgs e)
		{
			this.UpdateWorldSettings();
		}
	}
}<|MERGE_RESOLUTION|>--- conflicted
+++ resolved
@@ -112,15 +112,8 @@
 
 		public SoundDevice()
 		{
-<<<<<<< HEAD
-			this.appData = appData;
-			this.userData = userData;
-			this.appData.Applying += this.OnAppDataApplying;
-			UpdateWorldSettings();
-=======
-			DualityApp.AppData.Changed += this.AppDataChanged;
+			DualityApp.AppData.Applying += this.OnAppDataApplying;
 			this.UpdateWorldSettings();
->>>>>>> e5a43218
 		}
 		~SoundDevice()
 		{
@@ -136,11 +129,7 @@
 			if (!this.disposed)
 			{
 				this.disposed = true;
-<<<<<<< HEAD
-				this.appData.Applying -= this.OnAppDataApplying;
-=======
-				DualityApp.AppData.Changed -= this.AppDataChanged;
->>>>>>> e5a43218
+				DualityApp.AppData.Applying -= this.OnAppDataApplying;
 
 				// Clear all playing sounds
 				foreach (SoundInstance inst in this.sounds) inst.Dispose();
