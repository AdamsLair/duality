--- conflicted
+++ resolved
@@ -77,6 +77,7 @@
     <Compile Include="Components\RigidBodyTest.cs" />
     <Compile Include="ExtMethodsPixelData.cs" />
     <Compile Include="Math\Point2Test.cs" />
+    <Compile Include="Math\RectTest.cs" />
     <Compile Include="Serialization\TestObjects\MismatchedComponent.cs" />
     <Compile Include="Serialization\TestObjects\NonExistentComponent.cs" />
     <Compile Include="Serialization\TestObjects\SomeEnum.cs" />
@@ -110,13 +111,8 @@
     <Compile Include="GlobalSetup.cs" />
     <Compile Include="Drawing\CanvasTest.cs" />
     <Compile Include="Utility\ExtMethodsMemberInfoTest.cs" />
-<<<<<<< HEAD
     <Compile Include="Utility\Log\LogsTest.cs" />
     <Compile Include="Utility\Log\LogFormatTest.cs" />
-    <Compile Include="Utility\RectTest.cs" />
-=======
-    <Compile Include="Math\RectTest.cs" />
->>>>>>> 6777488b
     <Compile Include="Utility\ExtMethodsTypeInfoTest.cs" />
     <Compile Include="Utility\ObjectCreatorTest.cs" />
     <Compile Include="Utility\ReflectionHelperTest.cs" />
