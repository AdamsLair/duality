--- conflicted
+++ resolved
@@ -16,26 +16,16 @@
 			// Load all available content so we don't need on-demand loading at runtime.
 			// It's probably not a good idea for content-rich games, consider having a per-level
 			// loading screen instead, or something similar.
-			Log.Game.Write("Loading game content...");
-			Log.Game.PushIndent();
-			{
-<<<<<<< HEAD
 				Logs.Game.Write("Loading game content...");
 				Logs.Game.PushIndent();
-=======
-				List<ContentRef<Resource>> availableContent = ContentProvider.GetAvailableContent<Resource>();
-				foreach (ContentRef<Resource> resourceReference in availableContent)
->>>>>>> 75a7af31
 				{
-					resourceReference.MakeAvailable();
+					List<ContentRef<Resource>> availableContent = ContentProvider.GetAvailableContent<Resource>();
+					foreach (ContentRef<Resource> resourceReference in availableContent)
+					{
+						resourceReference.MakeAvailable();
+					}
 				}
-<<<<<<< HEAD
 				Logs.Game.PopIndent();
-				this.contentLoaded = true;
-=======
->>>>>>> 75a7af31
 			}
-			Log.Game.PopIndent();
 		}
-	}
 }