﻿using System;
using System.Collections.Generic;
using System.Linq;
using System.Text;
using System.IO;
using System.IO.Compression;
using System.Reflection;
using System.Windows.Forms;
using System.Drawing;
using System.Xml;
using System.Xml.Linq;
using System.Text.RegularExpressions;

using Duality;
using Duality.IO;
using Duality.Components;
using Duality.Serialization;
using Duality.Resources;
using Duality.Drawing;
using Duality.Backend;
using Duality.Editor.Backend;
using Duality.Editor.Forms;
using Duality.Editor.UndoRedoActions;
using Duality.Editor.PackageManagement;
using Duality.Editor.AssetManagement;

using WeifenLuo.WinFormsUI.Docking;

namespace Duality.Editor
{
	public static class DualityEditorApp
	{
		public	const	string	EditorLogfilePath		= "logfile_editor.txt";
		public	const	string	EditorPrevLogfilePath	= "logfile_editor_prev.txt";
		public	const	string	DesignTimeDataFile		= "DesignTimeData.dat";
		public	const	string	UserDataFile			= "EditorUserData.xml";
		private	const	string	UserDataDockSeparator	= "<!-- DockPanel Data -->";

		public	const	string	ActionContextMenu					= "ContextMenu";
		public	const	string	ActionContextOpenRes				= "OpenRes";
		public	const	string	ActionContextFirstSession			= "FirstSession";
		public	const	string	ActionContextSetupObjectForEditing	= "SetupObjectForEditing";

		private	static EditorPluginManager			pluginManager		= new EditorPluginManager();
		private	static MainForm						mainForm			= null;
		private	static IEditorGraphicsBackend		graphicsBack		= null;
		private	static INativeEditorGraphicsContext	mainGraphicsContext	= null;
		private	static List<IEditorAction>			editorActions		= new List<IEditorAction>();
		private	static ReloadCorePluginDialog		corePluginReloader	= null;
		private	static bool							needsRecovery		= false;
		private	static GameObjectManager			editorObjects		= new GameObjectManager();
		private	static HashSet<GameObject>			updateObjects		= new HashSet<GameObject>();
		private	static bool							dualityAppSuspended	= true;
		private	static List<Resource>				unsavedResources	= new List<Resource>();
		private	static ObjectSelection				selectionCurrent	= ObjectSelection.Null;
		private	static ObjectSelection				selectionPrevious	= ObjectSelection.Null;
		private	static ObjectSelection.Category		selectionActiveCat	= ObjectSelection.Category.None;
		private	static bool							selectionChanging	= false;
		private	static Dictionary<Guid,Type>		selectionTempScene	= null;	// GameObjCmp sel inbetween scene switches
		private	static bool							firstEditorSession	= false;
		private	static bool							backupsEnabled		= true;
		private	static AutosaveFrequency			autosaveFrequency	= AutosaveFrequency.ThirtyMinutes;
		private	static DateTime						autosaveLast		= DateTime.Now;
		private	static string						launcherApp			= null;
		private	static PackageManager				packageManager		= null;
		private	static EditorLogOutput			memoryLogOutput		= null;


		public	static	event	EventHandler	Terminating			= null;
		public	static	event	EventHandler	EventLoopIdling		= null;
		public	static	event	EventHandler	EditorIdling		= null;
		public	static	event	EventHandler	UpdatingEngine		= null;
		public	static	event	EventHandler	SaveAllTriggered	= null;
		public	static	event	EventHandler<HighlightObjectEventArgs>			HighlightObject			= null;
		public	static	event	EventHandler<SelectionChangedEventArgs>			SelectionChanged		= null;
		public	static	event	EventHandler<ObjectPropertyChangedEventArgs>	ObjectPropertyChanged	= null;
		
		
		public static EditorPluginManager PluginManager
		{
			get { return pluginManager; }
		}
		public static EditorLogOutput GlobalLogData
		{
			get { return memoryLogOutput; }
		}
		public static PackageManager PackageManager
		{
			get { return packageManager; }
		}
		public static MainForm MainForm
		{
			get { return mainForm; }
		}
		public static GameObjectManager EditorObjects
		{
			get { return editorObjects; }
		}
		public static ObjectSelection Selection
		{
			get { return selectionCurrent; }
		}
		public static ObjectSelection.Category SelectionActiveCategory
		{
			get { return selectionActiveCat; }
		}
		public static bool IsSelectionChanging
		{
			get { return selectionChanging; }
		}
		public static bool IsReloadingPlugins
		{
			get 
			{
				return 
					corePluginReloader.State == ReloadCorePluginDialog.ReloaderState.ReloadPlugins ||
					corePluginReloader.State == ReloadCorePluginDialog.ReloaderState.RecoverFromRestart;
			}
		}
		public static IEnumerable<Resource> UnsavedResources
		{
			get { return unsavedResources.Where(r => !r.Disposed && !r.IsDefaultContent && !r.IsRuntimeResource && (r != Scene.Current || !Sandbox.IsActive)); }
		}
		public static bool IsFirstEditorSession
		{
			get { return firstEditorSession; }
		}
		public static bool BackupsEnabled
		{
			get { return backupsEnabled; }
			set { backupsEnabled = value; }
		}
		public static AutosaveFrequency Autosaves
		{
			get { return autosaveFrequency; }
			set { autosaveFrequency = value; }
		}
		public static string LauncherAppPath
		{
			get
			{
				string launcherPath = string.IsNullOrWhiteSpace(launcherApp) ? EditorHelper.DualityLauncherExecFile : launcherApp;
				if (File.Exists(launcherPath)) return launcherPath;

				if (!Path.IsPathRooted(launcherPath))
				{
					string appDirLauncherApp = Path.Combine(PathHelper.ExecutingAssemblyDir, launcherPath);
					if (File.Exists(appDirLauncherApp)) return appDirLauncherApp;
				}

				return EditorHelper.DualityLauncherExecFile;
			}
			set
			{
				if (Path.GetFullPath(value) == Path.GetFullPath(EditorHelper.DualityLauncherExecFile)) value = null;
				if (value != launcherApp)
				{
					launcherApp = value;
					UpdatePluginSourceCode();
				}
			}
		}
		private static bool AppStillIdle
		{
			 get
			{
				NativeMethods.Message msg;
				return !NativeMethods.PeekMessage(out msg, IntPtr.Zero, 0, 0, 0);
			 }
		}
		
		
		public static void Init(MainForm mainForm, bool recover)
		{
			DualityEditorApp.needsRecovery = recover;
			DualityEditorApp.mainForm = mainForm;

			// Set up an in-memory data log so plugins can access the log history when needed
<<<<<<< HEAD
			memoryLogOutput = new EditorLogOutput();
			Logs.AddGlobalOutput(memoryLogOutput);
			
			// Set up a global exception handler to log errors
			AppDomain.CurrentDomain.UnhandledException += CurrentDomain_UnhandledException;
=======
			memoryLogOutput = new InMemoryLogOutput();
			Log.AddGlobalOutput(memoryLogOutput);
>>>>>>> 9ceba1a1

			// Create working directories, if not existing yet.
			if (!Directory.Exists(DualityApp.DataDirectory))
			{
				Directory.CreateDirectory(DualityApp.DataDirectory);
				using (FileStream s = File.OpenWrite(Path.Combine(DualityApp.DataDirectory, "WorkingFolderIcon.ico")))
				{
					Properties.GeneralResCache.IconWorkingFolder.Save(s);
				}
				using (StreamWriter w = new StreamWriter(Path.Combine(DualityApp.DataDirectory, "desktop.ini")))
				{
					w.WriteLine("[.ShellClassInfo]");
					w.WriteLine("ConfirmFileOp=0");
					w.WriteLine("NoSharing=0");
					w.WriteLine("IconFile=WorkingFolderIcon.ico");
					w.WriteLine("IconIndex=0");
					w.WriteLine("InfoTip=This is Dualitors working folder");
				}

				DirectoryInfo dirInfo = new DirectoryInfo(DualityApp.DataDirectory);
				dirInfo.Attributes |= FileAttributes.System;

				FileInfo fileInfoDesktop = new FileInfo(Path.Combine(DualityApp.DataDirectory, "desktop.ini"));
				fileInfoDesktop.Attributes |= FileAttributes.Hidden;

				FileInfo fileInfoIcon = new FileInfo(Path.Combine(DualityApp.DataDirectory, "WorkingFolderIcon.ico"));
				fileInfoIcon.Attributes |= FileAttributes.Hidden;
			}
			if (!Directory.Exists(DualityApp.PluginDirectory)) Directory.CreateDirectory(DualityApp.PluginDirectory);
			if (!Directory.Exists(EditorHelper.SourceDirectory)) Directory.CreateDirectory(EditorHelper.SourceDirectory);
			if (!Directory.Exists(EditorHelper.SourceMediaDirectory)) Directory.CreateDirectory(EditorHelper.SourceMediaDirectory);
			if (!Directory.Exists(EditorHelper.SourceCodeDirectory)) Directory.CreateDirectory(EditorHelper.SourceCodeDirectory);

			// Initialize Package Management system
			packageManager = new PackageManager();

			// Initialize Duality
			EditorHintImageAttribute.ImageResolvers += EditorHintImageResolver;
			DualityApp.PluginManager.PluginsReady += DualityApp_PluginsReady;
			DualityApp.Init(
				DualityApp.ExecutionEnvironment.Editor, 
				DualityApp.ExecutionContext.Editor, 
				new DefaultAssemblyLoader(), 
				null);

			// Initialize the plugin manager for the editor. We'll use the same loader as the core.
			pluginManager.Init(DualityApp.PluginManager.AssemblyLoader);
			
			// Need to load editor plugins before initializing the graphics context, so the backend is available
			pluginManager.LoadPlugins();

			// Need to initialize graphics context and default content before instantiating anything that could require any of them
			InitMainGraphicsContext();
			DualityApp.InitPostWindow();

			LoadUserData();
			pluginManager.InitPlugins();


			// Set up core plugin reloader
			corePluginReloader = new ReloadCorePluginDialog(mainForm);
			
			// Register events
			mainForm.Activated += mainForm_Activated;
			mainForm.Deactivate += mainForm_Deactivate;
			Scene.Leaving += Scene_Leaving;
			Scene.Entered += Scene_Entered;
			Application.Idle += Application_Idle;
			Resource.ResourceDisposing += Resource_ResourceDisposing;
			Resource.ResourceSaved += Resource_ResourceSaved;
			Resource.ResourceSaving += Resource_ResourceSaving;
			FileEventManager.PluginChanged += FileEventManager_PluginChanged;
			editorObjects.GameObjectAdded += editorObjects_Registered;
			editorObjects.GameObjectRemoved += editorObjects_Unregistered;
			editorObjects.ComponentAdded += editorObjects_ComponentAdded;
			editorObjects.ComponentRemoving += editorObjects_ComponentRemoved;

			// Initialize secondary editor components
			DesignTimeObjectData.Init();
			AssetManager.Init();
			ConvertOperation.Init();
			PreviewProvider.Init();
			Sandbox.Init();
			HelpSystem.Init();
			FileEventManager.Init();
			UndoRedoManager.Init();

			// Initialize editor actions
			foreach (TypeInfo actionType in GetAvailDualityEditorTypes(typeof(IEditorAction)))
			{
				if (actionType.IsAbstract) continue;
				IEditorAction action = actionType.CreateInstanceOf() as IEditorAction;
				if (action != null) editorActions.Add(action);
			}
			editorActions.StableSort((a, b) => b.Priority.CompareTo(a.Priority));

			// Enter a new, empty Scene, which will trigger the usual updates
			Scene.SwitchTo(null, true);

			// If there are no Scenes in the current project, init the first one with some default objects.
			if (!Directory.EnumerateFiles(DualityApp.DataDirectory, "*" + Resource.GetFileExtByType<Scene>(), SearchOption.AllDirectories).Any())
			{
				GameObject mainCam = new GameObject("MainCamera");
				mainCam.AddComponent<Transform>().Pos = new Vector3(0, 0, -DrawDevice.DefaultFocusDist);
				mainCam.AddComponent<Camera>();
				mainCam.AddComponent<SoundListener>();
				Scene.Current.AddObject(mainCam);
			}

			// Allow the engine to run
			dualityAppSuspended = false;
		}
		public static bool Terminate(bool byUser)
		{
			bool cancel = false;

			// Display safety message boxes if the close operation is triggered by the user.
			if (byUser)
			{
				var unsavedResTemp = DualityEditorApp.UnsavedResources.ToArray();
				if (unsavedResTemp.Any())
				{
					string unsavedResText = unsavedResTemp.Take(5).ToString(r => r.GetType().GetTypeCSCodeName(true) + ":\t" + r.FullName, "\n");
					if (unsavedResTemp.Count() > 5) 
						unsavedResText += "\n" + string.Format(Properties.GeneralRes.Msg_ConfirmQuitUnsaved_Desc_More, unsavedResTemp.Count() - 5);
					DialogResult result = MessageBox.Show(
						string.Format(Properties.GeneralRes.Msg_ConfirmQuitUnsaved_Desc, "\n\n" + unsavedResText + "\n\n"), 
						Properties.GeneralRes.Msg_ConfirmQuitUnsaved_Caption, 
						MessageBoxButtons.YesNoCancel, MessageBoxIcon.Exclamation);
					if (result == DialogResult.Yes)
					{
						Sandbox.Stop();
						DualityEditorApp.SaveAllProjectData();
					}
					else if (result == DialogResult.Cancel)
						cancel = true;
				}
			}

			// Did we cancel it? Return false.
			if (cancel)
				return false;

			// Otherwise, actually start terminating.
			// From this point on, there's no return - need to re-init the editor afterwards.
			if (Terminating != null)
				Terminating(null, EventArgs.Empty);

			// Unregister events
			EditorHintImageAttribute.ImageResolvers -= EditorHintImageResolver;
			DualityApp.PluginManager.PluginsReady -= DualityApp_PluginsReady;
			mainForm.Activated -= mainForm_Activated;
			mainForm.Deactivate -= mainForm_Deactivate;
			Scene.Leaving -= Scene_Leaving;
			Scene.Entered -= Scene_Entered;
			Application.Idle -= Application_Idle;
			Resource.ResourceSaved -= Resource_ResourceSaved;
			Resource.ResourceSaving -= Resource_ResourceSaving;
			Resource.ResourceDisposing -= Resource_ResourceDisposing;
			FileEventManager.PluginChanged -= FileEventManager_PluginChanged;
			editorObjects.GameObjectAdded -= editorObjects_Registered;
			editorObjects.GameObjectRemoved -= editorObjects_Unregistered;
			editorObjects.ComponentAdded -= editorObjects_ComponentAdded;
			editorObjects.ComponentRemoving -= editorObjects_ComponentRemoved;

			// Terminate editor actions
			editorActions.Clear();

			// Terminate secondary editor components
			UndoRedoManager.Terminate();
			FileEventManager.Terminate();
			HelpSystem.Terminate();
			Sandbox.Terminate();
			PreviewProvider.Terminate();
			ConvertOperation.Terminate();
			AssetManager.Terminate();
			DesignTimeObjectData.Terminate();

			// Shut down the editor backend
			DualityApp.ShutdownBackend(ref graphicsBack);

			// Shut down the plugin manager 
			pluginManager.Terminate();

			// Terminate Duality
			DualityApp.Terminate();

			// Remove the global in-memory log
			if (memoryLogOutput != null)
			{
				Logs.RemoveGlobalOutput(memoryLogOutput);
				memoryLogOutput = null; 
			}

			return true;
		}

		public static IEnumerable<Assembly> GetDualityEditorAssemblies()
		{
			return pluginManager.GetAssemblies();
		}
		public static IEnumerable<TypeInfo> GetAvailDualityEditorTypes(Type baseType)
		{
			return pluginManager.GetTypes(baseType);
		}
		/// <summary>
		/// Enumerates editor user actions that can be applied to objects of the specified type.
		/// A typical usage example for this are context menus that are populated dynamically
		/// based on the selected object and the available editor plugin capabilities.
		/// </summary>
		/// <param name="subjectType">The type ob the object the action operates on.</param>
		/// <param name="objects">
		/// The set of objects the action will be applied on, which is used to
		/// determine whether or not a given action can operate on the specific set of objects. If this is null, 
		/// no such check is performed and all editor actions that match the other criteria are returned.
		/// </param>
		/// <param name="context">The context in which this action is performed.</param>
		/// <returns></returns>
		public static IEnumerable<IEditorAction> GetEditorActions(Type subjectType, IEnumerable<object> objects, string context = ActionContextMenu)
		{
			if (objects != null)
			{
				return editorActions.Where(a => 
					a.SubjectType.IsAssignableFrom(subjectType) && 
					a.MatchesContext(context) && 
					a.CanPerformOn(objects));
			}
			else
			{
				return editorActions.Where(a => 
					a.SubjectType.IsAssignableFrom(subjectType) && 
					a.MatchesContext(context));
			}
		}

		public static void SaveUserData()
		{
			Logs.Editor.Write("Saving user data...");
			Logs.Editor.PushIndent();

			using (FileStream str = File.Create(UserDataFile))
			{
				Encoding encoding = Encoding.Default;
				using (StreamWriter writer = new StreamWriter(str.NonClosing()))
				{
					encoding = writer.Encoding;

					XDocument xmlDoc = new XDocument();
					XElement rootElement = new XElement("UserData");
					{
						XElement editorAppElement = new XElement("EditorApp");
						{
							editorAppElement.SetElementValue("Backups", backupsEnabled);
							editorAppElement.SetElementValue("Autosaves", autosaveFrequency);
							editorAppElement.SetElementValue("LauncherPath", launcherApp);
							editorAppElement.SetElementValue("FirstSession", false);
							editorAppElement.SetElementValue("ActiveDocumentIndex", mainForm.ActiveDocumentIndex);
						}
						if (!editorAppElement.IsEmpty)
							rootElement.Add(editorAppElement);

						XElement pluginsElement = new XElement("Plugins");
						pluginManager.SaveUserData(pluginsElement);
						if (!pluginsElement.IsEmpty)
							rootElement.Add(pluginsElement);
					}
					xmlDoc.Add(rootElement);
					xmlDoc.Save(writer.BaseStream);

					writer.WriteLine();
					writer.WriteLine(UserDataDockSeparator);
					writer.Flush();
				}
				mainForm.MainDockPanel.SaveAsXml(str, encoding);
			}

			Logs.Editor.PopIndent();
		}
		private static void LoadUserData()
		{
			if (!File.Exists(UserDataFile))
			{
				File.WriteAllText(UserDataFile, Properties.GeneralRes.DefaultEditorUserData);
				if (!File.Exists(UserDataFile)) return;
			}

			Logs.Editor.Write("Loading user data...");
			Logs.Editor.PushIndent();

			Encoding encoding = Encoding.Default;
			StringBuilder editorData = new StringBuilder();
			StringBuilder dockPanelData = new StringBuilder();
			using (StreamReader reader = new StreamReader(UserDataFile))
			{
				encoding = reader.CurrentEncoding;
				string line;

				// Retrieve pre-DockPanel section
				while ((line = reader.ReadLine()) != null && line.Trim() != UserDataDockSeparator) 
					editorData.AppendLine(line);

				// Retrieve DockPanel section
				while ((line = reader.ReadLine()) != null) 
					dockPanelData.AppendLine(line);
			}

			// Load DockPanel Data
			{
				Logs.Editor.Write("Loading DockPanel data...");
				Logs.Editor.PushIndent();
				MemoryStream dockPanelDataStream = new MemoryStream(encoding.GetBytes(dockPanelData.ToString()));
				try
				{
					mainForm.MainDockPanel.LoadFromXml(dockPanelDataStream, DeserializeDockContent);
				}
				catch (Exception e)
				{
					Logs.Editor.WriteError("Cannot load DockPanel data due to malformed or non-existent Xml: {0}", LogFormat.Exception(e));
				}
				Logs.Editor.PopIndent();
			}

			// Load editor userdata
			{
				Logs.Editor.Write("Loading editor user data...");
				Logs.Editor.PushIndent();
				try
				{
					int activeDocumentIndex = 0;

					// Load main editor data
					XDocument xmlDoc = XDocument.Parse(editorData.ToString());
					XElement rootElement = xmlDoc.Root;
					XElement editorAppElement = rootElement.Elements("EditorApp").FirstOrDefault();
					if (editorAppElement != null)
					{
						editorAppElement.TryGetElementValue("Backups", ref backupsEnabled);
						editorAppElement.TryGetElementValue("Autosaves", ref autosaveFrequency);
						editorAppElement.TryGetElementValue("LauncherPath", ref launcherApp);
						editorAppElement.TryGetElementValue("FirstSession", ref firstEditorSession);
						editorAppElement.TryGetElementValue("ActiveDocumentIndex", ref activeDocumentIndex);
					}

					// Load plugin editor data
					XElement pluginsElement = rootElement.Elements("Plugins").FirstOrDefault();
					if (pluginsElement != null)
						pluginManager.LoadUserData(pluginsElement);

					// Set the active document as loaded from user data
					mainForm.ActiveDocumentIndex = activeDocumentIndex;
				}
				catch (Exception e)
				{
					Logs.Editor.WriteError("Error loading editor user data: {0}", LogFormat.Exception(e));
				}
				Logs.Editor.PopIndent();
			}

			Logs.Editor.PopIndent();
			return;
		}
		private static IDockContent DeserializeDockContent(string persistName)
		{
			Logs.Editor.Write("Deserializing layout: '" + persistName + "'");
			return pluginManager.DeserializeDockContent(persistName);
		}

		private static void InitMainGraphicsContext()
		{
			if (mainGraphicsContext != null) return;

			if (graphicsBack == null)
				DualityApp.InitBackend(out graphicsBack, GetAvailDualityEditorTypes);

			try
			{
				mainGraphicsContext = graphicsBack.CreateContext();
			}
			catch (Exception e)
			{
				mainGraphicsContext = null;
				Logs.Editor.WriteError("Can't create editor graphics context, because an error occurred: {0}", LogFormat.Exception(e));
			}
		}
		public static void PerformBufferSwap()
		{
			if (mainGraphicsContext == null) return;
			mainGraphicsContext.PerformBufferSwap();
		}
		public static INativeRenderableSite CreateRenderableSite()
		{
			if (mainGraphicsContext == null) return null;
			return mainGraphicsContext.CreateRenderableSite();
		}

		public static void UpdateGameObject(GameObject obj)
		{
			updateObjects.Add(obj);
		}

		/// <summary>
		/// Triggers a highlight event in the editor, to which the appropriate modules will
		/// be able to react. This usually means flashing a certain tree view entry or similar.
		/// </summary>
		/// <param name="sender"></param>
		/// <param name="obj"></param>
		/// <param name="mode"></param>
		public static void Highlight(object sender, ObjectSelection obj, HighlightMode mode = HighlightMode.Conceptual)
		{
			OnHightlightObject(sender, obj, mode);
		}
		public static void Select(object sender, ObjectSelection sel, SelectMode mode = SelectMode.Set)
		{
			selectionPrevious = selectionCurrent;
			if (mode == SelectMode.Set)
				selectionCurrent = selectionCurrent.Transform(sel);
			else if (mode == SelectMode.Append)
				selectionCurrent = selectionCurrent.Append(sel);
			else if (mode == SelectMode.Toggle)
				selectionCurrent = selectionCurrent.Toggle(sel);
			OnSelectionChanged(sender, sel.Categories, SelectionChangeReason.Unknown);
		}
		public static void Deselect(object sender, ObjectSelection sel)
		{
			Deselect(sender, sel, SelectionChangeReason.Unknown);
		}
		public static void Deselect(object sender, ObjectSelection.Category category)
		{
			selectionPrevious = selectionCurrent;
			selectionCurrent = selectionCurrent.Clear(category);
			OnSelectionChanged(sender, ObjectSelection.Category.None, SelectionChangeReason.Unknown);
		}
		public static void Deselect(object sender, Predicate<object> predicate)
		{
			selectionPrevious = selectionCurrent;
			selectionCurrent = selectionCurrent.Clear(predicate);
			OnSelectionChanged(sender, ObjectSelection.Category.None, SelectionChangeReason.Unknown);
		}
		private static void Deselect(object sender, ObjectSelection sel, SelectionChangeReason reason)
		{
			selectionPrevious = selectionCurrent;
			selectionCurrent = selectionCurrent.Remove(sel);
			OnSelectionChanged(sender, ObjectSelection.Category.None, reason);
		}

		public static string SaveCurrentScene(bool skipYetUnsaved = true)
		{
			if (!Scene.Current.IsRuntimeResource)
			{
				if (IsResourceUnsaved(Scene.Current))
				{
					Scene.Current.Save();
					DualityApp.AppData.Version++;
				}
			}
			else if (!skipYetUnsaved)
			{
				string basePath = Path.Combine(DualityApp.DataDirectory, "Scene");
				string path = PathHelper.GetFreePath(basePath, Resource.GetFileExtByType<Scene>());
				Scene.Current.Save(path);
				DualityApp.AppData.Version++;
				
				// If there is no start scene defined, use this one.
				if (DualityApp.AppData.StartScene == null)
				{
					DualityApp.AppData.StartScene = Scene.Current;
					DualityApp.SaveAppData();
				}
			}
			return Scene.Current.Path;
		}
		public static void SaveResources()
		{
			bool anySaved = false;
			Resource[] resToSave = UnsavedResources.ToArray(); // The Property does some safety checks
			foreach (Resource res in resToSave)
			{
				res.Save();
				anySaved = true;
			}
			unsavedResources.Clear();
			if (anySaved) DualityApp.AppData.Version++;
		}
		public static void FlagResourceUnsaved(IEnumerable<Resource> res)
		{
			foreach (Resource r in res)
				FlagResourceUnsaved(r);
		}
		public static void FlagResourceUnsaved(Resource res)
		{
			if (unsavedResources.Contains(res)) return;
			unsavedResources.Add(res);
		}
		public static void FlagResourceSaved(IEnumerable<Resource> res)
		{
			foreach (Resource r in res)
				FlagResourceSaved(r);
		}
		public static void FlagResourceSaved(Resource res)
		{
			unsavedResources.Remove(res);
		}
		public static bool IsResourceUnsaved(Resource res)
		{
			return UnsavedResources.Contains(res);
		}
		public static bool IsResourceUnsaved(IContentRef res)
		{
			if (res.IsDefaultContent) return false;
			return res.ResWeak != null ? IsResourceUnsaved(res.ResWeak) : IsResourceUnsaved(res.Path);
		}
		public static bool IsResourceUnsaved(string resPath)
		{
			return UnsavedResources.Any(r => Path.GetFullPath(r.Path) == Path.GetFullPath(resPath));
		}
		public static void SaveAllProjectData()
		{
			if (!IsResourceUnsaved(Scene.Current) && !Sandbox.IsActive) SaveCurrentScene();
			SaveResources();

			if (SaveAllTriggered != null)
				SaveAllTriggered(null, EventArgs.Empty);

			autosaveLast = DateTime.Now;
		}

		public static void BackupResource(string path)
		{
			if (ContentProvider.IsDefaultContentPath(path)) return;
			if (!File.Exists(path)) return;
			if (!PathOp.IsPathLocatedIn(path, DualityApp.DataDirectory)) return;

			// We don't want to screw anything up by trying to backup stuff, so just catch and log everything.
			try
			{
				string fileName = Path.GetFileName(path);
				string resourceName = ContentProvider.GetNameFromPath(path);
				string pathCompleteExt = fileName.Remove(0, resourceName.Length);
				string fileBackupDir = Path.Combine(EditorHelper.BackupDirectory, PathHelper.MakeFilePathRelative(path, DualityApp.DataDirectory));
				string fileBackupName = DateTime.Now.ToString("yyyy-MM-dd T HH-mm", System.Globalization.CultureInfo.InvariantCulture) + pathCompleteExt;

				// Copy the file to the backup directory
				if (!Directory.Exists(fileBackupDir)) Directory.CreateDirectory(fileBackupDir);
				File.Copy(path, Path.Combine(fileBackupDir, fileBackupName), true);
			}
			catch (Exception e)
			{
				Logs.Editor.WriteError("Backup of file '{0}' failed: {1}", path, LogFormat.Exception(e));
			}
		}
		
		public static void UpdatePluginSourceCode()
		{
			// Initially generate source code, if not existing yet
			if (!File.Exists(EditorHelper.SourceCodeSolutionFile)) InitPluginSourceCode();
			
			// Replace exec path in user files, since VS doesn't support relative paths there..
			{
				XDocument projectDoc;
				string coreProjectFile = EditorHelper.SourceCodeProjectCorePluginFile;
				string editorProjectFile = EditorHelper.SourceCodeProjectEditorPluginFile;
				string solutionDir = Path.GetFullPath(Path.GetDirectoryName(EditorHelper.SourceCodeSolutionFile));

				// Adjust the core plugin startup parameters, if a core plugin exists under the expected name
				if (File.Exists(coreProjectFile))
				{
					bool anythingChanged = false;

					string startProgram = Path.GetFullPath(DualityEditorApp.LauncherAppPath);
					string startProgramRelative = PathHelper.MakeFilePathRelative(startProgram, solutionDir);
					if (startProgramRelative != null)
						startProgramRelative = "$(SolutionDir)" + startProgramRelative;
					else
						startProgramRelative = startProgram;

					string startWorkingDir = Path.GetFullPath(".");
					string startWorkingDirRelative = PathHelper.MakeDirectoryPathRelative(startWorkingDir, solutionDir);
					if (startWorkingDirRelative != null)
						startWorkingDirRelative = "$(SolutionDir)" + startWorkingDirRelative;
					else
						startWorkingDirRelative = startWorkingDir;

					projectDoc = XDocument.Load(coreProjectFile);
					foreach (XElement element in projectDoc.Descendants("StartProgram", true))
					{
						if (!string.Equals(element.Value, startProgramRelative))
						{
							element.Value = startProgramRelative;
							anythingChanged = true;
						}
					}
					foreach (XElement element in projectDoc.Descendants("StartWorkingDirectory", true))
					{
						if (!string.Equals(element.Value, startWorkingDirRelative))
						{
							element.Value = startWorkingDirRelative;
							anythingChanged = true;
						}
					}
					if (anythingChanged)
					{
						projectDoc.Save(coreProjectFile);
					}
				}
				
				// Adjust the editor plugin startup parameters, if an editor plugin exists under the expected name
				if (File.Exists(editorProjectFile))
				{
					bool anythingChanged = false;

					string startProgram = Path.GetFullPath("DualityEditor.exe");
					string startProgramRelative = PathHelper.MakeFilePathRelative(startProgram, solutionDir);
					if (startProgramRelative != null)
						startProgramRelative = "$(SolutionDir)" + startProgramRelative;
					else
						startProgramRelative = startProgram;

					string startWorkingDir = Path.GetFullPath(".");
					string startWorkingDirRelative = PathHelper.MakeDirectoryPathRelative(startWorkingDir, solutionDir);
					if (startWorkingDirRelative != null)
						startWorkingDirRelative = "$(SolutionDir)" + startWorkingDirRelative;
					else
						startWorkingDirRelative = startWorkingDir;

					projectDoc = XDocument.Load(editorProjectFile);
					foreach (XElement element in projectDoc.Descendants("StartProgram", true))
					{
						if (!string.Equals(element.Value, startProgramRelative))
						{
							element.Value = startProgramRelative;
							anythingChanged = true;
						}
					}
					foreach (XElement element in projectDoc.Descendants("StartWorkingDirectory", true))
					{
						if (!string.Equals(element.Value, startWorkingDirRelative))
						{
							element.Value = startWorkingDirRelative;
							anythingChanged = true;
						}
					}
					if (anythingChanged)
					{
						projectDoc.Save(editorProjectFile);
					}
				}
			}
		}
		public static void ReadPluginSourceCodeContentData(out string rootNamespace, out string desiredRootNamespace)
		{
			rootNamespace = null;
			desiredRootNamespace = EditorHelper.GenerateClassNameFromPath(EditorHelper.CurrentProjectName);

			// Read root namespaces
			if (File.Exists(EditorHelper.SourceCodeProjectCorePluginFile))
			{
				XDocument projXml = XDocument.Load(EditorHelper.SourceCodeProjectCorePluginFile);
				foreach (XElement element in projXml.Descendants("RootNamespace", true))
				{
					if (rootNamespace == null) rootNamespace = element.Value;
				}
			}
		}
		public static void InitPluginSourceCode()
		{
			// Create solution file if not existing yet
			if (!File.Exists(EditorHelper.SourceCodeSolutionFile))
			{
				using (MemoryStream gamePluginStream = new MemoryStream(Properties.GeneralRes.GamePluginTemplate))
				using (ZipArchive gamePluginZip = new ZipArchive(gamePluginStream))
				{
					gamePluginZip.ExtractAll(EditorHelper.SourceCodeDirectory, false);
				}
			}
			
			string projectClassName = EditorHelper.GenerateClassNameFromPath(EditorHelper.CurrentProjectName);
			string newRootNamespaceCore = projectClassName;
			string newRootNamespaceEditor = newRootNamespaceCore + ".Editor";
			string pluginNameCore = projectClassName + "CorePlugin";
			string pluginNameEditor = projectClassName + "EditorPlugin";
			string oldRootNamespaceCore = null;
			string oldRootNamespaceEditor = null;

			// Update root namespaces
			if (File.Exists(EditorHelper.SourceCodeProjectCorePluginFile))
			{
				XDocument projXml = XDocument.Load(EditorHelper.SourceCodeProjectCorePluginFile);
				foreach (XElement element in projXml.Descendants("RootNamespace", true))
				{
					if (oldRootNamespaceCore == null) oldRootNamespaceCore = element.Value;
					element.Value = newRootNamespaceCore;
				}
				projXml.Save(EditorHelper.SourceCodeProjectCorePluginFile);
			}

			if (File.Exists(EditorHelper.SourceCodeProjectEditorPluginFile))
			{
				XDocument projXml = XDocument.Load(EditorHelper.SourceCodeProjectEditorPluginFile);
				foreach (XElement element in projXml.Descendants("RootNamespace", true))
				{
					if (oldRootNamespaceEditor == null) oldRootNamespaceEditor = element.Value;
					element.Value = newRootNamespaceEditor;
				}
				projXml.Save(EditorHelper.SourceCodeProjectEditorPluginFile);
			}

			// Guess old plugin class names
			string oldPluginNameCore = oldRootNamespaceCore + "CorePlugin";
			string oldPluginNameEditor = oldRootNamespaceCore + "EditorPlugin";
			string regExpr;
			string regExprReplace;

			// Replace namespace names: Core
			if (Directory.Exists(EditorHelper.SourceCodeProjectCorePluginDir))
			{
				regExpr = @"^(\s*namespace\s*)(.*)(" + oldRootNamespaceCore + @")(.*)(\s*{)";
				regExprReplace = @"$1$2" + newRootNamespaceCore + @"$4$5";
				foreach (string filePath in Directory.GetFiles(EditorHelper.SourceCodeProjectCorePluginDir, "*.cs", SearchOption.AllDirectories))
				{
					string fileContent = File.ReadAllText(filePath);
					fileContent = Regex.Replace(fileContent, regExpr, regExprReplace, RegexOptions.Multiline);
					File.WriteAllText(filePath, fileContent, Encoding.UTF8);
				}
			}

			// Replace namespace names: Editor
			if (Directory.Exists(EditorHelper.SourceCodeProjectEditorPluginDir))
			{
				regExpr = @"^(\s*namespace\s*)(.*)(" + oldRootNamespaceEditor + @")(.*)(\s*{)";
				regExprReplace = @"$1$2" + newRootNamespaceEditor + @"$4$5";
				foreach (string filePath in Directory.GetFiles(EditorHelper.SourceCodeProjectEditorPluginDir, "*.cs", SearchOption.AllDirectories))
				{
					string fileContent = File.ReadAllText(filePath);
					fileContent = Regex.Replace(fileContent, regExpr, regExprReplace, RegexOptions.Multiline);
					File.WriteAllText(filePath, fileContent, Encoding.UTF8);
				}
			}

			// Replace class names: Core
			if (File.Exists(EditorHelper.SourceCodeCorePluginFile))
			{
				string fileContent = File.ReadAllText(EditorHelper.SourceCodeCorePluginFile);

				// Replace class name
				regExpr = @"(\bclass\b)(.*)(" + oldPluginNameCore + @")(.*)(\s*{)";
				regExprReplace = @"$1$2" + pluginNameCore + @"$4$5";
				fileContent = Regex.Replace(fileContent, regExpr, regExprReplace, RegexOptions.Multiline);

				regExpr = @"(\bclass\b)(.*)(" + @"__CorePluginClassName__" + @")(.*)(\s*{)";
				regExprReplace = @"$1$2" + pluginNameCore + @"$4$5";
				fileContent = Regex.Replace(fileContent, regExpr, regExprReplace, RegexOptions.Multiline);

				File.WriteAllText(EditorHelper.SourceCodeCorePluginFile, fileContent, Encoding.UTF8);
			}

			// Replace class names: Editor
			if (File.Exists(EditorHelper.SourceCodeEditorPluginFile))
			{
				string fileContent = File.ReadAllText(EditorHelper.SourceCodeEditorPluginFile);

				// Replace class name
				regExpr = @"(\bclass\b)(.*)(" + oldPluginNameEditor + @")(.*)(\s*{)";
				regExprReplace = @"$1$2" + pluginNameEditor + @"$4$5";
				fileContent = Regex.Replace(fileContent, regExpr, regExprReplace, RegexOptions.Multiline);

				regExpr = @"(\bclass\b)(.*)(" + @"__EditorPluginClassName__" + @")(.*)(\s*{)";
				regExprReplace = @"$1$2" + pluginNameEditor + @"$4$5";
				fileContent = Regex.Replace(fileContent, regExpr, regExprReplace, RegexOptions.Multiline);
				
				// Repalce Id property
				regExpr = @"(\boverride\s*string\s*Id\s*{\s*get\s*{\s*return\s*" + '"' + @")(.*)(" + '"' + @"\s*;\s*}\s*})";
				regExprReplace = @"$1" + pluginNameEditor + @"$3";
				fileContent = Regex.Replace(fileContent, regExpr, regExprReplace, RegexOptions.Multiline);

				File.WriteAllText(EditorHelper.SourceCodeEditorPluginFile, fileContent, Encoding.UTF8);
			}
		}

		public static void NotifyObjPrefabApplied(object sender, ObjectSelection obj)
		{
			if (obj == null) return;
			if (obj.Empty) return;
			// For now, applying Prefabs will kill UndoRedo support since OnCopyTo is likely to detach objects
			// and thus invalidate old UndoRedoActions. This will only affect a small subset of operations, but
			// as for UndoRedo, it is better to fully support a small feature than poorly support a large feature.
			// The editor should always act reliable.
			UndoRedoManager.Clear();
			OnObjectPropertyChanged(sender, new PrefabAppliedEventArgs(obj));
		}
		public static void NotifyObjPropChanged(object sender, ObjectSelection obj, params PropertyInfo[] info)
		{
			if (obj == null) return;
			if (obj.Empty) return;
			OnObjectPropertyChanged(sender, new ObjectPropertyChangedEventArgs(obj, info));
		}
		public static void NotifyObjPropChanged(object sender, ObjectSelection obj, bool persistenceCritical, params PropertyInfo[] info)
		{
			if (obj == null) return;
			if (obj.Empty) return;
			OnObjectPropertyChanged(sender, new ObjectPropertyChangedEventArgs(obj, info, persistenceCritical));
		}

		public static T GetPlugin<T>() where T : EditorPlugin
		{
			return pluginManager.LoadedPlugins.OfType<T>().FirstOrDefault();
		}
		public static void AnalyzeCorePlugin(CorePlugin plugin)
		{
			Logs.Editor.Write("Analyzing Core Plugin: {0}", plugin.AssemblyName);
			Logs.Editor.PushIndent();

			// Query references to other Assemblies
			var asmRefQuery = from AssemblyName a in plugin.PluginAssembly.GetReferencedAssemblies()
							  select a.GetShortAssemblyName();
			string thisAsmName = typeof(DualityEditorApp).Assembly.GetShortAssemblyName();
			foreach (var asmName in asmRefQuery)
			{
				bool illegalRef = false;

				// Scan for illegally referenced Assemblies
				if (asmName == thisAsmName)
					illegalRef = true;
				else if (pluginManager.LoadedPlugins.Any(p => p.PluginAssembly.GetShortAssemblyName() == asmName))
					illegalRef = true;

				// Warn about them
				if (illegalRef)
				{
					Logs.Editor.WriteWarning(
						"Found illegally referenced Assembly '{0}'. " + 
						"CorePlugins should never reference or use DualityEditor or any of its EditorPlugins. Consider moving the critical code to an EditorPlugin.",
						asmName);
				}
			}
			
			// Try to retrieve all Types from the current Assembly
			Type[] exportedTypes;
			try
			{
				exportedTypes = plugin.PluginAssembly.GetExportedTypes();
			}
			catch (Exception e)
			{
				Logs.Editor.WriteError(
					"Unable to analyze exported types because an error occured: {0}",
					LogFormat.Exception(e));
				exportedTypes = null;
			}

			// Analyze exported types
			if (exportedTypes != null)
			{
				// Query Component types
				var cmpTypeQuery = from Type t in exportedTypes
								   where typeof(Component).IsAssignableFrom(t)
								   select t;
				foreach (var cmpType in cmpTypeQuery)
				{
					// Scan for public Fields
					FieldInfo[] fields = cmpType.GetFields(BindingFlags.DeclaredOnly | BindingFlags.Public | BindingFlags.Instance);
					if (fields.Length > 0)
					{
						Logs.Editor.WriteWarning(
							"Found public fields in Component class '{0}': {1}. " + 
							"The usage of public fields is strongly discouraged in Component classes. Consider using properties instead.",
							cmpType.GetTypeCSCodeName(true),
							fields.ToString(f => LogFormat.FieldInfo(f, false), ", "));
					}
				}
			}

			Logs.Editor.PopIndent();
		}

		public static bool DisplayConfirmDeleteObjects(ObjectSelection obj = null)
		{
			if (Sandbox.State == SandboxState.Playing) return true;
			DialogResult result = MessageBox.Show(
				Properties.GeneralRes.Msg_ConfirmDeleteSelectedObjects_Text, 
				Properties.GeneralRes.Msg_ConfirmDeleteSelectedObjects_Caption, 
				MessageBoxButtons.YesNo, 
				MessageBoxIcon.Question);
			return result == DialogResult.Yes;
		}
		public static bool DisplayConfirmBreakPrefabLinkStructure(ObjectSelection obj = null)
		{
			if (obj == null) obj = DualityEditorApp.Selection;

			var linkQueryObj =
				from o in obj.GameObjects
				where (o.PrefabLink == null && o.AffectedByPrefabLink != null && o.AffectedByPrefabLink.AffectsObject(o)) || (o.PrefabLink != null && o.PrefabLink.ParentLink != null && o.PrefabLink.ParentLink.AffectsObject(o))
				select o.PrefabLink == null ? o.AffectedByPrefabLink : o.PrefabLink.ParentLink;
			var linkQueryCmp =
				from c in obj.Components
				where c.GameObj.AffectedByPrefabLink != null && c.GameObj.AffectedByPrefabLink.AffectsObject(c)
				select c.GameObj.AffectedByPrefabLink;
			var linkList = new List<PrefabLink>(linkQueryObj.Concat(linkQueryCmp).Distinct());
			if (linkList.Count == 0) return true;

			if (!DisplayConfirmBreakPrefabLink()) return false;
			UndoRedoManager.Do(new BreakPrefabLinkAction(linkList.Select(l => l.Obj)));
			return true;
		}
		public static bool DisplayConfirmBreakPrefabLink()
		{
			DialogResult result = MessageBox.Show(
				Properties.GeneralRes.Msg_ConfirmBreakPrefabLink_Desc, 
				Properties.GeneralRes.Msg_ConfirmBreakPrefabLink_Caption, 
				MessageBoxButtons.YesNo, MessageBoxIcon.Warning);
			return result == DialogResult.Yes;
		}
		
		private static void OnEventLoopIdling()
		{
			if (EventLoopIdling != null)
				EventLoopIdling(null, EventArgs.Empty);
		}
		private static void OnEditorIdling()
		{
			if (EditorIdling != null)
				EditorIdling(null, EventArgs.Empty);
		}
		private static void OnUpdatingEngine()
		{
			if (UpdatingEngine != null)
				UpdatingEngine(null, EventArgs.Empty);
		}
		private static void OnHightlightObject(object sender, ObjectSelection target, HighlightMode mode)
		{
			if (HighlightObject != null)
				HighlightObject(sender, new HighlightObjectEventArgs(target, mode));
		}
		private static void OnSelectionChanged(object sender, ObjectSelection.Category changedCategoryFallback, SelectionChangeReason changeReson)
		{
			if (DualityApp.ExecContext == DualityApp.ExecutionContext.Terminated) return;
			//if (selectionCurrent == selectionPrevious) return;
			selectionChanging = true;

			selectionActiveCat = changedCategoryFallback;
			if (SelectionChanged != null)
			{
				SelectionChanged(sender, new SelectionChangedEventArgs(
					selectionCurrent, 
					selectionPrevious, 
					changedCategoryFallback, 
					changeReson));
			}

			selectionChanging = false;
		}
		private static void OnObjectPropertyChanged(object sender, ObjectPropertyChangedEventArgs args)
		{
			if (DualityApp.ExecContext == DualityApp.ExecutionContext.Terminated) return;

			//Logs.Editor.Write("OnObjectPropertyChanged: {0}{2}\t{1}", args.PropNames.ToString(", "), args.Objects.Objects.ToString(", "), Environment.NewLine);
			if (args.PersistenceCritical)
			{
				// If a linked GameObject was modified, update its prefab link changelist
				if (!(args is PrefabAppliedEventArgs) && (args.Objects.GameObjects.Any() || args.Objects.Components.Any()))
				{
					HashSet<PrefabLink> changedLinks = new HashSet<PrefabLink>();
					foreach (object o in args.Objects)
					{
						Component cmp = o as Component;
						GameObject obj = o as GameObject;
						if (cmp == null && obj == null) continue;

						PrefabLink link = null;
						if (obj != null) link = obj.AffectedByPrefabLink;
						else if (cmp != null && cmp.GameObj != null) link = cmp.GameObj.AffectedByPrefabLink;

						if (link == null) continue;
						if (cmp != null && !link.AffectsObject(cmp)) continue;
						if (obj != null && !link.AffectsObject(obj)) continue;

						// Handle property changes regarding affected prefab links change lists
						foreach (PropertyInfo info in args.PropInfos)
						{
							if (PushPrefabLinkPropertyChange(link, o, info))
								changedLinks.Add(link);
						}
					}

					foreach (PrefabLink link in changedLinks)
					{
						NotifyObjPropChanged(null, new ObjectSelection(new[] { link.Obj }), ReflectionInfo.Property_GameObject_PrefabLink);
					}
				}

				// When modifying prefabs, apply changes to all linked objects
				if (args.Objects.Resources.OfType<Prefab>().Any())
				{
					foreach (Prefab prefab in args.Objects.Resources.OfType<Prefab>())
					{
						HashSet<PrefabLink> appliedLinks = PrefabLink.ApplyAllLinks(Scene.Current.AllObjects, p => p.Prefab == prefab);
						List<GameObject> changedObjects = new List<GameObject>(appliedLinks.Select(p => p.Obj));
						NotifyObjPrefabApplied(null, new ObjectSelection(changedObjects));
					}
				}

				// If a Resource's Properties are modified, mark Resource for saving
				if (args.Objects.ResourceCount > 0)
				{
					foreach (Resource res in args.Objects.Resources)
					{
						if (Sandbox.IsActive && res is Scene && (res as Scene).IsCurrent) continue;
						FlagResourceUnsaved(res);
					}
				}

				// If a GameObjects's Property is modified, notify changes to the current Scene
				if (args.Objects.GameObjects.Any(g => g.ParentScene == Scene.Current) ||
					args.Objects.Components.Any(c => c.GameObj.ParentScene == Scene.Current))
				{
					NotifyObjPropChanged(sender, new ObjectSelection(Scene.Current));
				}

				// If DualityAppData or DualityUserData is modified, save it
				if (args.Objects.OtherObjectCount > 0)
				{
					// This is probably not the best idea for generalized behaviour, but sufficient for now
					if (args.Objects.OtherObjects.Any(o => o is DualityAppData))
						DualityApp.SaveAppData();
					else if (args.Objects.OtherObjects.Any(o => o is DualityUserData))
						DualityApp.SaveUserData();
				}
			}

			// Fire the actual event
			if (ObjectPropertyChanged != null)
				ObjectPropertyChanged(sender, args);
		}
		private static bool PushPrefabLinkPropertyChange(PrefabLink link, object target, PropertyInfo info)
		{
			if (link == null) return false;

			if (info == ReflectionInfo.Property_GameObject_PrefabLink)
			{
				GameObject obj = target as GameObject;
				if (obj == null) return false;

				PrefabLink parentLink;
				if (obj.PrefabLink == link && (parentLink = link.ParentLink) != null)
				{
					parentLink.PushChange(obj, info, obj.PrefabLink.Clone());
					NotifyObjPropChanged(null, new ObjectSelection(new[] { parentLink.Obj }), info);
				}
				return false;
			}
			else
			{
				link.PushChange(target, info);
				return true;
			}
		}
		
		private static void Application_Idle(object sender, EventArgs e)
		{
			Application.Idle -= Application_Idle;
			
			// Trigger global event loop idle event.
			OnEventLoopIdling();

			// Perform some global operations, if no modal dialog is open
			if (mainForm.Visible && mainForm.CanFocus)
			{
				// Trigger global editor idle event.
				OnEditorIdling();

				// Trigger autosave after a while
				if (autosaveFrequency != AutosaveFrequency.Disabled)
				{
					TimeSpan timeSinceLastAutosave = DateTime.Now - autosaveLast;
					if ((autosaveFrequency == AutosaveFrequency.OneHour && timeSinceLastAutosave.TotalMinutes > 60) ||
						(autosaveFrequency == AutosaveFrequency.ThirtyMinutes && timeSinceLastAutosave.TotalMinutes > 30) ||
						(autosaveFrequency == AutosaveFrequency.TenMinutes && timeSinceLastAutosave.TotalMinutes > 10))
					{
						SaveAllProjectData();
						autosaveLast = DateTime.Now;
					}
				}
			}

			// Update Duality engine
			var watch = new System.Diagnostics.Stopwatch();
			while (AppStillIdle)
			{
				watch.Restart();
				if (!dualityAppSuspended)
				{
					bool fixedSingleStep = Sandbox.TakeSingleStep();
					DualityApp.ExecutionContext lastContext = DualityApp.ExecContext;
					if (fixedSingleStep) DualityApp.ExecContext = DualityApp.ExecutionContext.Game;

					try
					{
						DualityApp.EditorUpdate(
							editorObjects.ActiveObjects.Concat(updateObjects), 
							Sandbox.IsFreezed, 
							fixedSingleStep && Sandbox.State != SandboxState.Playing);
						updateObjects.Clear();
					}
					catch (Exception exception)
					{
						Logs.Editor.WriteError("An error occurred during a core update: {0}", LogFormat.Exception(exception));
					}
					OnUpdatingEngine();

					if (fixedSingleStep) DualityApp.ExecContext = lastContext;
				}
				
				// Perform a buffer swap
				PerformBufferSwap();

				// Give the processor a rest if we have the time, don't use 100% CPU
				while (watch.Elapsed.TotalSeconds < 0.01d)
				{
					// Sleep a little
					System.Threading.Thread.Sleep(1);
					// App wants to do something? Stop waiting.
					if (!AppStillIdle) break;
				}
			}

			Application.Idle += Application_Idle;
		}
		private static void Scene_Leaving(object sender, EventArgs e)
		{
			if (!Scene.Current.IsEmpty)
			{
				if (selectionTempScene == null)
					selectionTempScene = new Dictionary<Guid,Type>();
				else
					selectionTempScene.Clear();

				foreach (GameObject obj in selectionCurrent.GameObjects)
					selectionTempScene.Add(obj.Id, null);
				foreach (Component cmp in selectionCurrent.Components.Where(c => c.GameObj != null))
					selectionTempScene.Add(cmp.GameObj.Id, cmp.GetType());
			}
			Deselect(null, ObjectSelection.Category.GameObjCmp);
		}
		private static void Scene_Entered(object sender, EventArgs e)
		{
			if (selectionTempScene != null)
			{
				// Try to restore last GameObject / Component selection
				List<object> objList = new List<object>();
				foreach (var pair in selectionTempScene)
				{
					GameObject obj = Scene.Current.AllObjects.FirstOrDefault(sg => sg.Id == pair.Key);
					if (obj == null) continue;

					Component cmp = pair.Value != null ? obj.GetComponent(pair.Value) : null;

					if (cmp != null)
						objList.Add(cmp);
					else if (obj != null)
						objList.Add(obj);
				}

				// Append restored selection to current one.
				if (objList.Count > 0) Select(null, new ObjectSelection(objList), SelectMode.Append);
			}
		}
		private static void Resource_ResourceSaved(object sender, ResourceSaveEventArgs e)
		{
			if (e.Path == null) return; // Ignore Resources without a path.
			if (e.IsDefaultContent) return; // Ignore default content
			if (e.SaveAsPath != e.Path) return; // Ignore "save as" actions
			FlagResourceSaved(e.Content.Res);
		}
		private static void Resource_ResourceSaving(object sender, ResourceSaveEventArgs e)
		{
			if (string.IsNullOrEmpty(e.SaveAsPath)) return; // Ignore unknown destinations
			if (backupsEnabled) BackupResource(e.SaveAsPath);
		}
		private static void Resource_ResourceDisposing(object sender, ResourceEventArgs e)
		{
			// Deselect disposed Resources
			if (selectionCurrent.Resources.Contains(e.Content.Res))
				Deselect(sender, new ObjectSelection(e.Content.Res), SelectionChangeReason.ObjectDisposing);
			// Unflag disposed Resources
			if (unsavedResources.Contains(e.Content.Res))
				FlagResourceSaved(e.Content.Res);
		}

		private static void mainForm_Activated(object sender, EventArgs e)
		{
			// Core plugin reload
			if (needsRecovery)
			{
				needsRecovery = false;
				Logs.Editor.Write("Recovering from full plugin reload restart...");
				Logs.Editor.PushIndent();
				corePluginReloader.State = ReloadCorePluginDialog.ReloaderState.RecoverFromRestart;
			}
			else if (corePluginReloader.ReloadSchedule.Count > 0)
			{
				corePluginReloader.State = ReloadCorePluginDialog.ReloaderState.ReloadPlugins;
			}
		}
		private static void mainForm_Deactivate(object sender, EventArgs e)
		{
			// Update source code, in case the user is switching to his IDE without hitting the "open source code" button again
			if (DualityApp.ExecContext != DualityApp.ExecutionContext.Terminated)
				DualityEditorApp.UpdatePluginSourceCode();
		}

		private static void editorObjects_Registered(object sender, GameObjectEventArgs e)
		{
			if (e.Object.Active)
				e.Object.OnActivate();
		}
		private static void editorObjects_Unregistered(object sender, GameObjectEventArgs e)
		{
			if (e.Object.Active || e.Object.Disposed)
				e.Object.OnDeactivate();
		}
		private static void editorObjects_ComponentAdded(object sender, ComponentEventArgs e)
		{
			if (e.Component.Active)
			{
				ICmpInitializable cInit = e.Component as ICmpInitializable;
				if (cInit != null) cInit.OnInit(Component.InitContext.Activate);
			}
		}
		private static void editorObjects_ComponentRemoved(object sender, ComponentEventArgs e)
		{
			if (e.Component.Active)
			{
				ICmpInitializable cInit = e.Component as ICmpInitializable;
				if (cInit != null) cInit.OnShutdown(Component.ShutdownContext.Deactivate);
			}
		}

		private static void FileEventManager_PluginChanged(object sender, FileSystemEventArgs e)
		{
			if (!corePluginReloader.ReloadSchedule.Contains(e.FullPath))
			{
				corePluginReloader.ReloadSchedule.Add(e.FullPath);
				DualityApp.AppData.Version++;
			}
			corePluginReloader.State = ReloadCorePluginDialog.ReloaderState.WaitForPlugins;
		}
		private static void DualityApp_PluginsReady(object sender, DualityPluginEventArgs e)
		{
			foreach (CorePlugin plugin in e.Plugins)
			{
				AnalyzeCorePlugin(plugin);
			}
		}
<<<<<<< HEAD
		private static void CurrentDomain_UnhandledException(object sender, UnhandledExceptionEventArgs e)
		{
			Logs.Core.WriteError(LogFormat.Exception(e.ExceptionObject as Exception));
		}
=======
>>>>>>> 9ceba1a1
		private static object EditorHintImageResolver(string manifestResourceName)
		{
			Assembly[] allAssemblies = DualityApp.GetDualityAssemblies().Concat(GetDualityEditorAssemblies()).Distinct().ToArray();
			foreach (Assembly assembly in allAssemblies)
			{
				string[] resourceNames = assembly.GetManifestResourceNames();
				if (resourceNames.Contains(manifestResourceName))
				{
					// Since images require to keep their origin stream open, we'll need to copy it to gain independence.
					using (Stream stream = assembly.GetManifestResourceStream(manifestResourceName))
					using (Bitmap bitmap = Bitmap.FromStream(stream) as Bitmap)
					{
						Bitmap independentBitmap = new Bitmap(bitmap.Width, bitmap.Height);
						independentBitmap.SetResolution(bitmap.HorizontalResolution, bitmap.VerticalResolution);
						using (Graphics graphics = Graphics.FromImage(independentBitmap))
						{
							graphics.DrawImageUnscaled(bitmap, 0, 0);
						}
						return independentBitmap;
					}
				}
			}
			return null;
		}
	}
}<|MERGE_RESOLUTION|>--- conflicted
+++ resolved
@@ -176,16 +176,8 @@
 			DualityEditorApp.mainForm = mainForm;
 
 			// Set up an in-memory data log so plugins can access the log history when needed
-<<<<<<< HEAD
 			memoryLogOutput = new EditorLogOutput();
 			Logs.AddGlobalOutput(memoryLogOutput);
-			
-			// Set up a global exception handler to log errors
-			AppDomain.CurrentDomain.UnhandledException += CurrentDomain_UnhandledException;
-=======
-			memoryLogOutput = new InMemoryLogOutput();
-			Log.AddGlobalOutput(memoryLogOutput);
->>>>>>> 9ceba1a1
 
 			// Create working directories, if not existing yet.
 			if (!Directory.Exists(DualityApp.DataDirectory))
@@ -1438,13 +1430,6 @@
 				AnalyzeCorePlugin(plugin);
 			}
 		}
-<<<<<<< HEAD
-		private static void CurrentDomain_UnhandledException(object sender, UnhandledExceptionEventArgs e)
-		{
-			Logs.Core.WriteError(LogFormat.Exception(e.ExceptionObject as Exception));
-		}
-=======
->>>>>>> 9ceba1a1
 		private static object EditorHintImageResolver(string manifestResourceName)
 		{
 			Assembly[] allAssemblies = DualityApp.GetDualityAssemblies().Concat(GetDualityEditorAssemblies()).Distinct().ToArray();
