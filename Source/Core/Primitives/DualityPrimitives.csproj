--- conflicted
+++ resolved
@@ -1,79 +1,9 @@
 ﻿<?xml version="1.0" encoding="utf-8"?>
-<<<<<<< HEAD
-<Project ToolsVersion="12.0" DefaultTargets="Build" xmlns="http://schemas.microsoft.com/developer/msbuild/2003">
-  <Import Project="$(MSBuildExtensionsPath)\$(MSBuildToolsVersion)\Microsoft.Common.props" Condition="Exists('$(MSBuildExtensionsPath)\$(MSBuildToolsVersion)\Microsoft.Common.props')" />
-  <PropertyGroup>
-    <MinimumVisualStudioVersion>10.0</MinimumVisualStudioVersion>
-    <Configuration Condition=" '$(Configuration)' == '' ">Debug</Configuration>
-    <Platform Condition=" '$(Platform)' == '' ">AnyCPU</Platform>
-    <ProjectGuid>{C87A6A2F-E537-48FA-A789-3C54CF29CC09}</ProjectGuid>
-    <OutputType>Library</OutputType>
-    <AppDesignerFolder>Properties</AppDesignerFolder>
-    <RootNamespace>Duality</RootNamespace>
-    <AssemblyName>DualityPrimitives</AssemblyName>
-    <DefaultLanguage>en-US</DefaultLanguage>
-    <FileAlignment>512</FileAlignment>
-    <ProjectTypeGuids>{786C830F-07A1-408B-BD7F-6EE04809D6DB};{FAE04EC0-301F-11D3-BF4B-00C04F79EFBC}</ProjectTypeGuids>
-    <TargetFrameworkProfile>Profile111</TargetFrameworkProfile>
-    <TargetFrameworkVersion>v4.5</TargetFrameworkVersion>
-    <OutputPath>bin\$(Configuration)\</OutputPath>
-    <DocumentationFile>$(AssemblyName).xml</DocumentationFile>
-  </PropertyGroup>
-  <PropertyGroup Condition=" '$(Configuration)|$(Platform)' == 'Debug|AnyCPU' ">
-    <DebugSymbols>true</DebugSymbols>
-    <DebugType>full</DebugType>
-    <Optimize>false</Optimize>
-    <DefineConstants>DEBUG;TRACE</DefineConstants>
-    <ErrorReport>prompt</ErrorReport>
-    <WarningLevel>4</WarningLevel>
-    <NoWarn>1574,1591</NoWarn>
-    <LangVersion>4</LangVersion>
-  </PropertyGroup>
-  <PropertyGroup Condition=" '$(Configuration)|$(Platform)' == 'Release|AnyCPU' ">
-    <DebugType>pdbonly</DebugType>
-    <Optimize>true</Optimize>
-    <DefineConstants>TRACE</DefineConstants>
-    <ErrorReport>prompt</ErrorReport>
-    <WarningLevel>4</WarningLevel>
-    <NoWarn>1574,1591</NoWarn>
-    <LangVersion>4</LangVersion>
-  </PropertyGroup>
-  <ItemGroup>
-    <!-- A reference to the entire .NET Framework is automatically included -->
-  </ItemGroup>
-  <ItemGroup>
-    <Compile Include="Drawing\ColorFormat\ColorHsva.cs" />
-    <Compile Include="Drawing\ColorFormat\ColorRgba.cs" />
-    <Compile Include="Drawing\ColorFormat\IColorData.cs" />
-    <Compile Include="Math\Alignment.cs" />
-    <Compile Include="Math\MathF.cs" />
-    <Compile Include="Math\Matrix3.cs" />
-    <Compile Include="Math\Quaternion.cs" />
-    <Compile Include="Math\Matrix4.cs" />
-    <Compile Include="Math\Rect.cs" />
-    <Compile Include="Math\Point2.cs" />
-    <Compile Include="Serialization\DontSerializeAttribute.cs" />
-    <Compile Include="Properties\AssemblyInfo.cs" />
-    <Compile Include="Math\Vector2.cs" />
-    <Compile Include="Math\Vector3.cs" />
-    <Compile Include="Math\Vector4.cs" />
-  </ItemGroup>
-  <Import Project="$(MSBuildExtensionsPath32)\Microsoft\Portable\$(TargetFrameworkVersion)\Microsoft.Portable.CSharp.targets" />
-  <Target Name="AggregateOutput" BeforeTargets="AfterBuild">
-    <Copy SourceFiles="$(OutputPath)$(AssemblyName).dll" DestinationFolder="$(SolutionDir)Build\Output\" />
-    <Copy SourceFiles="$(OutputPath)$(AssemblyName).pdb" DestinationFolder="$(SolutionDir)Build\Output\" />
-    <Copy SourceFiles="$(OutputPath)$(AssemblyName).xml" DestinationFolder="$(SolutionDir)Build\Output\" />
-  </Target>
-=======
 <Project Sdk="Microsoft.NET.Sdk">
-
 	<PropertyGroup>
 		<TargetFramework>netstandard1.1</TargetFramework>
 	</PropertyGroup>
-
 	<PropertyGroup>
 		<GenerateAssemblyInfo>false</GenerateAssemblyInfo>
 	</PropertyGroup>
-
->>>>>>> 6ce088b2
 </Project>