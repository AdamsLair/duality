--- conflicted
+++ resolved
@@ -161,14 +161,10 @@
 		{
 			get
 			{
-<<<<<<< HEAD
-				float scale = 1.0f / this.Length;
-=======
 				float length = this.Length;
 				if (length < 1e-15f) return Vector3.Zero;
 
 				float scale = 1.0f / length;
->>>>>>> b043d9f8
 				return new Vector3(
 					this.X * scale, 
 					this.Y * scale, 
@@ -208,17 +204,11 @@
 		/// </summary>
 		public void Normalize()
 		{
-<<<<<<< HEAD
-			float scale = 1.0f / this.Length;
-			this.X *= scale;
-			this.Y *= scale;
-			this.Z *= scale;
-=======
 			float length = this.Length;
 			if (length < 1e-15f)
 			{
 				this = Vector3.Zero;
-			}
+		}
 			else
 			{
 				float scale = 1.0f / length;
@@ -226,7 +216,6 @@
 				this.Y *= scale;
 				this.Z *= scale;
 			}
->>>>>>> b043d9f8
 		}
 
 		/// <summary>
