﻿<root dataType="Struct" type="Duality.Resources.Scene" id="129723834">
  <assetInfo />
  <globalGravity dataType="Struct" type="Duality.Vector2">
    <X dataType="Float">0</X>
    <Y dataType="Float">33</Y>
  </globalGravity>
  <serializeObj dataType="Array" type="Duality.GameObject[]" id="427169525">
    <item dataType="Struct" type="Duality.GameObject" id="789494455">
      <active dataType="Bool">true</active>
      <children />
      <compList dataType="Struct" type="System.Collections.Generic.List`1[[Duality.Component]]" id="1051363573">
        <_items dataType="Array" type="Duality.Component[]" id="1701256822" length="4">
          <item dataType="Struct" type="Duality.Components.Transform" id="3149809387">
            <active dataType="Bool">true</active>
            <angle dataType="Float">0</angle>
            <angleAbs dataType="Float">0</angleAbs>
            <angleVel dataType="Float">0</angleVel>
            <angleVelAbs dataType="Float">0</angleVelAbs>
            <deriveAngle dataType="Bool">true</deriveAngle>
            <gameobj dataType="ObjectRef">789494455</gameobj>
            <ignoreParent dataType="Bool">false</ignoreParent>
            <parentTransform />
            <pos dataType="Struct" type="Duality.Vector3">
              <X dataType="Float">0</X>
              <Y dataType="Float">0</Y>
              <Z dataType="Float">-500</Z>
            </pos>
            <posAbs dataType="Struct" type="Duality.Vector3">
              <X dataType="Float">0</X>
              <Y dataType="Float">0</Y>
              <Z dataType="Float">-500</Z>
            </posAbs>
            <scale dataType="Float">1</scale>
            <scaleAbs dataType="Float">1</scaleAbs>
            <vel dataType="Struct" type="Duality.Vector3" />
            <velAbs dataType="Struct" type="Duality.Vector3" />
          </item>
          <item dataType="Struct" type="Duality.Components.SoundListener" id="1442975826">
            <active dataType="Bool">true</active>
            <gameobj dataType="ObjectRef">789494455</gameobj>
          </item>
          <item dataType="Struct" type="Duality.Components.Camera" id="1326770262">
            <active dataType="Bool">true</active>
            <clearColor dataType="Struct" type="Duality.Drawing.ColorRgba">
              <A dataType="Byte">255</A>
              <B dataType="Byte">203</B>
              <G dataType="Byte">149</G>
              <R dataType="Byte">90</R>
            </clearColor>
            <farZ dataType="Float">10000</farZ>
            <focusDist dataType="Float">500</focusDist>
            <gameobj dataType="ObjectRef">789494455</gameobj>
            <nearZ dataType="Float">0</nearZ>
            <perspective dataType="Enum" type="Duality.Drawing.PerspectiveMode" name="Parallax" value="1" />
            <renderSetup dataType="Struct" type="Duality.ContentRef`1[[Duality.Resources.RenderSetup]]" />
            <renderTarget dataType="Struct" type="Duality.ContentRef`1[[Duality.Resources.RenderTarget]]" />
            <targetRect dataType="Struct" type="Duality.Rect">
              <H dataType="Float">1</H>
              <W dataType="Float">1</W>
              <X dataType="Float">0</X>
              <Y dataType="Float">0</Y>
            </targetRect>
            <visibilityMask dataType="Enum" type="Duality.Drawing.VisibilityFlag" name="All" value="4294967295" />
          </item>
        </_items>
        <_size dataType="Int">3</_size>
      </compList>
      <compMap dataType="Struct" type="System.Collections.Generic.Dictionary`2[[System.Type],[Duality.Component]]" id="3235226824" surrogate="true">
        <header />
        <body>
          <keys dataType="Array" type="System.Object[]" id="3980437855">
            <item dataType="Type" id="2421658734" value="Duality.Components.Transform" />
            <item dataType="Type" id="4096309194" value="Duality.Components.Camera" />
            <item dataType="Type" id="3112146014" value="Duality.Components.SoundListener" />
          </keys>
          <values dataType="Array" type="System.Object[]" id="3871832864">
            <item dataType="ObjectRef">3149809387</item>
            <item dataType="ObjectRef">1326770262</item>
            <item dataType="ObjectRef">1442975826</item>
          </values>
        </body>
      </compMap>
      <compTransform dataType="ObjectRef">3149809387</compTransform>
      <identifier dataType="Struct" type="System.Guid" surrogate="true">
        <header>
          <data dataType="Array" type="System.Byte[]" id="2969479885">4P+437YFPkWJBfWaDOuoaQ==</data>
        </header>
        <body />
      </identifier>
      <initState dataType="Enum" type="Duality.InitState" name="Initialized" value="1" />
      <name dataType="String">Camera</name>
      <parent />
      <prefabLink />
    </item>
    <item dataType="Struct" type="Duality.GameObject" id="3975364469">
      <active dataType="Bool">true</active>
      <children dataType="Struct" type="System.Collections.Generic.List`1[[Duality.GameObject]]" id="1169807623">
        <_items dataType="Array" type="Duality.GameObject[]" id="1329521742" length="8">
          <item dataType="Struct" type="Duality.GameObject" id="3771095618">
            <active dataType="Bool">true</active>
            <children />
            <compList dataType="Struct" type="System.Collections.Generic.List`1[[Duality.Component]]" id="2335940742">
              <_items dataType="Array" type="Duality.Component[]" id="1035824000" length="4">
                <item dataType="Struct" type="Duality.Components.Transform" id="1836443254">
                  <active dataType="Bool">true</active>
                  <angle dataType="Float">0</angle>
                  <angleAbs dataType="Float">0</angleAbs>
                  <angleVel dataType="Float">0</angleVel>
                  <angleVelAbs dataType="Float">0</angleVelAbs>
                  <deriveAngle dataType="Bool">true</deriveAngle>
                  <gameobj dataType="ObjectRef">3771095618</gameobj>
                  <ignoreParent dataType="Bool">false</ignoreParent>
                  <parentTransform />
                  <pos dataType="Struct" type="Duality.Vector3">
                    <X dataType="Float">0</X>
                    <Y dataType="Float">256</Y>
                    <Z dataType="Float">0</Z>
                  </pos>
                  <posAbs dataType="Struct" type="Duality.Vector3">
                    <X dataType="Float">0</X>
                    <Y dataType="Float">256</Y>
                    <Z dataType="Float">0</Z>
                  </posAbs>
                  <scale dataType="Float">1</scale>
                  <scaleAbs dataType="Float">1</scaleAbs>
                  <vel dataType="Struct" type="Duality.Vector3" />
                  <velAbs dataType="Struct" type="Duality.Vector3" />
                </item>
                <item dataType="Struct" type="Duality.Components.Physics.RigidBody" id="2538904846">
                  <active dataType="Bool">true</active>
                  <allowParent dataType="Bool">false</allowParent>
                  <angularDamp dataType="Float">0.3</angularDamp>
                  <angularVel dataType="Float">0</angularVel>
                  <bodyType dataType="Enum" type="Duality.Components.Physics.BodyType" name="Static" value="0" />
                  <colCat dataType="Enum" type="Duality.Components.Physics.CollisionCategory" name="Cat1" value="1" />
                  <colFilter />
                  <colWith dataType="Enum" type="Duality.Components.Physics.CollisionCategory" name="All" value="2147483647" />
                  <continous dataType="Bool">false</continous>
                  <explicitInertia dataType="Float">0</explicitInertia>
                  <explicitMass dataType="Float">0</explicitMass>
                  <fixedAngle dataType="Bool">false</fixedAngle>
                  <gameobj dataType="ObjectRef">3771095618</gameobj>
                  <ignoreGravity dataType="Bool">false</ignoreGravity>
                  <joints />
                  <linearDamp dataType="Float">0.3</linearDamp>
                  <linearVel dataType="Struct" type="Duality.Vector2" />
                  <revolutions dataType="Float">0</revolutions>
                  <shapes dataType="Struct" type="System.Collections.Generic.List`1[[Duality.Components.Physics.ShapeInfo]]" id="3790448014">
                    <_items dataType="Array" type="Duality.Components.Physics.ShapeInfo[]" id="1950009552">
                      <item dataType="Struct" type="Duality.Components.Physics.PolyShapeInfo" id="643451580">
                        <convexPolygons dataType="Struct" type="System.Collections.Generic.List`1[[Duality.Vector2[]]]" id="3350684228">
                          <_items dataType="Array" type="Duality.Vector2[][]" id="3576965700" length="4">
                            <item dataType="Array" type="Duality.Vector2[]" id="986892868">
                              <item dataType="Struct" type="Duality.Vector2">
                                <X dataType="Float">-319.999969</X>
                                <Y dataType="Float">-16</Y>
                              </item>
                              <item dataType="Struct" type="Duality.Vector2">
                                <X dataType="Float">319.999969</X>
                                <Y dataType="Float">-16</Y>
                              </item>
                              <item dataType="Struct" type="Duality.Vector2">
                                <X dataType="Float">319.999969</X>
                                <Y dataType="Float">16</Y>
                              </item>
                              <item dataType="Struct" type="Duality.Vector2">
                                <X dataType="Float">-319.999969</X>
                                <Y dataType="Float">16</Y>
                              </item>
                            </item>
                          </_items>
                          <_size dataType="Int">1</_size>
                        </convexPolygons>
                        <density dataType="Float">1</density>
                        <friction dataType="Float">0.3</friction>
                        <parent dataType="ObjectRef">2538904846</parent>
                        <restitution dataType="Float">0</restitution>
                        <sensor dataType="Bool">false</sensor>
                        <userTag dataType="Int">0</userTag>
                        <vertices dataType="Array" type="Duality.Vector2[]" id="3229928086">
                          <item dataType="Struct" type="Duality.Vector2">
                            <X dataType="Float">-320</X>
                            <Y dataType="Float">-16</Y>
                          </item>
                          <item dataType="Struct" type="Duality.Vector2">
                            <X dataType="Float">320</X>
                            <Y dataType="Float">-16</Y>
                          </item>
                          <item dataType="Struct" type="Duality.Vector2">
                            <X dataType="Float">320</X>
                            <Y dataType="Float">16</Y>
                          </item>
                          <item dataType="Struct" type="Duality.Vector2">
                            <X dataType="Float">-320</X>
                            <Y dataType="Float">16</Y>
                          </item>
                        </vertices>
                      </item>
                    </_items>
                    <_size dataType="Int">1</_size>
                  </shapes>
                </item>
                <item dataType="Struct" type="Duality.Components.Renderers.RigidBodyRenderer" id="74821512">
                  <active dataType="Bool">true</active>
                  <areaMaterial dataType="Struct" type="Duality.ContentRef`1[[Duality.Resources.Material]]">
                    <contentPath dataType="String">Default:Material:SolidBlack</contentPath>
                  </areaMaterial>
                  <colorTint dataType="Struct" type="Duality.Drawing.ColorRgba">
                    <A dataType="Byte">255</A>
                    <B dataType="Byte">255</B>
                    <G dataType="Byte">255</G>
                    <R dataType="Byte">255</R>
                  </colorTint>
                  <customAreaMaterial />
                  <customOutlineMaterial />
                  <fillHollowShapes dataType="Bool">false</fillHollowShapes>
                  <gameobj dataType="ObjectRef">3771095618</gameobj>
                  <offset dataType="Float">0</offset>
                  <outlineMaterial dataType="Struct" type="Duality.ContentRef`1[[Duality.Resources.Material]]">
                    <contentPath dataType="String">Default:Material:SolidWhite</contentPath>
                  </outlineMaterial>
                  <outlineWidth dataType="Float">3</outlineWidth>
                  <visibilityGroup dataType="Enum" type="Duality.Drawing.VisibilityFlag" name="Group0" value="1" />
                  <wrapTexture dataType="Bool">true</wrapTexture>
                </item>
              </_items>
              <_size dataType="Int">3</_size>
            </compList>
            <compMap dataType="Struct" type="System.Collections.Generic.Dictionary`2[[System.Type],[Duality.Component]]" id="3011869498" surrogate="true">
              <header />
              <body>
                <keys dataType="Array" type="System.Object[]" id="1971837684">
                  <item dataType="ObjectRef">2421658734</item>
                  <item dataType="Type" id="2627584164" value="Duality.Components.Physics.RigidBody" />
                  <item dataType="Type" id="557071126" value="Duality.Components.Renderers.RigidBodyRenderer" />
                </keys>
                <values dataType="Array" type="System.Object[]" id="354705142">
                  <item dataType="ObjectRef">1836443254</item>
                  <item dataType="ObjectRef">2538904846</item>
                  <item dataType="ObjectRef">74821512</item>
                </values>
              </body>
            </compMap>
            <compTransform dataType="ObjectRef">1836443254</compTransform>
            <identifier dataType="Struct" type="System.Guid" surrogate="true">
              <header>
                <data dataType="Array" type="System.Byte[]" id="1205964752">0RjXUxH2m0KqcEVxGQQHCA==</data>
              </header>
              <body />
            </identifier>
            <initState dataType="Enum" type="Duality.InitState" name="Initialized" value="1" />
            <name dataType="String">Wall</name>
            <parent dataType="ObjectRef">3975364469</parent>
            <prefabLink />
          </item>
          <item dataType="Struct" type="Duality.GameObject" id="826064256">
            <active dataType="Bool">true</active>
            <children />
            <compList dataType="Struct" type="System.Collections.Generic.List`1[[Duality.Component]]" id="434544652">
              <_items dataType="Array" type="Duality.Component[]" id="997178532" length="4">
                <item dataType="Struct" type="Duality.Components.Transform" id="3186379188">
                  <active dataType="Bool">true</active>
                  <angle dataType="Float">0</angle>
                  <angleAbs dataType="Float">0</angleAbs>
                  <angleVel dataType="Float">0</angleVel>
                  <angleVelAbs dataType="Float">0</angleVelAbs>
                  <deriveAngle dataType="Bool">true</deriveAngle>
                  <gameobj dataType="ObjectRef">826064256</gameobj>
                  <ignoreParent dataType="Bool">false</ignoreParent>
                  <parentTransform />
                  <pos dataType="Struct" type="Duality.Vector3">
                    <X dataType="Float">-496</X>
                    <Y dataType="Float">256</Y>
                    <Z dataType="Float">0</Z>
                  </pos>
                  <posAbs dataType="Struct" type="Duality.Vector3">
                    <X dataType="Float">-496</X>
                    <Y dataType="Float">256</Y>
                    <Z dataType="Float">0</Z>
                  </posAbs>
                  <scale dataType="Float">1</scale>
                  <scaleAbs dataType="Float">1</scaleAbs>
                  <vel dataType="Struct" type="Duality.Vector3" />
                  <velAbs dataType="Struct" type="Duality.Vector3" />
                </item>
                <item dataType="Struct" type="Duality.Components.Physics.RigidBody" id="3888840780">
                  <active dataType="Bool">true</active>
                  <allowParent dataType="Bool">false</allowParent>
                  <angularDamp dataType="Float">0.3</angularDamp>
                  <angularVel dataType="Float">0</angularVel>
                  <bodyType dataType="Enum" type="Duality.Components.Physics.BodyType" name="Static" value="0" />
                  <colCat dataType="Enum" type="Duality.Components.Physics.CollisionCategory" name="Cat1" value="1" />
                  <colFilter />
                  <colWith dataType="Enum" type="Duality.Components.Physics.CollisionCategory" name="All" value="2147483647" />
                  <continous dataType="Bool">false</continous>
                  <explicitInertia dataType="Float">0</explicitInertia>
                  <explicitMass dataType="Float">0</explicitMass>
                  <fixedAngle dataType="Bool">false</fixedAngle>
                  <gameobj dataType="ObjectRef">826064256</gameobj>
                  <ignoreGravity dataType="Bool">false</ignoreGravity>
                  <joints />
                  <linearDamp dataType="Float">0.3</linearDamp>
                  <linearVel dataType="Struct" type="Duality.Vector2" />
                  <revolutions dataType="Float">0</revolutions>
                  <shapes dataType="Struct" type="System.Collections.Generic.List`1[[Duality.Components.Physics.ShapeInfo]]" id="3378360444">
                    <_items dataType="Array" type="Duality.Components.Physics.ShapeInfo[]" id="1031755844">
                      <item dataType="Struct" type="Duality.Components.Physics.PolyShapeInfo" id="2091701828">
                        <convexPolygons dataType="Struct" type="System.Collections.Generic.List`1[[Duality.Vector2[]]]" id="3986364996">
                          <_items dataType="Array" type="Duality.Vector2[][]" id="606612036" length="8">
                            <item dataType="Array" type="Duality.Vector2[]" id="215665220">
                              <item dataType="Struct" type="Duality.Vector2">
                                <X dataType="Float">-176</X>
                                <Y dataType="Float">-16</Y>
                              </item>
                              <item dataType="Struct" type="Duality.Vector2">
                                <X dataType="Float">176</X>
                                <Y dataType="Float">-16</Y>
                              </item>
                              <item dataType="Struct" type="Duality.Vector2">
                                <X dataType="Float">176</X>
                                <Y dataType="Float">16</Y>
                              </item>
                              <item dataType="Struct" type="Duality.Vector2">
                                <X dataType="Float">-176</X>
                                <Y dataType="Float">16</Y>
                              </item>
                            </item>
                          </_items>
                          <_size dataType="Int">1</_size>
                        </convexPolygons>
                        <density dataType="Float">1</density>
                        <friction dataType="Float">0.3</friction>
                        <parent dataType="ObjectRef">3888840780</parent>
                        <restitution dataType="Float">0</restitution>
                        <sensor dataType="Bool">false</sensor>
                        <userTag dataType="Int">0</userTag>
                        <vertices dataType="Array" type="Duality.Vector2[]" id="1665190550">
                          <item dataType="Struct" type="Duality.Vector2">
                            <X dataType="Float">-176</X>
                            <Y dataType="Float">-16</Y>
                          </item>
                          <item dataType="Struct" type="Duality.Vector2">
                            <X dataType="Float">176</X>
                            <Y dataType="Float">-16</Y>
                          </item>
                          <item dataType="Struct" type="Duality.Vector2">
                            <X dataType="Float">176</X>
                            <Y dataType="Float">16</Y>
                          </item>
                          <item dataType="Struct" type="Duality.Vector2">
                            <X dataType="Float">-176</X>
                            <Y dataType="Float">16</Y>
                          </item>
                        </vertices>
                      </item>
                    </_items>
                    <_size dataType="Int">1</_size>
                  </shapes>
                </item>
                <item dataType="Struct" type="Duality.Components.Renderers.RigidBodyRenderer" id="1424757446">
                  <active dataType="Bool">true</active>
                  <areaMaterial dataType="Struct" type="Duality.ContentRef`1[[Duality.Resources.Material]]">
                    <contentPath dataType="String">Default:Material:SolidBlack</contentPath>
                  </areaMaterial>
                  <colorTint dataType="Struct" type="Duality.Drawing.ColorRgba">
                    <A dataType="Byte">255</A>
                    <B dataType="Byte">255</B>
                    <G dataType="Byte">255</G>
                    <R dataType="Byte">255</R>
                  </colorTint>
                  <customAreaMaterial />
                  <customOutlineMaterial />
                  <fillHollowShapes dataType="Bool">false</fillHollowShapes>
                  <gameobj dataType="ObjectRef">826064256</gameobj>
                  <offset dataType="Float">0</offset>
                  <outlineMaterial dataType="Struct" type="Duality.ContentRef`1[[Duality.Resources.Material]]">
                    <contentPath dataType="String">Default:Material:SolidWhite</contentPath>
                  </outlineMaterial>
                  <outlineWidth dataType="Float">3</outlineWidth>
                  <visibilityGroup dataType="Enum" type="Duality.Drawing.VisibilityFlag" name="Group0" value="1" />
                  <wrapTexture dataType="Bool">true</wrapTexture>
                </item>
              </_items>
              <_size dataType="Int">3</_size>
            </compList>
            <compMap dataType="Struct" type="System.Collections.Generic.Dictionary`2[[System.Type],[Duality.Component]]" id="2500438774" surrogate="true">
              <header />
              <body>
                <keys dataType="Array" type="System.Object[]" id="2647849094">
                  <item dataType="ObjectRef">2421658734</item>
                  <item dataType="ObjectRef">2627584164</item>
                  <item dataType="ObjectRef">557071126</item>
                </keys>
                <values dataType="Array" type="System.Object[]" id="912456506">
                  <item dataType="ObjectRef">3186379188</item>
                  <item dataType="ObjectRef">3888840780</item>
                  <item dataType="ObjectRef">1424757446</item>
                </values>
              </body>
            </compMap>
            <compTransform dataType="ObjectRef">3186379188</compTransform>
            <identifier dataType="Struct" type="System.Guid" surrogate="true">
              <header>
                <data dataType="Array" type="System.Byte[]" id="3027796998">4vNqSlasRU6rw9cF8HNoJw==</data>
              </header>
              <body />
            </identifier>
            <initState dataType="Enum" type="Duality.InitState" name="Initialized" value="1" />
            <name dataType="String">Wall</name>
            <parent dataType="ObjectRef">3975364469</parent>
            <prefabLink />
          </item>
          <item dataType="Struct" type="Duality.GameObject" id="2115498649">
            <active dataType="Bool">true</active>
            <children />
            <compList dataType="Struct" type="System.Collections.Generic.List`1[[Duality.Component]]" id="951204457">
              <_items dataType="Array" type="Duality.Component[]" id="3121688846" length="4">
                <item dataType="Struct" type="Duality.Components.Transform" id="180846285">
                  <active dataType="Bool">true</active>
                  <angle dataType="Float">0</angle>
                  <angleAbs dataType="Float">0</angleAbs>
                  <angleVel dataType="Float">0</angleVel>
                  <angleVelAbs dataType="Float">0</angleVelAbs>
                  <deriveAngle dataType="Bool">true</deriveAngle>
                  <gameobj dataType="ObjectRef">2115498649</gameobj>
                  <ignoreParent dataType="Bool">false</ignoreParent>
                  <parentTransform />
                  <pos dataType="Struct" type="Duality.Vector3">
                    <X dataType="Float">640</X>
                    <Y dataType="Float">256</Y>
                    <Z dataType="Float">0</Z>
                  </pos>
                  <posAbs dataType="Struct" type="Duality.Vector3">
                    <X dataType="Float">640</X>
                    <Y dataType="Float">256</Y>
                    <Z dataType="Float">0</Z>
                  </posAbs>
                  <scale dataType="Float">1</scale>
                  <scaleAbs dataType="Float">1</scaleAbs>
                  <vel dataType="Struct" type="Duality.Vector3" />
                  <velAbs dataType="Struct" type="Duality.Vector3" />
                </item>
                <item dataType="Struct" type="Duality.Components.Physics.RigidBody" id="883307877">
                  <active dataType="Bool">true</active>
                  <allowParent dataType="Bool">false</allowParent>
                  <angularDamp dataType="Float">0.3</angularDamp>
                  <angularVel dataType="Float">0</angularVel>
                  <bodyType dataType="Enum" type="Duality.Components.Physics.BodyType" name="Static" value="0" />
                  <colCat dataType="Enum" type="Duality.Components.Physics.CollisionCategory" name="Cat1" value="1" />
                  <colFilter />
                  <colWith dataType="Enum" type="Duality.Components.Physics.CollisionCategory" name="All" value="2147483647" />
                  <continous dataType="Bool">false</continous>
                  <explicitInertia dataType="Float">0</explicitInertia>
                  <explicitMass dataType="Float">0</explicitMass>
                  <fixedAngle dataType="Bool">false</fixedAngle>
                  <gameobj dataType="ObjectRef">2115498649</gameobj>
                  <ignoreGravity dataType="Bool">false</ignoreGravity>
                  <joints />
                  <linearDamp dataType="Float">0.3</linearDamp>
                  <linearVel dataType="Struct" type="Duality.Vector2" />
                  <revolutions dataType="Float">0</revolutions>
                  <shapes dataType="Struct" type="System.Collections.Generic.List`1[[Duality.Components.Physics.ShapeInfo]]" id="3836301253">
                    <_items dataType="Array" type="Duality.Components.Physics.ShapeInfo[]" id="288378582">
                      <item dataType="Struct" type="Duality.Components.Physics.PolyShapeInfo" id="3800665376">
                        <convexPolygons dataType="Struct" type="System.Collections.Generic.List`1[[Duality.Vector2[]]]" id="2944698332">
                          <_items dataType="Array" type="Duality.Vector2[][]" id="4210260676" length="4">
                            <item dataType="Array" type="Duality.Vector2[]" id="1625939780">
                              <item dataType="Struct" type="Duality.Vector2">
                                <X dataType="Float">-319.999969</X>
                                <Y dataType="Float">-16</Y>
                              </item>
                              <item dataType="Struct" type="Duality.Vector2">
                                <X dataType="Float">319.999969</X>
                                <Y dataType="Float">-16</Y>
                              </item>
                              <item dataType="Struct" type="Duality.Vector2">
                                <X dataType="Float">319.999969</X>
                                <Y dataType="Float">16</Y>
                              </item>
                              <item dataType="Struct" type="Duality.Vector2">
                                <X dataType="Float">-319.999969</X>
                                <Y dataType="Float">16</Y>
                              </item>
                            </item>
                          </_items>
                          <_size dataType="Int">1</_size>
                        </convexPolygons>
                        <density dataType="Float">1</density>
                        <friction dataType="Float">0.3</friction>
                        <parent dataType="ObjectRef">883307877</parent>
                        <restitution dataType="Float">0</restitution>
                        <sensor dataType="Bool">false</sensor>
                        <userTag dataType="Int">0</userTag>
                        <vertices dataType="Array" type="Duality.Vector2[]" id="114034966">
                          <item dataType="Struct" type="Duality.Vector2">
                            <X dataType="Float">-320</X>
                            <Y dataType="Float">-16</Y>
                          </item>
                          <item dataType="Struct" type="Duality.Vector2">
                            <X dataType="Float">320</X>
                            <Y dataType="Float">-16</Y>
                          </item>
                          <item dataType="Struct" type="Duality.Vector2">
                            <X dataType="Float">320</X>
                            <Y dataType="Float">16</Y>
                          </item>
                          <item dataType="Struct" type="Duality.Vector2">
                            <X dataType="Float">-320</X>
                            <Y dataType="Float">16</Y>
                          </item>
                        </vertices>
                      </item>
                    </_items>
                    <_size dataType="Int">1</_size>
                  </shapes>
                </item>
                <item dataType="Struct" type="Duality.Components.Renderers.RigidBodyRenderer" id="2714191839">
                  <active dataType="Bool">true</active>
                  <areaMaterial dataType="Struct" type="Duality.ContentRef`1[[Duality.Resources.Material]]">
                    <contentPath dataType="String">Default:Material:SolidBlack</contentPath>
                  </areaMaterial>
                  <colorTint dataType="Struct" type="Duality.Drawing.ColorRgba">
                    <A dataType="Byte">255</A>
                    <B dataType="Byte">255</B>
                    <G dataType="Byte">255</G>
                    <R dataType="Byte">255</R>
                  </colorTint>
                  <customAreaMaterial />
                  <customOutlineMaterial />
                  <fillHollowShapes dataType="Bool">false</fillHollowShapes>
<<<<<<< HEAD
                  <gameobj dataType="ObjectRef">326396448</gameobj>
                  <offset dataType="Float">0</offset>
=======
                  <gameobj dataType="ObjectRef">2115498649</gameobj>
                  <offset dataType="Int">0</offset>
>>>>>>> 51661bbf
                  <outlineMaterial dataType="Struct" type="Duality.ContentRef`1[[Duality.Resources.Material]]">
                    <contentPath dataType="String">Default:Material:SolidWhite</contentPath>
                  </outlineMaterial>
                  <outlineWidth dataType="Float">3</outlineWidth>
                  <visibilityGroup dataType="Enum" type="Duality.Drawing.VisibilityFlag" name="Group0" value="1" />
                  <wrapTexture dataType="Bool">true</wrapTexture>
                </item>
              </_items>
              <_size dataType="Int">3</_size>
            </compList>
            <compMap dataType="Struct" type="System.Collections.Generic.Dictionary`2[[System.Type],[Duality.Component]]" id="71501504" surrogate="true">
              <header />
              <body>
                <keys dataType="Array" type="System.Object[]" id="3848922339">
                  <item dataType="ObjectRef">2421658734</item>
                  <item dataType="ObjectRef">2627584164</item>
                  <item dataType="ObjectRef">557071126</item>
                </keys>
                <values dataType="Array" type="System.Object[]" id="2044786424">
                  <item dataType="ObjectRef">180846285</item>
                  <item dataType="ObjectRef">883307877</item>
                  <item dataType="ObjectRef">2714191839</item>
                </values>
              </body>
            </compMap>
            <compTransform dataType="ObjectRef">180846285</compTransform>
            <identifier dataType="Struct" type="System.Guid" surrogate="true">
              <header>
                <data dataType="Array" type="System.Byte[]" id="1095917129">QbNXoEApTUGH3PcKnwy+lQ==</data>
              </header>
              <body />
            </identifier>
            <initState dataType="Enum" type="Duality.InitState" name="Initialized" value="1" />
            <name dataType="String">Wall</name>
            <parent dataType="ObjectRef">3975364469</parent>
            <prefabLink />
          </item>
        </_items>
        <_size dataType="Int">3</_size>
      </children>
      <compList dataType="Struct" type="System.Collections.Generic.List`1[[Duality.Component]]" id="4076576384">
        <_items dataType="Array" type="Duality.Component[]" id="3589598893" length="0" />
        <_size dataType="Int">0</_size>
      </compList>
      <compMap dataType="Struct" type="System.Collections.Generic.Dictionary`2[[System.Type],[Duality.Component]]" id="3668253445" surrogate="true">
        <header />
        <body>
          <keys dataType="Array" type="System.Object[]" id="2376502804" length="0" />
          <values dataType="Array" type="System.Object[]" id="1344669494" length="0" />
        </body>
      </compMap>
      <compTransform />
      <identifier dataType="Struct" type="System.Guid" surrogate="true">
        <header>
          <data dataType="Array" type="System.Byte[]" id="3303495344">rXG8G092806WXYH/nsUtKw==</data>
        </header>
        <body />
      </identifier>
      <initState dataType="Enum" type="Duality.InitState" name="Initialized" value="1" />
      <name dataType="String">Room</name>
      <parent />
      <prefabLink />
    </item>
    <item dataType="Struct" type="Duality.GameObject" id="2091764498">
      <active dataType="Bool">true</active>
      <children dataType="Struct" type="System.Collections.Generic.List`1[[Duality.GameObject]]" id="2774523900">
        <_items dataType="Array" type="Duality.GameObject[]" id="520565572" length="512">
          <item dataType="Struct" type="Duality.GameObject" id="1420557660">
            <active dataType="Bool">true</active>
            <children />
            <compList dataType="Struct" type="System.Collections.Generic.List`1[[Duality.Component]]" id="3926336524">
              <_items dataType="Array" type="Duality.Component[]" id="2273717412" length="4">
                <item dataType="Struct" type="Duality.Components.Transform" id="3780872592">
                  <active dataType="Bool">true</active>
                  <angle dataType="Float">0</angle>
                  <angleAbs dataType="Float">0</angleAbs>
                  <angleVel dataType="Float">0</angleVel>
                  <angleVelAbs dataType="Float">0</angleVelAbs>
                  <deriveAngle dataType="Bool">true</deriveAngle>
                  <gameobj dataType="ObjectRef">1420557660</gameobj>
                  <ignoreParent dataType="Bool">false</ignoreParent>
                  <parentTransform />
                  <pos dataType="Struct" type="Duality.Vector3">
                    <X dataType="Float">-384</X>
                    <Y dataType="Float">192</Y>
                    <Z dataType="Float">0</Z>
                  </pos>
                  <posAbs dataType="Struct" type="Duality.Vector3">
                    <X dataType="Float">-384</X>
                    <Y dataType="Float">192</Y>
                    <Z dataType="Float">0</Z>
                  </posAbs>
                  <scale dataType="Float">1</scale>
                  <scaleAbs dataType="Float">1</scaleAbs>
                  <vel dataType="Struct" type="Duality.Vector3" />
                  <velAbs dataType="Struct" type="Duality.Vector3" />
                </item>
                <item dataType="Struct" type="Duality.Components.Physics.RigidBody" id="188366888">
                  <active dataType="Bool">true</active>
                  <allowParent dataType="Bool">false</allowParent>
                  <angularDamp dataType="Float">0.3</angularDamp>
                  <angularVel dataType="Float">0.5</angularVel>
                  <bodyType dataType="Enum" type="Duality.Components.Physics.BodyType" name="Dynamic" value="1" />
                  <colCat dataType="Enum" type="Duality.Components.Physics.CollisionCategory" name="Cat1" value="1" />
                  <colFilter />
                  <colWith dataType="Enum" type="Duality.Components.Physics.CollisionCategory" name="All" value="2147483647" />
                  <continous dataType="Bool">true</continous>
                  <explicitInertia dataType="Float">0</explicitInertia>
                  <explicitMass dataType="Float">25</explicitMass>
                  <fixedAngle dataType="Bool">false</fixedAngle>
                  <gameobj dataType="ObjectRef">1420557660</gameobj>
                  <ignoreGravity dataType="Bool">false</ignoreGravity>
                  <joints />
                  <linearDamp dataType="Float">0.3</linearDamp>
                  <linearVel dataType="Struct" type="Duality.Vector2" />
                  <revolutions dataType="Float">0</revolutions>
                  <shapes dataType="Struct" type="System.Collections.Generic.List`1[[Duality.Components.Physics.ShapeInfo]]" id="2407425888">
                    <_items dataType="Array" type="Duality.Components.Physics.ShapeInfo[]" id="2319694044">
                      <item dataType="Struct" type="Duality.Components.Physics.CircleShapeInfo" id="2962041540">
                        <density dataType="Float">1</density>
                        <friction dataType="Float">0.3</friction>
                        <parent dataType="ObjectRef">188366888</parent>
                        <position dataType="Struct" type="Duality.Vector2" />
                        <radius dataType="Float">32</radius>
                        <restitution dataType="Float">0.3</restitution>
                        <sensor dataType="Bool">false</sensor>
                        <userTag dataType="Int">0</userTag>
                      </item>
                    </_items>
                    <_size dataType="Int">1</_size>
                  </shapes>
                </item>
                <item dataType="Struct" type="Duality.Components.Renderers.RigidBodyRenderer" id="2019250850">
                  <active dataType="Bool">true</active>
                  <areaMaterial dataType="Struct" type="Duality.ContentRef`1[[Duality.Resources.Material]]">
                    <contentPath dataType="String">Data\PhysicsSample\Content\SolidGrey.Material.res</contentPath>
                  </areaMaterial>
                  <colorTint dataType="Struct" type="Duality.Drawing.ColorRgba">
                    <A dataType="Byte">255</A>
                    <B dataType="Byte">191</B>
                    <G dataType="Byte">191</G>
                    <R dataType="Byte">191</R>
                  </colorTint>
                  <customAreaMaterial />
                  <customOutlineMaterial />
                  <fillHollowShapes dataType="Bool">false</fillHollowShapes>
                  <gameobj dataType="ObjectRef">1420557660</gameobj>
                  <offset dataType="Float">0</offset>
                  <outlineMaterial dataType="Struct" type="Duality.ContentRef`1[[Duality.Resources.Material]]">
                    <contentPath dataType="String">Default:Material:SolidWhite</contentPath>
                  </outlineMaterial>
                  <outlineWidth dataType="Float">3</outlineWidth>
                  <visibilityGroup dataType="Enum" type="Duality.Drawing.VisibilityFlag" name="Group0" value="1" />
                  <wrapTexture dataType="Bool">true</wrapTexture>
                </item>
              </_items>
              <_size dataType="Int">3</_size>
            </compList>
            <compMap dataType="Struct" type="System.Collections.Generic.Dictionary`2[[System.Type],[Duality.Component]]" id="3719559926" surrogate="true">
              <header />
              <body>
                <keys dataType="Array" type="System.Object[]" id="1489450118">
                  <item dataType="ObjectRef">2421658734</item>
                  <item dataType="ObjectRef">2627584164</item>
                  <item dataType="ObjectRef">557071126</item>
                </keys>
                <values dataType="Array" type="System.Object[]" id="4167738170">
                  <item dataType="ObjectRef">3780872592</item>
                  <item dataType="ObjectRef">188366888</item>
                  <item dataType="ObjectRef">2019250850</item>
                </values>
              </body>
            </compMap>
            <compTransform dataType="ObjectRef">3780872592</compTransform>
            <identifier dataType="Struct" type="System.Guid" surrogate="true">
              <header>
                <data dataType="Array" type="System.Byte[]" id="2698588166">Mb88aJecpUKo8qAJmc4hyA==</data>
              </header>
              <body />
            </identifier>
            <initState dataType="Enum" type="Duality.InitState" name="Initialized" value="1" />
            <name dataType="String">Ball</name>
            <parent dataType="ObjectRef">2091764498</parent>
            <prefabLink />
          </item>
          <item dataType="Struct" type="Duality.GameObject" id="119932594">
            <active dataType="Bool">true</active>
            <children dataType="Struct" type="System.Collections.Generic.List`1[[Duality.GameObject]]" id="2170798498">
              <_items dataType="Array" type="Duality.GameObject[]" id="416250128" length="4" />
              <_size dataType="Int">0</_size>
            </children>
            <compList dataType="Struct" type="System.Collections.Generic.List`1[[Duality.Component]]" id="809361674">
              <_items dataType="Array" type="Duality.Component[]" id="2426278968">
                <item dataType="Struct" type="Duality.Components.Transform" id="2480247526">
                  <active dataType="Bool">true</active>
                  <angle dataType="Float">0</angle>
                  <angleAbs dataType="Float">0</angleAbs>
                  <angleVel dataType="Float">0</angleVel>
                  <angleVelAbs dataType="Float">0</angleVelAbs>
                  <deriveAngle dataType="Bool">true</deriveAngle>
                  <gameobj dataType="ObjectRef">119932594</gameobj>
                  <ignoreParent dataType="Bool">false</ignoreParent>
                  <parentTransform />
                  <pos dataType="Struct" type="Duality.Vector3">
                    <X dataType="Float">-128</X>
                    <Y dataType="Float">160</Y>
                    <Z dataType="Float">0</Z>
                  </pos>
                  <posAbs dataType="Struct" type="Duality.Vector3">
                    <X dataType="Float">-128</X>
                    <Y dataType="Float">160</Y>
                    <Z dataType="Float">0</Z>
                  </posAbs>
                  <scale dataType="Float">1</scale>
                  <scaleAbs dataType="Float">1</scaleAbs>
                  <vel dataType="Struct" type="Duality.Vector3" />
                  <velAbs dataType="Struct" type="Duality.Vector3" />
                </item>
                <item dataType="Struct" type="Duality.Components.Physics.RigidBody" id="3182709118">
                  <active dataType="Bool">true</active>
                  <allowParent dataType="Bool">false</allowParent>
                  <angularDamp dataType="Float">0.3</angularDamp>
                  <angularVel dataType="Float">0</angularVel>
                  <bodyType dataType="Enum" type="Duality.Components.Physics.BodyType" name="Static" value="0" />
                  <colCat dataType="Enum" type="Duality.Components.Physics.CollisionCategory" name="Cat1" value="1" />
                  <colFilter />
                  <colWith dataType="Enum" type="Duality.Components.Physics.CollisionCategory" name="All" value="2147483647" />
                  <continous dataType="Bool">true</continous>
                  <explicitInertia dataType="Float">0</explicitInertia>
                  <explicitMass dataType="Float">0</explicitMass>
                  <fixedAngle dataType="Bool">false</fixedAngle>
                  <gameobj dataType="ObjectRef">119932594</gameobj>
                  <ignoreGravity dataType="Bool">false</ignoreGravity>
                  <joints />
                  <linearDamp dataType="Float">0.3</linearDamp>
                  <linearVel dataType="Struct" type="Duality.Vector2" />
                  <revolutions dataType="Float">0</revolutions>
                  <shapes dataType="Struct" type="System.Collections.Generic.List`1[[Duality.Components.Physics.ShapeInfo]]" id="1002377390">
                    <_items dataType="Array" type="Duality.Components.Physics.ShapeInfo[]" id="3045448016">
                      <item dataType="Struct" type="Duality.Components.Physics.CircleShapeInfo" id="1912888252">
                        <density dataType="Float">1</density>
                        <friction dataType="Float">0.3</friction>
                        <parent dataType="ObjectRef">3182709118</parent>
                        <position dataType="Struct" type="Duality.Vector2">
                          <X dataType="Float">-80</X>
                          <Y dataType="Float">0</Y>
                        </position>
                        <radius dataType="Float">32</radius>
                        <restitution dataType="Float">0.3</restitution>
                        <sensor dataType="Bool">true</sensor>
                        <userTag dataType="Int">0</userTag>
                      </item>
                      <item dataType="Struct" type="Duality.Components.Physics.PolyShapeInfo" id="3705859734">
                        <convexPolygons dataType="Struct" type="System.Collections.Generic.List`1[[Duality.Vector2[]]]" id="195219094">
                          <_items dataType="Array" type="Duality.Vector2[][]" id="1988274720" length="4">
                            <item dataType="Array" type="Duality.Vector2[]" id="2011247580">
                              <item dataType="Struct" type="Duality.Vector2">
                                <X dataType="Float">48</X>
                                <Y dataType="Float">-32</Y>
                              </item>
                              <item dataType="Struct" type="Duality.Vector2">
                                <X dataType="Float">112</X>
                                <Y dataType="Float">-32</Y>
                              </item>
                              <item dataType="Struct" type="Duality.Vector2">
                                <X dataType="Float">112</X>
                                <Y dataType="Float">32</Y>
                              </item>
                              <item dataType="Struct" type="Duality.Vector2">
                                <X dataType="Float">48</X>
                                <Y dataType="Float">32</Y>
                              </item>
                            </item>
                          </_items>
                          <_size dataType="Int">1</_size>
                        </convexPolygons>
                        <density dataType="Float">1</density>
                        <friction dataType="Float">0.3</friction>
                        <parent dataType="ObjectRef">3182709118</parent>
                        <restitution dataType="Float">0.3</restitution>
                        <sensor dataType="Bool">true</sensor>
                        <userTag dataType="Int">1</userTag>
                        <vertices dataType="Array" type="Duality.Vector2[]" id="3329682650">
                          <item dataType="Struct" type="Duality.Vector2">
                            <X dataType="Float">48</X>
                            <Y dataType="Float">-32</Y>
                          </item>
                          <item dataType="Struct" type="Duality.Vector2">
                            <X dataType="Float">112</X>
                            <Y dataType="Float">-32</Y>
                          </item>
                          <item dataType="Struct" type="Duality.Vector2">
                            <X dataType="Float">112</X>
                            <Y dataType="Float">32</Y>
                          </item>
                          <item dataType="Struct" type="Duality.Vector2">
                            <X dataType="Float">48</X>
                            <Y dataType="Float">32</Y>
                          </item>
                        </vertices>
                      </item>
                    </_items>
                    <_size dataType="Int">2</_size>
                  </shapes>
                </item>
                <item dataType="Struct" type="Duality.Components.Renderers.RigidBodyRenderer" id="718625784">
                  <active dataType="Bool">true</active>
                  <areaMaterial dataType="Struct" type="Duality.ContentRef`1[[Duality.Resources.Material]]">
                    <contentPath dataType="String">Data\PhysicsSample\Content\SolidGrey.Material.res</contentPath>
                  </areaMaterial>
                  <colorTint dataType="Struct" type="Duality.Drawing.ColorRgba">
                    <A dataType="Byte">255</A>
                    <B dataType="Byte">0</B>
                    <G dataType="Byte">191</G>
                    <R dataType="Byte">255</R>
                  </colorTint>
                  <customAreaMaterial />
                  <customOutlineMaterial />
                  <fillHollowShapes dataType="Bool">false</fillHollowShapes>
                  <gameobj dataType="ObjectRef">119932594</gameobj>
                  <offset dataType="Float">0</offset>
                  <outlineMaterial dataType="Struct" type="Duality.ContentRef`1[[Duality.Resources.Material]]">
                    <contentPath dataType="String">Default:Material:SolidWhite</contentPath>
                  </outlineMaterial>
                  <outlineWidth dataType="Float">3</outlineWidth>
                  <visibilityGroup dataType="Enum" type="Duality.Drawing.VisibilityFlag" name="Group0" value="1" />
                  <wrapTexture dataType="Bool">true</wrapTexture>
                </item>
                <item dataType="Struct" type="Duality.Samples.Physics.SensorShapeTester" id="3679727882">
                  <active dataType="Bool">true</active>
                  <activeColor dataType="Struct" type="Duality.Drawing.ColorRgba">
                    <A dataType="Byte">255</A>
                    <B dataType="Byte">0</B>
                    <G dataType="Byte">191</G>
                    <R dataType="Byte">255</R>
                  </activeColor>
                  <gameobj dataType="ObjectRef">119932594</gameobj>
                  <targetRenderer dataType="Struct" type="Duality.Components.Renderers.TextRenderer" id="2690738701">
                    <active dataType="Bool">true</active>
                    <blockAlign dataType="Enum" type="Duality.Alignment" name="Center" value="0" />
                    <colorTint dataType="Struct" type="Duality.Drawing.ColorRgba">
                      <A dataType="Byte">255</A>
                      <B dataType="Byte">255</B>
                      <G dataType="Byte">255</G>
                      <R dataType="Byte">255</R>
                    </colorTint>
                    <customMat />
                    <gameobj dataType="Struct" type="Duality.GameObject" id="948109879">
                      <active dataType="Bool">true</active>
                      <children />
                      <compList dataType="Struct" type="System.Collections.Generic.List`1[[Duality.Component]]" id="1407808818">
                        <_items dataType="Array" type="Duality.Component[]" id="3985056720" length="4">
                          <item dataType="Struct" type="Duality.Components.Transform" id="3308424811">
                            <active dataType="Bool">true</active>
                            <angle dataType="Float">0</angle>
                            <angleAbs dataType="Float">0</angleAbs>
                            <angleVel dataType="Float">0</angleVel>
                            <angleVelAbs dataType="Float">0</angleVelAbs>
                            <deriveAngle dataType="Bool">true</deriveAngle>
                            <gameobj dataType="ObjectRef">948109879</gameobj>
                            <ignoreParent dataType="Bool">false</ignoreParent>
                            <parentTransform />
                            <pos dataType="Struct" type="Duality.Vector3">
                              <X dataType="Float">-128</X>
                              <Y dataType="Float">32</Y>
                              <Z dataType="Float">0</Z>
                            </pos>
                            <posAbs dataType="Struct" type="Duality.Vector3">
                              <X dataType="Float">-128</X>
                              <Y dataType="Float">32</Y>
                              <Z dataType="Float">0</Z>
                            </posAbs>
                            <scale dataType="Float">1</scale>
                            <scaleAbs dataType="Float">1</scaleAbs>
                            <vel dataType="Struct" type="Duality.Vector3" />
                            <velAbs dataType="Struct" type="Duality.Vector3" />
                          </item>
                          <item dataType="ObjectRef">2690738701</item>
                        </_items>
                        <_size dataType="Int">2</_size>
                      </compList>
                      <compMap dataType="Struct" type="System.Collections.Generic.Dictionary`2[[System.Type],[Duality.Component]]" id="2662237002" surrogate="true">
                        <header />
                        <body>
                          <keys dataType="Array" type="System.Object[]" id="3308156456">
                            <item dataType="ObjectRef">2421658734</item>
                            <item dataType="Type" id="4272402860" value="Duality.Components.Renderers.TextRenderer" />
                          </keys>
                          <values dataType="Array" type="System.Object[]" id="2620468894">
                            <item dataType="ObjectRef">3308424811</item>
                            <item dataType="ObjectRef">2690738701</item>
                          </values>
                        </body>
                      </compMap>
                      <compTransform dataType="ObjectRef">3308424811</compTransform>
                      <identifier dataType="Struct" type="System.Guid" surrogate="true">
                        <header>
                          <data dataType="Array" type="System.Byte[]" id="2765059860">3EMNq46yBkG1EyGpASvT7Q==</data>
                        </header>
                        <body />
                      </identifier>
                      <initState dataType="Enum" type="Duality.InitState" name="Initialized" value="1" />
                      <name dataType="String">StaticSensor</name>
                      <parent dataType="Struct" type="Duality.GameObject" id="285955211">
                        <active dataType="Bool">true</active>
                        <children dataType="Struct" type="System.Collections.Generic.List`1[[Duality.GameObject]]" id="2257147453">
                          <_items dataType="Array" type="Duality.GameObject[]" id="2812679206" length="4">
                            <item dataType="ObjectRef">948109879</item>
                            <item dataType="Struct" type="Duality.GameObject" id="3719150909">
                              <active dataType="Bool">true</active>
                              <children />
                              <compList dataType="Struct" type="System.Collections.Generic.List`1[[Duality.Component]]" id="2401489709">
                                <_items dataType="Array" type="Duality.Component[]" id="114278" length="4">
                                  <item dataType="Struct" type="Duality.Components.Transform" id="1784498545">
                                    <active dataType="Bool">true</active>
                                    <angle dataType="Float">0</angle>
                                    <angleAbs dataType="Float">0</angleAbs>
                                    <angleVel dataType="Float">0</angleVel>
                                    <angleVelAbs dataType="Float">0</angleVelAbs>
                                    <deriveAngle dataType="Bool">true</deriveAngle>
                                    <gameobj dataType="ObjectRef">3719150909</gameobj>
                                    <ignoreParent dataType="Bool">false</ignoreParent>
                                    <parentTransform />
                                    <pos dataType="Struct" type="Duality.Vector3">
                                      <X dataType="Float">256</X>
                                      <Y dataType="Float">32</Y>
                                      <Z dataType="Float">0</Z>
                                    </pos>
                                    <posAbs dataType="Struct" type="Duality.Vector3">
                                      <X dataType="Float">256</X>
                                      <Y dataType="Float">32</Y>
                                      <Z dataType="Float">0</Z>
                                    </posAbs>
                                    <scale dataType="Float">1</scale>
                                    <scaleAbs dataType="Float">1</scaleAbs>
                                    <vel dataType="Struct" type="Duality.Vector3" />
                                    <velAbs dataType="Struct" type="Duality.Vector3" />
                                  </item>
                                  <item dataType="Struct" type="Duality.Components.Renderers.TextRenderer" id="1166812435">
                                    <active dataType="Bool">true</active>
                                    <blockAlign dataType="Enum" type="Duality.Alignment" name="Center" value="0" />
                                    <colorTint dataType="Struct" type="Duality.Drawing.ColorRgba">
                                      <A dataType="Byte">255</A>
                                      <B dataType="Byte">255</B>
                                      <G dataType="Byte">255</G>
                                      <R dataType="Byte">255</R>
                                    </colorTint>
                                    <customMat />
                                    <gameobj dataType="ObjectRef">3719150909</gameobj>
                                    <iconMat dataType="Struct" type="Duality.ContentRef`1[[Duality.Resources.Material]]" />
                                    <offset dataType="Float">0</offset>
                                    <text dataType="Struct" type="Duality.Drawing.FormattedText" id="2460600867">
                                      <flowAreas />
                                      <fonts dataType="Array" type="Duality.ContentRef`1[[Duality.Resources.Font]][]" id="1518725222">
                                        <item dataType="Struct" type="Duality.ContentRef`1[[Duality.Resources.Font]]">
                                          <contentPath dataType="String">Data\PhysicsSample\Content\SourceSansProRegular28.Font.res</contentPath>
                                        </item>
                                      </fonts>
                                      <icons />
                                      <lineAlign dataType="Enum" type="Duality.Alignment" name="Center" value="0" />
                                      <maxHeight dataType="Int">0</maxHeight>
                                      <maxWidth dataType="Int">0</maxWidth>
                                      <sourceText dataType="String">Dynamic Sensors</sourceText>
                                      <wrapMode dataType="Enum" type="Duality.Drawing.FormattedText+WrapMode" name="Word" value="1" />
                                    </text>
                                    <visibilityGroup dataType="Enum" type="Duality.Drawing.VisibilityFlag" name="Group0" value="1" />
                                  </item>
                                </_items>
                                <_size dataType="Int">2</_size>
                              </compList>
                              <compMap dataType="Struct" type="System.Collections.Generic.Dictionary`2[[System.Type],[Duality.Component]]" id="2624729720" surrogate="true">
                                <header />
                                <body>
                                  <keys dataType="Array" type="System.Object[]" id="554647623">
                                    <item dataType="ObjectRef">2421658734</item>
                                    <item dataType="ObjectRef">4272402860</item>
                                  </keys>
                                  <values dataType="Array" type="System.Object[]" id="2823024896">
                                    <item dataType="ObjectRef">1784498545</item>
                                    <item dataType="ObjectRef">1166812435</item>
                                  </values>
                                </body>
                              </compMap>
                              <compTransform dataType="ObjectRef">1784498545</compTransform>
                              <identifier dataType="Struct" type="System.Guid" surrogate="true">
                                <header>
                                  <data dataType="Array" type="System.Byte[]" id="2926321093">BfVLAuZyhkiOlq2ElIhmvg==</data>
                                </header>
                                <body />
                              </identifier>
                              <initState dataType="Enum" type="Duality.InitState" name="Initialized" value="1" />
                              <name dataType="String">DynamicSensor</name>
                              <parent dataType="ObjectRef">285955211</parent>
                              <prefabLink />
                            </item>
                            <item dataType="Struct" type="Duality.GameObject" id="212222877">
                              <active dataType="Bool">true</active>
                              <children />
                              <compList dataType="Struct" type="System.Collections.Generic.List`1[[Duality.Component]]" id="2110069261">
                                <_items dataType="Array" type="Duality.Component[]" id="611320614" length="4">
                                  <item dataType="Struct" type="Duality.Components.Transform" id="2572537809">
                                    <active dataType="Bool">true</active>
                                    <angle dataType="Float">0</angle>
                                    <angleAbs dataType="Float">0</angleAbs>
                                    <angleVel dataType="Float">0</angleVel>
                                    <angleVelAbs dataType="Float">0</angleVelAbs>
                                    <deriveAngle dataType="Bool">true</deriveAngle>
                                    <gameobj dataType="ObjectRef">212222877</gameobj>
                                    <ignoreParent dataType="Bool">false</ignoreParent>
                                    <parentTransform />
                                    <pos dataType="Struct" type="Duality.Vector3">
                                      <X dataType="Float">640</X>
                                      <Y dataType="Float">32</Y>
                                      <Z dataType="Float">0</Z>
                                    </pos>
                                    <posAbs dataType="Struct" type="Duality.Vector3">
                                      <X dataType="Float">640</X>
                                      <Y dataType="Float">32</Y>
                                      <Z dataType="Float">0</Z>
                                    </posAbs>
                                    <scale dataType="Float">1</scale>
                                    <scaleAbs dataType="Float">1</scaleAbs>
                                    <vel dataType="Struct" type="Duality.Vector3" />
                                    <velAbs dataType="Struct" type="Duality.Vector3" />
                                  </item>
                                  <item dataType="Struct" type="Duality.Components.Renderers.TextRenderer" id="1954851699">
                                    <active dataType="Bool">true</active>
                                    <blockAlign dataType="Enum" type="Duality.Alignment" name="Center" value="0" />
                                    <colorTint dataType="Struct" type="Duality.Drawing.ColorRgba">
                                      <A dataType="Byte">255</A>
                                      <B dataType="Byte">255</B>
                                      <G dataType="Byte">255</G>
                                      <R dataType="Byte">255</R>
                                    </colorTint>
                                    <customMat />
                                    <gameobj dataType="ObjectRef">212222877</gameobj>
                                    <iconMat dataType="Struct" type="Duality.ContentRef`1[[Duality.Resources.Material]]" />
                                    <offset dataType="Int">0</offset>
                                    <text dataType="Struct" type="Duality.Drawing.FormattedText" id="2131789571">
                                      <flowAreas />
                                      <fonts dataType="Array" type="Duality.ContentRef`1[[Duality.Resources.Font]][]" id="1727851814">
                                        <item dataType="Struct" type="Duality.ContentRef`1[[Duality.Resources.Font]]">
                                          <contentPath dataType="String">Data\PhysicsSample\Content\SourceSansProRegular28.Font.res</contentPath>
                                        </item>
                                      </fonts>
                                      <icons />
                                      <lineAlign dataType="Enum" type="Duality.Alignment" name="Center" value="0" />
                                      <maxHeight dataType="Int">0</maxHeight>
                                      <maxWidth dataType="Int">0</maxWidth>
                                      <sourceText dataType="String">Child Sensors</sourceText>
                                      <wrapMode dataType="Enum" type="Duality.Drawing.FormattedText+WrapMode" name="Word" value="1" />
                                    </text>
                                    <visibilityGroup dataType="Enum" type="Duality.Drawing.VisibilityFlag" name="Group0" value="1" />
                                  </item>
                                </_items>
                                <_size dataType="Int">2</_size>
                              </compList>
                              <compMap dataType="Struct" type="System.Collections.Generic.Dictionary`2[[System.Type],[Duality.Component]]" id="2657840568" surrogate="true">
                                <header />
                                <body>
                                  <keys dataType="Array" type="System.Object[]" id="4165743463">
                                    <item dataType="ObjectRef">2421658734</item>
                                    <item dataType="ObjectRef">4272402860</item>
                                  </keys>
                                  <values dataType="Array" type="System.Object[]" id="4038461568">
                                    <item dataType="ObjectRef">2572537809</item>
                                    <item dataType="ObjectRef">1954851699</item>
                                  </values>
                                </body>
                              </compMap>
                              <compTransform dataType="ObjectRef">2572537809</compTransform>
                              <identifier dataType="Struct" type="System.Guid" surrogate="true">
                                <header>
                                  <data dataType="Array" type="System.Byte[]" id="2137578533">mQ99VdsQkky4/klfmTP4lg==</data>
                                </header>
                                <body />
                              </identifier>
                              <initState dataType="Enum" type="Duality.InitState" name="Initialized" value="1" />
                              <name dataType="String">ChildSensor</name>
                              <parent dataType="ObjectRef">285955211</parent>
                              <prefabLink />
                            </item>
                          </_items>
                          <_size dataType="Int">3</_size>
                        </children>
                        <compList dataType="Struct" type="System.Collections.Generic.List`1[[Duality.Component]]" id="3282773688">
                          <_items dataType="Array" type="Duality.Component[]" id="1517285207" length="0" />
                          <_size dataType="Int">0</_size>
                        </compList>
                        <compMap dataType="Struct" type="System.Collections.Generic.Dictionary`2[[System.Type],[Duality.Component]]" id="1592158231" surrogate="true">
                          <header />
                          <body>
                            <keys dataType="Array" type="System.Object[]" id="1661041620" length="0" />
                            <values dataType="Array" type="System.Object[]" id="676715446" length="0" />
                          </body>
                        </compMap>
                        <compTransform />
                        <identifier dataType="Struct" type="System.Guid" surrogate="true">
                          <header>
                            <data dataType="Array" type="System.Byte[]" id="4044221168">lh2s/6d9bUmb95Ny+T6mcA==</data>
                          </header>
                          <body />
                        </identifier>
                        <initState dataType="Enum" type="Duality.InitState" name="Initialized" value="1" />
                        <name dataType="String">Descriptions</name>
                        <parent />
                        <prefabLink />
                      </parent>
                      <prefabLink />
                    </gameobj>
                    <iconMat dataType="Struct" type="Duality.ContentRef`1[[Duality.Resources.Material]]" />
                    <offset dataType="Float">0</offset>
                    <text dataType="Struct" type="Duality.Drawing.FormattedText" id="2286345307">
                      <flowAreas />
                      <fonts dataType="Array" type="Duality.ContentRef`1[[Duality.Resources.Font]][]" id="1735965078">
                        <item dataType="Struct" type="Duality.ContentRef`1[[Duality.Resources.Font]]">
                          <contentPath dataType="String">Data\PhysicsSample\Content\SourceSansProRegular28.Font.res</contentPath>
                        </item>
                      </fonts>
                      <icons />
                      <lineAlign dataType="Enum" type="Duality.Alignment" name="Center" value="0" />
                      <maxHeight dataType="Int">0</maxHeight>
                      <maxWidth dataType="Int">0</maxWidth>
                      <sourceText dataType="String">Static Sensors</sourceText>
                      <wrapMode dataType="Enum" type="Duality.Drawing.FormattedText+WrapMode" name="Word" value="1" />
                    </text>
                    <visibilityGroup dataType="Enum" type="Duality.Drawing.VisibilityFlag" name="Group0" value="1" />
                  </targetRenderer>
                </item>
              </_items>
              <_size dataType="Int">4</_size>
            </compList>
            <compMap dataType="Struct" type="System.Collections.Generic.Dictionary`2[[System.Type],[Duality.Component]]" id="1888383058" surrogate="true">
              <header />
              <body>
                <keys dataType="Array" type="System.Object[]" id="249406752">
                  <item dataType="ObjectRef">2421658734</item>
                  <item dataType="ObjectRef">2627584164</item>
                  <item dataType="ObjectRef">557071126</item>
                  <item dataType="Type" id="2933385180" value="Duality.Samples.Physics.SensorShapeTester" />
                </keys>
                <values dataType="Array" type="System.Object[]" id="199540622">
                  <item dataType="ObjectRef">2480247526</item>
                  <item dataType="ObjectRef">3182709118</item>
                  <item dataType="ObjectRef">718625784</item>
                  <item dataType="ObjectRef">3679727882</item>
                </values>
              </body>
            </compMap>
            <compTransform dataType="ObjectRef">2480247526</compTransform>
            <identifier dataType="Struct" type="System.Guid" surrogate="true">
              <header>
                <data dataType="Array" type="System.Byte[]" id="2239298620">ykvSEPSukU2d2bllYmUz6Q==</data>
              </header>
              <body />
            </identifier>
            <initState dataType="Enum" type="Duality.InitState" name="Initialized" value="1" />
            <name dataType="String">StaticSensor</name>
            <parent dataType="ObjectRef">2091764498</parent>
            <prefabLink />
          </item>
          <item dataType="Struct" type="Duality.GameObject" id="2337704856">
            <active dataType="Bool">true</active>
            <children dataType="Struct" type="System.Collections.Generic.List`1[[Duality.GameObject]]" id="170640656">
              <_items dataType="Array" type="Duality.GameObject[]" id="4067527484" length="4" />
              <_size dataType="Int">0</_size>
            </children>
            <compList dataType="Struct" type="System.Collections.Generic.List`1[[Duality.Component]]" id="1072713966">
              <_items dataType="Array" type="Duality.Component[]" id="3730503522">
                <item dataType="Struct" type="Duality.Components.Transform" id="403052492">
                  <active dataType="Bool">true</active>
                  <angle dataType="Float">0</angle>
                  <angleAbs dataType="Float">0</angleAbs>
                  <angleVel dataType="Float">0</angleVel>
                  <angleVelAbs dataType="Float">0</angleVelAbs>
                  <deriveAngle dataType="Bool">true</deriveAngle>
                  <gameobj dataType="ObjectRef">2337704856</gameobj>
                  <ignoreParent dataType="Bool">false</ignoreParent>
                  <parentTransform />
                  <pos dataType="Struct" type="Duality.Vector3">
                    <X dataType="Float">256</X>
                    <Y dataType="Float">160</Y>
                    <Z dataType="Float">0</Z>
                  </pos>
                  <posAbs dataType="Struct" type="Duality.Vector3">
                    <X dataType="Float">256</X>
                    <Y dataType="Float">160</Y>
                    <Z dataType="Float">0</Z>
                  </posAbs>
                  <scale dataType="Float">1</scale>
                  <scaleAbs dataType="Float">1</scaleAbs>
                  <vel dataType="Struct" type="Duality.Vector3" />
                  <velAbs dataType="Struct" type="Duality.Vector3" />
                </item>
                <item dataType="Struct" type="Duality.Components.Physics.RigidBody" id="1105514084">
                  <active dataType="Bool">true</active>
                  <allowParent dataType="Bool">false</allowParent>
                  <angularDamp dataType="Float">0.3</angularDamp>
                  <angularVel dataType="Float">0</angularVel>
                  <bodyType dataType="Enum" type="Duality.Components.Physics.BodyType" name="Dynamic" value="1" />
                  <colCat dataType="Enum" type="Duality.Components.Physics.CollisionCategory" name="Cat1" value="1" />
                  <colFilter />
                  <colWith dataType="Enum" type="Duality.Components.Physics.CollisionCategory" name="All" value="2147483647" />
                  <continous dataType="Bool">true</continous>
                  <explicitInertia dataType="Float">0</explicitInertia>
                  <explicitMass dataType="Float">0</explicitMass>
                  <fixedAngle dataType="Bool">false</fixedAngle>
                  <gameobj dataType="ObjectRef">2337704856</gameobj>
                  <ignoreGravity dataType="Bool">false</ignoreGravity>
                  <joints />
                  <linearDamp dataType="Float">0.3</linearDamp>
                  <linearVel dataType="Struct" type="Duality.Vector2" />
                  <revolutions dataType="Float">0</revolutions>
                  <shapes dataType="Struct" type="System.Collections.Generic.List`1[[Duality.Components.Physics.ShapeInfo]]" id="1097355056">
                    <_items dataType="Array" type="Duality.Components.Physics.ShapeInfo[]" id="2357996220" length="4">
                      <item dataType="Struct" type="Duality.Components.Physics.CircleShapeInfo" id="539746884">
                        <density dataType="Float">0</density>
                        <friction dataType="Float">0.3</friction>
                        <parent dataType="ObjectRef">1105514084</parent>
                        <position dataType="Struct" type="Duality.Vector2">
                          <X dataType="Float">-64</X>
                          <Y dataType="Float">0</Y>
                        </position>
                        <radius dataType="Float">32</radius>
                        <restitution dataType="Float">0.3</restitution>
                        <sensor dataType="Bool">true</sensor>
                        <userTag dataType="Int">0</userTag>
                      </item>
                      <item dataType="Struct" type="Duality.Components.Physics.CircleShapeInfo" id="3694054038">
                        <density dataType="Float">1</density>
                        <friction dataType="Float">0.3</friction>
                        <parent dataType="ObjectRef">1105514084</parent>
                        <position dataType="Struct" type="Duality.Vector2" />
                        <radius dataType="Float">64</radius>
                        <restitution dataType="Float">0.3</restitution>
                        <sensor dataType="Bool">false</sensor>
                        <userTag dataType="Int">0</userTag>
                      </item>
                      <item dataType="Struct" type="Duality.Components.Physics.PolyShapeInfo" id="3518199808">
                        <convexPolygons dataType="Struct" type="System.Collections.Generic.List`1[[Duality.Vector2[]]]" id="811271240">
                          <_items dataType="Array" type="Duality.Vector2[][]" id="1068684396" length="4">
                            <item dataType="Array" type="Duality.Vector2[]" id="2497247076">
                              <item dataType="Struct" type="Duality.Vector2">
                                <X dataType="Float">32</X>
                                <Y dataType="Float">-32</Y>
                              </item>
                              <item dataType="Struct" type="Duality.Vector2">
                                <X dataType="Float">96</X>
                                <Y dataType="Float">-32</Y>
                              </item>
                              <item dataType="Struct" type="Duality.Vector2">
                                <X dataType="Float">96</X>
                                <Y dataType="Float">32</Y>
                              </item>
                              <item dataType="Struct" type="Duality.Vector2">
                                <X dataType="Float">32</X>
                                <Y dataType="Float">32</Y>
                              </item>
                            </item>
                          </_items>
                          <_size dataType="Int">1</_size>
                        </convexPolygons>
                        <density dataType="Float">0</density>
                        <friction dataType="Float">0.3</friction>
                        <parent dataType="ObjectRef">1105514084</parent>
                        <restitution dataType="Float">0.3</restitution>
                        <sensor dataType="Bool">true</sensor>
                        <userTag dataType="Int">1</userTag>
                        <vertices dataType="Array" type="Duality.Vector2[]" id="3627557086">
                          <item dataType="Struct" type="Duality.Vector2">
                            <X dataType="Float">32</X>
                            <Y dataType="Float">-32</Y>
                          </item>
                          <item dataType="Struct" type="Duality.Vector2">
                            <X dataType="Float">96</X>
                            <Y dataType="Float">-32</Y>
                          </item>
                          <item dataType="Struct" type="Duality.Vector2">
                            <X dataType="Float">96</X>
                            <Y dataType="Float">32</Y>
                          </item>
                          <item dataType="Struct" type="Duality.Vector2">
                            <X dataType="Float">32</X>
                            <Y dataType="Float">32</Y>
                          </item>
                        </vertices>
                      </item>
                    </_items>
                    <_size dataType="Int">3</_size>
                  </shapes>
                </item>
                <item dataType="Struct" type="Duality.Components.Renderers.RigidBodyRenderer" id="2936398046">
                  <active dataType="Bool">true</active>
                  <areaMaterial dataType="Struct" type="Duality.ContentRef`1[[Duality.Resources.Material]]">
                    <contentPath dataType="String">Data\PhysicsSample\Content\SolidGrey.Material.res</contentPath>
                  </areaMaterial>
                  <colorTint dataType="Struct" type="Duality.Drawing.ColorRgba">
                    <A dataType="Byte">255</A>
                    <B dataType="Byte">0</B>
                    <G dataType="Byte">191</G>
                    <R dataType="Byte">255</R>
                  </colorTint>
                  <customAreaMaterial />
                  <customOutlineMaterial />
                  <fillHollowShapes dataType="Bool">false</fillHollowShapes>
                  <gameobj dataType="ObjectRef">2337704856</gameobj>
                  <offset dataType="Float">0</offset>
                  <outlineMaterial dataType="Struct" type="Duality.ContentRef`1[[Duality.Resources.Material]]">
                    <contentPath dataType="String">Default:Material:SolidWhite</contentPath>
                  </outlineMaterial>
                  <outlineWidth dataType="Float">3</outlineWidth>
                  <visibilityGroup dataType="Enum" type="Duality.Drawing.VisibilityFlag" name="Group0" value="1" />
                  <wrapTexture dataType="Bool">true</wrapTexture>
                </item>
                <item dataType="Struct" type="Duality.Samples.Physics.SensorShapeTester" id="1602532848">
                  <active dataType="Bool">true</active>
                  <activeColor dataType="Struct" type="Duality.Drawing.ColorRgba">
                    <A dataType="Byte">255</A>
                    <B dataType="Byte">0</B>
                    <G dataType="Byte">191</G>
                    <R dataType="Byte">255</R>
                  </activeColor>
                  <gameobj dataType="ObjectRef">2337704856</gameobj>
                  <targetRenderer dataType="ObjectRef">1166812435</targetRenderer>
                </item>
              </_items>
              <_size dataType="Int">4</_size>
            </compList>
            <compMap dataType="Struct" type="System.Collections.Generic.Dictionary`2[[System.Type],[Duality.Component]]" id="3543842284" surrogate="true">
              <header />
              <body>
                <keys dataType="Array" type="System.Object[]" id="4236168568">
                  <item dataType="ObjectRef">2421658734</item>
                  <item dataType="ObjectRef">2627584164</item>
                  <item dataType="ObjectRef">557071126</item>
                  <item dataType="ObjectRef">2933385180</item>
                </keys>
                <values dataType="Array" type="System.Object[]" id="3172551646">
                  <item dataType="ObjectRef">403052492</item>
                  <item dataType="ObjectRef">1105514084</item>
                  <item dataType="ObjectRef">2936398046</item>
                  <item dataType="ObjectRef">1602532848</item>
                </values>
              </body>
            </compMap>
            <compTransform dataType="ObjectRef">403052492</compTransform>
            <identifier dataType="Struct" type="System.Guid" surrogate="true">
              <header>
                <data dataType="Array" type="System.Byte[]" id="4070700068">G8jUn4KTwkOQGYcs5oNUQQ==</data>
              </header>
              <body />
            </identifier>
            <initState dataType="Enum" type="Duality.InitState" name="Initialized" value="1" />
            <name dataType="String">DynamicSensor</name>
            <parent dataType="ObjectRef">2091764498</parent>
            <prefabLink />
          </item>
          <item dataType="Struct" type="Duality.GameObject" id="1010479542">
            <active dataType="Bool">true</active>
            <children dataType="Struct" type="System.Collections.Generic.List`1[[Duality.GameObject]]" id="1830429998">
              <_items dataType="Array" type="Duality.GameObject[]" id="4101723984" length="4">
                <item dataType="Struct" type="Duality.GameObject" id="2542852275">
                  <active dataType="Bool">true</active>
                  <children />
                  <compList dataType="Struct" type="System.Collections.Generic.List`1[[Duality.Component]]" id="2976489831">
                    <_items dataType="Array" type="Duality.Component[]" id="365659726">
                      <item dataType="Struct" type="Duality.Components.Transform" id="608199911">
                        <active dataType="Bool">true</active>
                        <angle dataType="Float">0</angle>
                        <angleAbs dataType="Float">0</angleAbs>
                        <angleVel dataType="Float">0</angleVel>
                        <angleVelAbs dataType="Float">0</angleVelAbs>
                        <deriveAngle dataType="Bool">true</deriveAngle>
                        <gameobj dataType="ObjectRef">2542852275</gameobj>
                        <ignoreParent dataType="Bool">false</ignoreParent>
                        <parentTransform dataType="Struct" type="Duality.Components.Transform" id="3370794474">
                          <active dataType="Bool">true</active>
                          <angle dataType="Float">0</angle>
                          <angleAbs dataType="Float">0</angleAbs>
                          <angleVel dataType="Float">0</angleVel>
                          <angleVelAbs dataType="Float">0</angleVelAbs>
                          <deriveAngle dataType="Bool">true</deriveAngle>
                          <gameobj dataType="ObjectRef">1010479542</gameobj>
                          <ignoreParent dataType="Bool">false</ignoreParent>
                          <parentTransform />
                          <pos dataType="Struct" type="Duality.Vector3">
                            <X dataType="Float">640</X>
                            <Y dataType="Float">160</Y>
                            <Z dataType="Float">0</Z>
                          </pos>
                          <posAbs dataType="Struct" type="Duality.Vector3">
                            <X dataType="Float">640</X>
                            <Y dataType="Float">160</Y>
                            <Z dataType="Float">0</Z>
                          </posAbs>
                          <scale dataType="Float">1</scale>
                          <scaleAbs dataType="Float">1</scaleAbs>
                          <vel dataType="Struct" type="Duality.Vector3" />
                          <velAbs dataType="Struct" type="Duality.Vector3" />
                        </parentTransform>
                        <pos dataType="Struct" type="Duality.Vector3">
                          <X dataType="Float">-64</X>
                          <Y dataType="Float">0</Y>
                          <Z dataType="Float">0</Z>
                        </pos>
                        <posAbs dataType="Struct" type="Duality.Vector3">
                          <X dataType="Float">576</X>
                          <Y dataType="Float">160</Y>
                          <Z dataType="Float">0</Z>
                        </posAbs>
                        <scale dataType="Float">1</scale>
                        <scaleAbs dataType="Float">1</scaleAbs>
                        <vel dataType="Struct" type="Duality.Vector3" />
                        <velAbs dataType="Struct" type="Duality.Vector3" />
                      </item>
                      <item dataType="Struct" type="Duality.Components.Physics.RigidBody" id="1310661503">
                        <active dataType="Bool">true</active>
                        <allowParent dataType="Bool">true</allowParent>
                        <angularDamp dataType="Float">0.3</angularDamp>
                        <angularVel dataType="Float">0</angularVel>
                        <bodyType dataType="Enum" type="Duality.Components.Physics.BodyType" name="Dynamic" value="1" />
                        <colCat dataType="Enum" type="Duality.Components.Physics.CollisionCategory" name="Cat1" value="1" />
                        <colFilter />
                        <colWith dataType="Enum" type="Duality.Components.Physics.CollisionCategory" name="All" value="2147483647" />
                        <continous dataType="Bool">true</continous>
                        <explicitInertia dataType="Float">0</explicitInertia>
                        <explicitMass dataType="Float">0</explicitMass>
                        <fixedAngle dataType="Bool">false</fixedAngle>
                        <gameobj dataType="ObjectRef">2542852275</gameobj>
                        <ignoreGravity dataType="Bool">true</ignoreGravity>
                        <joints />
                        <linearDamp dataType="Float">0.3</linearDamp>
                        <linearVel dataType="Struct" type="Duality.Vector2" />
                        <revolutions dataType="Float">0</revolutions>
                        <shapes dataType="Struct" type="System.Collections.Generic.List`1[[Duality.Components.Physics.ShapeInfo]]" id="3417174095">
                          <_items dataType="Array" type="Duality.Components.Physics.ShapeInfo[]" id="2145772078">
                            <item dataType="Struct" type="Duality.Components.Physics.CircleShapeInfo" id="2476614480">
                              <density dataType="Float">1</density>
                              <friction dataType="Float">0.3</friction>
                              <parent dataType="ObjectRef">1310661503</parent>
                              <position dataType="Struct" type="Duality.Vector2" />
                              <radius dataType="Float">32</radius>
                              <restitution dataType="Float">0.3</restitution>
                              <sensor dataType="Bool">true</sensor>
                              <userTag dataType="Int">0</userTag>
                            </item>
                          </_items>
                          <_size dataType="Int">1</_size>
                        </shapes>
                      </item>
                      <item dataType="Struct" type="Duality.Components.Renderers.RigidBodyRenderer" id="3141545465">
                        <active dataType="Bool">true</active>
                        <areaMaterial dataType="Struct" type="Duality.ContentRef`1[[Duality.Resources.Material]]">
                          <contentPath dataType="String">Data\PhysicsSample\Content\SolidGrey.Material.res</contentPath>
                        </areaMaterial>
                        <colorTint dataType="Struct" type="Duality.Drawing.ColorRgba">
                          <A dataType="Byte">255</A>
                          <B dataType="Byte">0</B>
                          <G dataType="Byte">191</G>
                          <R dataType="Byte">255</R>
                        </colorTint>
                        <customAreaMaterial />
                        <customOutlineMaterial />
                        <fillHollowShapes dataType="Bool">false</fillHollowShapes>
                        <gameobj dataType="ObjectRef">2542852275</gameobj>
                        <offset dataType="Int">0</offset>
                        <outlineMaterial dataType="Struct" type="Duality.ContentRef`1[[Duality.Resources.Material]]">
                          <contentPath dataType="String">Default:Material:SolidWhite</contentPath>
                        </outlineMaterial>
                        <outlineWidth dataType="Float">3</outlineWidth>
                        <visibilityGroup dataType="Enum" type="Duality.Drawing.VisibilityFlag" name="Group0" value="1" />
                        <wrapTexture dataType="Bool">true</wrapTexture>
                      </item>
                      <item dataType="Struct" type="Duality.Samples.Physics.SensorShapeTester" id="1807680267">
                        <active dataType="Bool">true</active>
                        <activeColor dataType="Struct" type="Duality.Drawing.ColorRgba">
                          <A dataType="Byte">255</A>
                          <B dataType="Byte">0</B>
                          <G dataType="Byte">191</G>
                          <R dataType="Byte">255</R>
                        </activeColor>
                        <gameobj dataType="ObjectRef">2542852275</gameobj>
                        <targetRenderer dataType="ObjectRef">1954851699</targetRenderer>
                      </item>
                    </_items>
                    <_size dataType="Int">4</_size>
                  </compList>
                  <compMap dataType="Struct" type="System.Collections.Generic.Dictionary`2[[System.Type],[Duality.Component]]" id="953443456" surrogate="true">
                    <header />
                    <body>
                      <keys dataType="Array" type="System.Object[]" id="2384968525">
                        <item dataType="ObjectRef">2421658734</item>
                        <item dataType="ObjectRef">2627584164</item>
                        <item dataType="ObjectRef">557071126</item>
                        <item dataType="ObjectRef">2933385180</item>
                      </keys>
                      <values dataType="Array" type="System.Object[]" id="4058454712">
                        <item dataType="ObjectRef">608199911</item>
                        <item dataType="ObjectRef">1310661503</item>
                        <item dataType="ObjectRef">3141545465</item>
                        <item dataType="ObjectRef">1807680267</item>
                      </values>
                    </body>
                  </compMap>
                  <compTransform dataType="ObjectRef">608199911</compTransform>
                  <identifier dataType="Struct" type="System.Guid" surrogate="true">
                    <header>
                      <data dataType="Array" type="System.Byte[]" id="2804005671">6p2Okh6R50WW4JRvwRbmvg==</data>
                    </header>
                    <body />
                  </identifier>
                  <initState dataType="Enum" type="Duality.InitState" name="Initialized" value="1" />
                  <name dataType="String">Circle</name>
                  <parent dataType="ObjectRef">1010479542</parent>
                  <prefabLink />
                </item>
                <item dataType="Struct" type="Duality.GameObject" id="524160278">
                  <active dataType="Bool">true</active>
                  <children />
                  <compList dataType="Struct" type="System.Collections.Generic.List`1[[Duality.Component]]" id="2331870742">
                    <_items dataType="Array" type="Duality.Component[]" id="1842409760">
                      <item dataType="Struct" type="Duality.Components.Transform" id="2884475210">
                        <active dataType="Bool">true</active>
                        <angle dataType="Float">0</angle>
                        <angleAbs dataType="Float">0</angleAbs>
                        <angleVel dataType="Float">0</angleVel>
                        <angleVelAbs dataType="Float">0</angleVelAbs>
                        <deriveAngle dataType="Bool">true</deriveAngle>
                        <gameobj dataType="ObjectRef">524160278</gameobj>
                        <ignoreParent dataType="Bool">false</ignoreParent>
                        <parentTransform dataType="ObjectRef">3370794474</parentTransform>
                        <pos dataType="Struct" type="Duality.Vector3">
                          <X dataType="Float">64</X>
                          <Y dataType="Float">0</Y>
                          <Z dataType="Float">0</Z>
                        </pos>
                        <posAbs dataType="Struct" type="Duality.Vector3">
                          <X dataType="Float">704</X>
                          <Y dataType="Float">160</Y>
                          <Z dataType="Float">0</Z>
                        </posAbs>
                        <scale dataType="Float">1</scale>
                        <scaleAbs dataType="Float">1</scaleAbs>
                        <vel dataType="Struct" type="Duality.Vector3" />
                        <velAbs dataType="Struct" type="Duality.Vector3" />
                      </item>
                      <item dataType="Struct" type="Duality.Components.Physics.RigidBody" id="3586936802">
                        <active dataType="Bool">true</active>
                        <allowParent dataType="Bool">true</allowParent>
                        <angularDamp dataType="Float">0.3</angularDamp>
                        <angularVel dataType="Float">0</angularVel>
                        <bodyType dataType="Enum" type="Duality.Components.Physics.BodyType" name="Dynamic" value="1" />
                        <colCat dataType="Enum" type="Duality.Components.Physics.CollisionCategory" name="Cat1" value="1" />
                        <colFilter />
                        <colWith dataType="Enum" type="Duality.Components.Physics.CollisionCategory" name="All" value="2147483647" />
                        <continous dataType="Bool">true</continous>
                        <explicitInertia dataType="Float">0</explicitInertia>
                        <explicitMass dataType="Float">0</explicitMass>
                        <fixedAngle dataType="Bool">false</fixedAngle>
                        <gameobj dataType="ObjectRef">524160278</gameobj>
                        <ignoreGravity dataType="Bool">true</ignoreGravity>
                        <joints />
                        <linearDamp dataType="Float">0.3</linearDamp>
                        <linearVel dataType="Struct" type="Duality.Vector2" />
                        <revolutions dataType="Float">0</revolutions>
                        <shapes dataType="Struct" type="System.Collections.Generic.List`1[[Duality.Components.Physics.ShapeInfo]]" id="1093890074">
                          <_items dataType="Array" type="Duality.Components.Physics.ShapeInfo[]" id="3346356608">
                            <item dataType="Struct" type="Duality.Components.Physics.PolyShapeInfo" id="1413307804">
                              <convexPolygons dataType="Struct" type="System.Collections.Generic.List`1[[Duality.Vector2[]]]" id="4054154692">
                                <_items dataType="Array" type="Duality.Vector2[][]" id="2865377604" length="4">
                                  <item dataType="Array" type="Duality.Vector2[]" id="3260387908">
                                    <item dataType="Struct" type="Duality.Vector2">
                                      <X dataType="Float">32</X>
                                      <Y dataType="Float">-32</Y>
                                    </item>
                                    <item dataType="Struct" type="Duality.Vector2">
                                      <X dataType="Float">32</X>
                                      <Y dataType="Float">32</Y>
                                    </item>
                                    <item dataType="Struct" type="Duality.Vector2">
                                      <X dataType="Float">-32</X>
                                      <Y dataType="Float">32</Y>
                                    </item>
                                    <item dataType="Struct" type="Duality.Vector2">
                                      <X dataType="Float">-32</X>
                                      <Y dataType="Float">-32</Y>
                                    </item>
                                  </item>
                                </_items>
                                <_size dataType="Int">1</_size>
                              </convexPolygons>
                              <density dataType="Float">1</density>
                              <friction dataType="Float">0.3</friction>
                              <parent dataType="ObjectRef">3586936802</parent>
                              <restitution dataType="Float">0.3</restitution>
                              <sensor dataType="Bool">true</sensor>
                              <userTag dataType="Int">1</userTag>
                              <vertices dataType="Array" type="Duality.Vector2[]" id="826968470">
                                <item dataType="Struct" type="Duality.Vector2">
                                  <X dataType="Float">32</X>
                                  <Y dataType="Float">-32</Y>
                                </item>
                                <item dataType="Struct" type="Duality.Vector2">
                                  <X dataType="Float">32</X>
                                  <Y dataType="Float">32</Y>
                                </item>
                                <item dataType="Struct" type="Duality.Vector2">
                                  <X dataType="Float">-32</X>
                                  <Y dataType="Float">32</Y>
                                </item>
                                <item dataType="Struct" type="Duality.Vector2">
                                  <X dataType="Float">-32</X>
                                  <Y dataType="Float">-32</Y>
                                </item>
                              </vertices>
                            </item>
                          </_items>
                          <_size dataType="Int">1</_size>
                        </shapes>
                      </item>
                      <item dataType="Struct" type="Duality.Components.Renderers.RigidBodyRenderer" id="1122853468">
                        <active dataType="Bool">true</active>
                        <areaMaterial dataType="Struct" type="Duality.ContentRef`1[[Duality.Resources.Material]]">
                          <contentPath dataType="String">Data\PhysicsSample\Content\SolidGrey.Material.res</contentPath>
                        </areaMaterial>
                        <colorTint dataType="Struct" type="Duality.Drawing.ColorRgba">
                          <A dataType="Byte">255</A>
                          <B dataType="Byte">0</B>
                          <G dataType="Byte">191</G>
                          <R dataType="Byte">255</R>
                        </colorTint>
                        <customAreaMaterial />
                        <customOutlineMaterial />
                        <fillHollowShapes dataType="Bool">false</fillHollowShapes>
                        <gameobj dataType="ObjectRef">524160278</gameobj>
                        <offset dataType="Int">0</offset>
                        <outlineMaterial dataType="Struct" type="Duality.ContentRef`1[[Duality.Resources.Material]]">
                          <contentPath dataType="String">Default:Material:SolidWhite</contentPath>
                        </outlineMaterial>
                        <outlineWidth dataType="Float">3</outlineWidth>
                        <visibilityGroup dataType="Enum" type="Duality.Drawing.VisibilityFlag" name="Group0" value="1" />
                        <wrapTexture dataType="Bool">true</wrapTexture>
                      </item>
                      <item dataType="Struct" type="Duality.Samples.Physics.SensorShapeTester" id="4083955566">
                        <active dataType="Bool">true</active>
                        <activeColor dataType="Struct" type="Duality.Drawing.ColorRgba">
                          <A dataType="Byte">255</A>
                          <B dataType="Byte">0</B>
                          <G dataType="Byte">191</G>
                          <R dataType="Byte">255</R>
                        </activeColor>
                        <gameobj dataType="ObjectRef">524160278</gameobj>
                        <targetRenderer dataType="ObjectRef">1954851699</targetRenderer>
                      </item>
                    </_items>
                    <_size dataType="Int">4</_size>
                  </compList>
                  <compMap dataType="Struct" type="System.Collections.Generic.Dictionary`2[[System.Type],[Duality.Component]]" id="2327122906" surrogate="true">
                    <header />
                    <body>
                      <keys dataType="Array" type="System.Object[]" id="4271455972">
                        <item dataType="ObjectRef">2421658734</item>
                        <item dataType="ObjectRef">2627584164</item>
                        <item dataType="ObjectRef">557071126</item>
                        <item dataType="ObjectRef">2933385180</item>
                      </keys>
                      <values dataType="Array" type="System.Object[]" id="3504494102">
                        <item dataType="ObjectRef">2884475210</item>
                        <item dataType="ObjectRef">3586936802</item>
                        <item dataType="ObjectRef">1122853468</item>
                        <item dataType="ObjectRef">4083955566</item>
                      </values>
                    </body>
                  </compMap>
                  <compTransform dataType="ObjectRef">2884475210</compTransform>
                  <identifier dataType="Struct" type="System.Guid" surrogate="true">
                    <header>
                      <data dataType="Array" type="System.Byte[]" id="3788982496">4ULvatETOU+97WbrABBezg==</data>
                    </header>
                    <body />
                  </identifier>
                  <initState dataType="Enum" type="Duality.InitState" name="Initialized" value="1" />
                  <name dataType="String">Box</name>
                  <parent dataType="ObjectRef">1010479542</parent>
                  <prefabLink />
                </item>
              </_items>
              <_size dataType="Int">2</_size>
            </children>
            <compList dataType="Struct" type="System.Collections.Generic.List`1[[Duality.Component]]" id="2300866762">
              <_items dataType="Array" type="Duality.Component[]" id="939024300" length="4">
                <item dataType="ObjectRef">3370794474</item>
                <item dataType="Struct" type="Duality.Components.Physics.RigidBody" id="4073256066">
                  <active dataType="Bool">true</active>
                  <allowParent dataType="Bool">false</allowParent>
                  <angularDamp dataType="Float">0.3</angularDamp>
                  <angularVel dataType="Float">0</angularVel>
                  <bodyType dataType="Enum" type="Duality.Components.Physics.BodyType" name="Dynamic" value="1" />
                  <colCat dataType="Enum" type="Duality.Components.Physics.CollisionCategory" name="Cat1" value="1" />
                  <colFilter />
                  <colWith dataType="Enum" type="Duality.Components.Physics.CollisionCategory" name="All" value="2147483647" />
                  <continous dataType="Bool">true</continous>
                  <explicitInertia dataType="Float">0</explicitInertia>
                  <explicitMass dataType="Float">0</explicitMass>
                  <fixedAngle dataType="Bool">false</fixedAngle>
                  <gameobj dataType="ObjectRef">1010479542</gameobj>
                  <ignoreGravity dataType="Bool">false</ignoreGravity>
                  <joints />
                  <linearDamp dataType="Float">0.3</linearDamp>
                  <linearVel dataType="Struct" type="Duality.Vector2" />
                  <revolutions dataType="Float">0</revolutions>
                  <shapes dataType="Struct" type="System.Collections.Generic.List`1[[Duality.Components.Physics.ShapeInfo]]" id="229869970">
                    <_items dataType="Array" type="Duality.Components.Physics.ShapeInfo[]" id="1684092496" length="3">
                      <item dataType="Struct" type="Duality.Components.Physics.CircleShapeInfo" id="3500821948">
                        <density dataType="Float">1</density>
                        <friction dataType="Float">0.3</friction>
                        <parent dataType="ObjectRef">4073256066</parent>
                        <position dataType="Struct" type="Duality.Vector2" />
                        <radius dataType="Float">64</radius>
                        <restitution dataType="Float">0.3</restitution>
                        <sensor dataType="Bool">false</sensor>
                        <userTag dataType="Int">0</userTag>
                      </item>
                    </_items>
                    <_size dataType="Int">1</_size>
                  </shapes>
                </item>
                <item dataType="Struct" type="Duality.Components.Renderers.RigidBodyRenderer" id="1609172732">
                  <active dataType="Bool">true</active>
                  <areaMaterial dataType="Struct" type="Duality.ContentRef`1[[Duality.Resources.Material]]">
                    <contentPath dataType="String">Data\PhysicsSample\Content\SolidGrey.Material.res</contentPath>
                  </areaMaterial>
                  <colorTint dataType="Struct" type="Duality.Drawing.ColorRgba">
                    <A dataType="Byte">255</A>
                    <B dataType="Byte">0</B>
                    <G dataType="Byte">191</G>
                    <R dataType="Byte">255</R>
                  </colorTint>
                  <customAreaMaterial />
                  <customOutlineMaterial />
                  <fillHollowShapes dataType="Bool">false</fillHollowShapes>
                  <gameobj dataType="ObjectRef">1010479542</gameobj>
                  <offset dataType="Int">0</offset>
                  <outlineMaterial dataType="Struct" type="Duality.ContentRef`1[[Duality.Resources.Material]]">
                    <contentPath dataType="String">Default:Material:SolidWhite</contentPath>
                  </outlineMaterial>
                  <outlineWidth dataType="Float">3</outlineWidth>
                  <visibilityGroup dataType="Enum" type="Duality.Drawing.VisibilityFlag" name="Group0" value="1" />
                  <wrapTexture dataType="Bool">true</wrapTexture>
                </item>
              </_items>
              <_size dataType="Int">3</_size>
            </compList>
            <compMap dataType="Struct" type="System.Collections.Generic.Dictionary`2[[System.Type],[Duality.Component]]" id="3256938654" surrogate="true">
              <header />
              <body>
                <keys dataType="Array" type="System.Object[]" id="934900256">
                  <item dataType="ObjectRef">2421658734</item>
                  <item dataType="ObjectRef">2627584164</item>
                  <item dataType="ObjectRef">557071126</item>
                </keys>
                <values dataType="Array" type="System.Object[]" id="2764209038">
                  <item dataType="ObjectRef">3370794474</item>
                  <item dataType="ObjectRef">4073256066</item>
                  <item dataType="ObjectRef">1609172732</item>
                </values>
              </body>
            </compMap>
            <compTransform dataType="ObjectRef">3370794474</compTransform>
            <identifier dataType="Struct" type="System.Guid" surrogate="true">
              <header>
                <data dataType="Array" type="System.Byte[]" id="93626684">1vv8u8ZfRkqHXtgtsM6qJg==</data>
              </header>
              <body />
            </identifier>
            <initState dataType="Enum" type="Duality.InitState" name="Initialized" value="1" />
            <name dataType="String">ChildSensors</name>
            <parent dataType="ObjectRef">2091764498</parent>
            <prefabLink />
          </item>
        </_items>
        <_size dataType="Int">4</_size>
      </children>
      <compList dataType="Struct" type="System.Collections.Generic.List`1[[Duality.Component]]" id="64059286">
        <_items dataType="ObjectRef">3589598893</_items>
        <_size dataType="Int">0</_size>
      </compList>
      <compMap dataType="Struct" type="System.Collections.Generic.Dictionary`2[[System.Type],[Duality.Component]]" id="2630997672" surrogate="true">
        <header />
        <body>
          <keys dataType="Array" type="System.Object[]" id="3546066008" length="0" />
          <values dataType="Array" type="System.Object[]" id="1210708894" length="0" />
        </body>
      </compMap>
      <compTransform />
      <identifier dataType="Struct" type="System.Guid" surrogate="true">
        <header>
          <data dataType="Array" type="System.Byte[]" id="2281770756">T4kmnIvOvEK63C7yAxYu4Q==</data>
        </header>
        <body />
      </identifier>
      <initState dataType="Enum" type="Duality.InitState" name="Initialized" value="1" />
      <name dataType="String">Objects</name>
      <parent />
      <prefabLink />
    </item>
    <item dataType="Struct" type="Duality.GameObject" id="1573993153">
      <active dataType="Bool">true</active>
      <children />
      <compList dataType="Struct" type="System.Collections.Generic.List`1[[Duality.Component]]" id="1809186627">
        <_items dataType="Array" type="Duality.Component[]" id="3768589862" length="4">
          <item dataType="Struct" type="Duality.Samples.Physics.PhysicsSampleController" id="3509149724">
            <active dataType="Bool">true</active>
            <gameobj dataType="ObjectRef">1573993153</gameobj>
          </item>
        </_items>
        <_size dataType="Int">1</_size>
      </compList>
      <compMap dataType="Struct" type="System.Collections.Generic.Dictionary`2[[System.Type],[Duality.Component]]" id="3248960696" surrogate="true">
        <header />
        <body>
          <keys dataType="Array" type="System.Object[]" id="2332854825">
            <item dataType="Type" id="3252412942" value="Duality.Samples.Physics.PhysicsSampleController" />
          </keys>
          <values dataType="Array" type="System.Object[]" id="1762589632">
            <item dataType="ObjectRef">3509149724</item>
          </values>
        </body>
      </compMap>
      <compTransform />
      <identifier dataType="Struct" type="System.Guid" surrogate="true">
        <header>
          <data dataType="Array" type="System.Byte[]" id="2394299915">I3eAE1F/fE21FDEvpvD0ng==</data>
        </header>
        <body />
      </identifier>
      <initState dataType="Enum" type="Duality.InitState" name="Initialized" value="1" />
      <name dataType="String">PhysicsSampleController</name>
      <parent />
      <prefabLink dataType="Struct" type="Duality.Resources.PrefabLink" id="889055081">
        <changes />
        <obj dataType="ObjectRef">1573993153</obj>
        <prefab dataType="Struct" type="Duality.ContentRef`1[[Duality.Resources.Prefab]]">
          <contentPath dataType="String">Data\PhysicsSample\Content\PhysicsSampleController.Prefab.res</contentPath>
        </prefab>
      </prefabLink>
    </item>
    <item dataType="Struct" type="Duality.GameObject" id="4018801489">
      <active dataType="Bool">true</active>
      <children />
      <compList dataType="Struct" type="System.Collections.Generic.List`1[[Duality.Component]]" id="3871265971">
        <_items dataType="Array" type="Duality.Component[]" id="4253644838" length="4">
          <item dataType="Struct" type="Duality.Samples.Physics.PhysicsSampleInfo" id="3497936362">
            <active dataType="Bool">true</active>
            <gameobj dataType="ObjectRef">4018801489</gameobj>
          </item>
        </_items>
        <_size dataType="Int">1</_size>
      </compList>
      <compMap dataType="Struct" type="System.Collections.Generic.Dictionary`2[[System.Type],[Duality.Component]]" id="485931704" surrogate="true">
        <header />
        <body>
          <keys dataType="Array" type="System.Object[]" id="1195890393">
            <item dataType="Type" id="2540647886" value="Duality.Samples.Physics.PhysicsSampleInfo" />
          </keys>
          <values dataType="Array" type="System.Object[]" id="2912101888">
            <item dataType="ObjectRef">3497936362</item>
          </values>
        </body>
      </compMap>
      <compTransform />
      <identifier dataType="Struct" type="System.Guid" surrogate="true">
        <header>
          <data dataType="Array" type="System.Byte[]" id="896158619">hEq4EzJJnUGRorX0WGmySA==</data>
        </header>
        <body />
      </identifier>
      <initState dataType="Enum" type="Duality.InitState" name="Initialized" value="1" />
      <name dataType="String">PhysicsSampleInfo</name>
      <parent />
      <prefabLink dataType="Struct" type="Duality.Resources.PrefabLink" id="293065945">
        <changes dataType="Struct" type="System.Collections.Generic.List`1[[Duality.Resources.PrefabLink+VarMod]]" id="3637267092">
          <_items dataType="Array" type="Duality.Resources.PrefabLink+VarMod[]" id="915200868" length="4">
            <item dataType="Struct" type="Duality.Resources.PrefabLink+VarMod">
              <childIndex dataType="Struct" type="System.Collections.Generic.List`1[[System.Int32]]" id="3463740616">
                <_items dataType="Array" type="System.Int32[]" id="3178459756"></_items>
                <_size dataType="Int">0</_size>
              </childIndex>
              <componentType />
              <prop dataType="MemberInfo" id="1923193566" value="P:Duality.GameObject:ActiveSingle" />
              <val dataType="Bool">true</val>
            </item>
            <item dataType="Struct" type="Duality.Resources.PrefabLink+VarMod">
              <childIndex dataType="Struct" type="System.Collections.Generic.List`1[[System.Int32]]" id="179335476">
                <_items dataType="Array" type="System.Int32[]" id="2898900296"></_items>
                <_size dataType="Int">0</_size>
              </childIndex>
              <componentType dataType="ObjectRef">2540647886</componentType>
              <prop dataType="MemberInfo" id="2510065442" value="P:Duality.Samples.Physics.PhysicsSampleInfo:SampleName" />
              <val dataType="String">Sensors</val>
            </item>
            <item dataType="Struct" type="Duality.Resources.PrefabLink+VarMod">
              <childIndex dataType="Struct" type="System.Collections.Generic.List`1[[System.Int32]]" id="4037944960">
                <_items dataType="Array" type="System.Int32[]" id="18644084"></_items>
                <_size dataType="Int">0</_size>
              </childIndex>
              <componentType dataType="ObjectRef">2540647886</componentType>
              <prop dataType="MemberInfo" id="272975750" value="P:Duality.Samples.Physics.PhysicsSampleInfo:SampleDesc" />
              <val dataType="String">Every shape can be flagged as a /cFF8888FFSensor Shape/cFFFFFFFF so it provides collision events, but does not react otherwise. Sensor shapes don't act as solid objects and do not push away other bodies.</val>
            </item>
          </_items>
          <_size dataType="Int">3</_size>
        </changes>
        <obj dataType="ObjectRef">4018801489</obj>
        <prefab dataType="Struct" type="Duality.ContentRef`1[[Duality.Resources.Prefab]]">
          <contentPath dataType="String">Data\PhysicsSample\Content\PhysicsSampleInfo.Prefab.res</contentPath>
        </prefab>
      </prefabLink>
    </item>
    <item dataType="ObjectRef">285955211</item>
    <item dataType="ObjectRef">3771095618</item>
    <item dataType="ObjectRef">826064256</item>
    <item dataType="ObjectRef">2115498649</item>
    <item dataType="ObjectRef">1420557660</item>
    <item dataType="ObjectRef">119932594</item>
    <item dataType="ObjectRef">2337704856</item>
    <item dataType="ObjectRef">1010479542</item>
    <item dataType="ObjectRef">948109879</item>
    <item dataType="ObjectRef">3719150909</item>
    <item dataType="ObjectRef">212222877</item>
    <item dataType="ObjectRef">2542852275</item>
    <item dataType="ObjectRef">524160278</item>
  </serializeObj>
  <visibilityStrategy dataType="Struct" type="Duality.Components.DefaultRendererVisibilityStrategy" id="2035693768" />
</root>
<!-- XmlFormatterBase Document Separator --><|MERGE_RESOLUTION|>--- conflicted
+++ resolved
@@ -528,13 +528,8 @@
                   <customAreaMaterial />
                   <customOutlineMaterial />
                   <fillHollowShapes dataType="Bool">false</fillHollowShapes>
-<<<<<<< HEAD
-                  <gameobj dataType="ObjectRef">326396448</gameobj>
+                  <gameobj dataType="ObjectRef">2115498649</gameobj>
                   <offset dataType="Float">0</offset>
-=======
-                  <gameobj dataType="ObjectRef">2115498649</gameobj>
-                  <offset dataType="Int">0</offset>
->>>>>>> 51661bbf
                   <outlineMaterial dataType="Struct" type="Duality.ContentRef`1[[Duality.Resources.Material]]">
                     <contentPath dataType="String">Default:Material:SolidWhite</contentPath>
                   </outlineMaterial>
@@ -1089,8 +1084,8 @@
                                     </text>
                                     <visibilityGroup dataType="Enum" type="Duality.Drawing.VisibilityFlag" name="Group0" value="1" />
                                   </item>
-                                </_items>
-                                <_size dataType="Int">2</_size>
+                          </_items>
+                          <_size dataType="Int">2</_size>
                               </compList>
                               <compMap dataType="Struct" type="System.Collections.Generic.Dictionary`2[[System.Type],[Duality.Component]]" id="2657840568" surrogate="true">
                                 <header />
@@ -1481,7 +1476,7 @@
                               <sensor dataType="Bool">true</sensor>
                               <userTag dataType="Int">0</userTag>
                             </item>
-                          </_items>
+        </_items>
                           <_size dataType="Int">1</_size>
                         </shapes>
                       </item>
@@ -1786,7 +1781,7 @@
                   <wrapTexture dataType="Bool">true</wrapTexture>
                 </item>
               </_items>
-              <_size dataType="Int">3</_size>
+        <_size dataType="Int">3</_size>
             </compList>
             <compMap dataType="Struct" type="System.Collections.Generic.Dictionary`2[[System.Type],[Duality.Component]]" id="3256938654" surrogate="true">
               <header />
