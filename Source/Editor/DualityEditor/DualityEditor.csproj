--- conflicted
+++ resolved
@@ -1,16 +1,13 @@
 ﻿<?xml version="1.0" encoding="utf-8"?>
 <Project ToolsVersion="4.0" DefaultTargets="Build" xmlns="http://schemas.microsoft.com/developer/msbuild/2003">
   <PropertyGroup>
-<<<<<<< HEAD
     <StartAction>Program</StartAction>
     <StartProgram>$(SolutionDir)Build\Output\DualityEditor.exe</StartProgram>
     <StartWorkingDirectory>$(SolutionDir)Build\Output\</StartWorkingDirectory>
   </PropertyGroup>
   <PropertyGroup>
-=======
     <RestoreProjectStyle>PackageReference</RestoreProjectStyle>
     <AutoGenerateBindingRedirects>true</AutoGenerateBindingRedirects>
->>>>>>> 6ce088b2
     <Configuration Condition=" '$(Configuration)' == '' ">Debug</Configuration>
     <Platform Condition=" '$(Platform)' == '' ">x86</Platform>
     <ProductVersion>8.0.30703</ProductVersion>
@@ -83,13 +80,7 @@
     </Reference>
   </ItemGroup>
   <ItemGroup>
-<<<<<<< HEAD
-    <Compile Include="..\..\Core\Duality\Backend\DefaultAssemblyLoader.cs">
-      <Link>DefaultAssemblyLoader.cs</Link>
-    </Compile>
-=======
-    <Compile Include="Backend\DefaultPluginLoader.cs" />
->>>>>>> 6ce088b2
+    <Compile Include="Backend\DefaultAssemblyLoader.cs" />
     <Compile Include="AssetManagement\AssetExportFinishedEventArgs.cs" />
     <Compile Include="AssetManagement\AssetInternalHelper.cs" />
     <Compile Include="AssetManagement\Export\ExtMethodsIAssetExportEnvironment.cs" />
